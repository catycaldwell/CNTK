--- conflicted
+++ resolved
@@ -1,6418 +1,6413 @@
-//
-// <copyright file="ComputationNode.h" company="Microsoft">
-//     Copyright (c) Microsoft Corporation.  All rights reserved.
-// </copyright>
-//
-#pragma once
-
-#include <unordered_set>
-#include <map>
-#include <string>
-#include <vector>
-#include <stdexcept>
-#include <list>
-#include <memory>
-#include <algorithm>
-#include <assert.h>
-#include "basetypes.h"
-
-#include <Matrix.h>
-#include "PTaskGraphBuilder.h"
-
-#ifndef _WIN32
-static inline int64_t InterlockedIncrement64(int64_t * v) { return (*v)++; }          // BUGBUG: find the Linux equivalent
-#define WINAPI      // TODO: what is this needed for? If not needed, let's get rid of it
-#endif
-
-//#define RNN_DEBUG 1
-#define DEFAULT_HIDDEN_ACTIVITY 0.1
-
-#ifndef NOT_IMPLEMENTED
-#define NOT_IMPLEMENTED LogicError("Not implemented")
-#endif
-
-#pragma warning (disable: 4267)
-
-//version number to control how to read and write 
-#define CNTK_MODEL_VERSION_1 1
-#define CURRENT_CNTK_MODEL_VERSION 1
-
-namespace Microsoft { namespace MSR { namespace CNTK {
-
-    enum CopyNodeFlags
-    {
-        copyNodeNull = 0, // invalid value
-        copyNodeValue=1, // copy everything but the children links
-        copyNodeChildren=2, // only copy over children links
-        copyNodeAll=3, // copy everything
-        copyNodeChildrenCrossNetwork=4, // allow a cross network child copy
-    };
-
-#pragma region base computation class
-
-    template<class ElemType>
-    class ComputationNode //Abstract Class that cannot be instantiated
-    {
-    protected:
-        //std containers such as list and map does not support class reference so we need to use pointer
-        typedef ComputationNode<ElemType>* ComputationNodePtr;
-        int     m_loopId;
-        size_t  m_samplesInRecurrentStep; 
-
-        /// the order in reverse graph. 
-        int     m_visitedOrder;  
-        int m_index;
-        int m_lowlink;
-        bool m_visited;
-        bool m_inStack;
-        int m_indexInLoop;
-        vector<size_t> m_sentenceEnd;
-    public:
-        ComputationNode(DEVICEID_TYPE deviceId): m_functionValues(deviceId), m_gradientValues(deviceId) 
-        {
-            m_deviceId = deviceId;
-            m_loopId = -1;
-            m_samplesInRecurrentStep = 1;
-            m_visitedOrder = -1;
-            m_index = -1;
-            m_lowlink = -1;
-            m_indexInLoop = 0;
-            m_visited = false;
-            m_inStack = false;
-        }
-
-        virtual ~ComputationNode()
-        {
-#ifdef DISPLAY_DEBUG
-            fprintf (stderr, "Called Destructor NodeName: %s\n",(msra::strfun::utf8 (NodeName())).c_str());
-#endif
-        }
-
-        virtual const std::wstring OperationName() const = 0;
-        virtual void SaveToFile(File& fstream) const
-        {
-            fstream << OperationName() << NodeName();
-        }
-
-        virtual void LoadFromFile(File& /*fstream*/, const size_t /*modelVersion*/, const DEVICEID_TYPE deviceId = AUTOPLACEMATRIX)
-        {
-            m_deviceId = deviceId;
-            MoveMatricesToDevice(deviceId);
-            InitRecurrentNode();
-        }
-
-        virtual void ComputeInputPartial(const size_t inputIndex) = 0;
-        virtual void ComputeInputPartial(const size_t /*inputIndex*/, const size_t /*timeIdxInSeq*/) 
-        {
-            NOT_IMPLEMENTED;
-        }
-        
-        virtual void EvaluateThisNode() = 0;
-        // evaluate only at time index timeIdxInSeq
-        virtual void EvaluateThisNode(const size_t /*timeIdxInSeq*/) 
-        {
-            NOT_IMPLEMENTED;
-        }
-        virtual void Validate() = 0;
-
-        virtual void Reset() {}
-        virtual void NotReset() {}
-
-        virtual void AttachInputs(const ComputationNodePtr /*singleInput*/) 
-        {
-            throw std::logic_error("This operation does not support single input.");
-        }
-
-        virtual void AttachInputs(const ComputationNodePtr /*leftInput*/, const ComputationNodePtr /*rightInput*/) 
-        {
-            throw std::logic_error("This operation does not support two inputs.");
-        }
-
-        virtual void AttachInputs(const ComputationNodePtr /*leftInput*/, const ComputationNodePtr /*middleInput*/, const ComputationNodePtr /*rightInput*/) 
-        {
-            throw std::logic_error("This operation does not support three inputs.");
-        }
-
-        virtual void AttachInputs(const ComputationNodePtr /*firstInput*/, const ComputationNodePtr /*secondInput*/, const ComputationNodePtr /*thirdInput*/, const ComputationNodePtr /*fourthInput*/)
-        {
-            throw std::logic_error("This operation does not support four inputs.");
-        }
-
-        virtual void AttachInputs(const ComputationNodePtr /*firstInput*/, const ComputationNodePtr /*secondInput*/, const ComputationNodePtr /*thirdInput*/,
-            const ComputationNodePtr /*fourthInput*/, const ComputationNodePtr /*fifthInput*/)
-        {
-            throw std::logic_error("This operation does not support five inputs.");
-        }
-
-        virtual void AttachInputs(const ComputationNodePtr /*firstInput*/, const ComputationNodePtr /*secondInput*/, const ComputationNodePtr /*thirdInput*/,
-            const ComputationNodePtr /*fourthInput*/, const ComputationNodePtr /*fifthInput*/, const ComputationNodePtr /* sixthInput */)
-        {
-            throw std::logic_error("This operation does not support six inputs.");
-        }
-
-        virtual void DetachInputs()
-        {
-            m_children.resize(0);
-        }
-
-        virtual void MoveMatricesToDevice(const DEVICEID_TYPE deviceId)
-        {
-            if (deviceId != AUTOPLACEMATRIX)
-            {
-                if (m_functionValues.GetDeviceId() != deviceId)
-                {
-                    bool fEmpty = m_functionValues.GetNumElements() == 0;
-                    m_functionValues.TransferFromDeviceToDevice(m_functionValues.GetDeviceId(), deviceId,true, fEmpty);
-                }
-
-                if (m_gradientValues.GetDeviceId() != deviceId)
-                {
-                    bool fEmpty = m_gradientValues.GetNumElements() == 0;
-                    m_gradientValues.TransferFromDeviceToDevice(m_gradientValues.GetDeviceId(), deviceId,true, fEmpty);
-                }
-            }
-        }
-
-        //making them virtual so that nodes that only copy values from it's children (e.g., dropout) can be efficient in evaluation
-        virtual const Matrix<ElemType>& FunctionValues() const {return m_functionValues;}
-        virtual Matrix<ElemType>& FunctionValues() { return m_functionValues;}
-
-        //return true if the node's value should be computed before the normal training. e.g., mean and invStd of input features.
-        virtual bool RequirePreCompute() const { return false;}
-
-        virtual void DumpNodeInfo(const bool /*printValues*/, File& fstream) const
-        {
-            fstream << L"\n" + NodeName() + L"=" + OperationName();
-
-            if (!IsLeaf())
-            {
-                fstream << wstring(L"(");
-                for (size_t i=0; i<ChildrenSize(); i++)
-                {
-                    if (i > 0)
-                        fstream << wstring(L",");
-                    fstream << (Inputs(i) ? Inputs(i)->NodeName() : L"NULL");
-                }
-                fstream << wstring(L")");
-            }
-        }
-
-        virtual void SetFunctionAndGradientSize(const int numSamples) 
-        {
-            size_t numRows = m_functionValues.GetNumRows();
-            if (numRows > 0 && numSamples > 0)
-            {
-                m_functionValues.Resize(numRows, numSamples); 
-                m_gradientValues.Resize(numRows, numSamples); 
-            }
-        }
-        void ResetBound(size_t indexInBatch, size_t frameNum)
-        {
-            m_sentenceEnd[indexInBatch] = frameNum;
-        }
-        void SetLoopId(const int id)
-        {
-            m_loopId = id;
-        }
-        void SetVisitedOrder(const int id)
-        {
-            m_visitedOrder = id;
-        }
-        void SetIndex(const size_t ind)
-        {
-            m_index = ind;
-        }
-
-        void Setlowlink(const size_t lowlink)
-        {
-            m_lowlink = lowlink;
-        }
-
-        void SetVisited(const bool visited)
-        {
-            m_visited = visited;
-        }
-
-        void SetInStack(const bool instack)
-        {
-            m_inStack = instack;
-        }
-
-        void SetIndexInLoop(const size_t index)
-        {
-            m_indexInLoop = index;
-        }
-
-		void clearCache()
-		{
-			m_loopId = -1;
-			m_visitedOrder = -1;
-			m_index = -1;
-			m_lowlink = -1;
-			m_indexInLoop = 0;
-			m_visited = false;
-			m_inStack = false;
-		}
-        size_t GetIndex()
-        {
-            return m_index;
-        }
-
-        size_t GetVisitedOrder()
-        {
-            return m_visitedOrder;
-        }
-
-        size_t Getlowlink ()
-        {
-            return m_lowlink;
-        }
-
-        size_t GetIndexInLoop()
-        {
-            return m_indexInLoop;
-        }
-        bool isVisisted()
-        {
-            return m_visited;
-        }
-
-        bool isInStack()
-        {
-            return m_inStack;
-        }
-        int LoopId()
-        {
-            return m_loopId;
-        }
-
-        void SetNbrSlicesInEachRecurrentIteration(size_t bsz)
-        {
-            m_samplesInRecurrentStep = bsz;
-            m_sentenceEnd.resize(bsz);
-        }
-
-        int64_t UpdateEvalTimeStamp()
-        {
-            m_evalTimeStamp = InterlockedIncrement64(&s_timeStampCounter);
-            return m_evalTimeStamp;
-        }
-
-        void ResetEvalTimeStamp()
-        {
-            m_evalTimeStamp = s_timeStampCounter;
-        }
-
-        //for debugging purpose
-        virtual void PrintSelf(bool printMatrices = false) const
-        {
-            fprintf(stderr, "\n%ls[%lu, %lu] = %ls", NodeName().c_str(), FunctionValues().GetNumRows(),  FunctionValues().GetNumCols(), OperationName().c_str());           
-
-            if (!IsLeaf())
-            {
-                fprintf(stderr, "(");           
-                for (size_t i=0; i<ChildrenSize(); i++)
-                {
-                    if (i > 0)
-                        fprintf(stderr, ", ");           
-                    fprintf(stderr, "%ls[%lu, %lu]", Inputs(i)?Inputs(i)->NodeName().c_str():L"NULL", Inputs(i)->FunctionValues().GetNumRows(), Inputs(i)->FunctionValues().GetNumCols());
-                }
-                fprintf(stderr, ")");           
-            }
-
-            if (printMatrices)
-            {
-                fprintf (stderr, "\n    $$$$ Function Values\n");
-                FunctionValues().Print("FunctionValue");
-
-                fprintf (stderr, "\n    $$$$ Gradient Values\n");
-                GradientValues().Print("GradientValue");
-            }
-        }
-
-        const std::wstring& NodeName() const { return m_nodeName;}
-        std::wstring& NodeName() { return m_nodeName;}
-        
-        const std::wstring& DerivativeName() const {return L"D_" + m_nodeName;}
-
-        const Matrix<ElemType>& GradientValues() const {return m_gradientValues;}
-        Matrix<ElemType>& GradientValues() {return m_gradientValues;}
-
-        bool IsLeaf() const {return m_children.size() == 0;}
-        bool& NeedGradient() {return m_needGradient;}
-        const bool& NeedGradient() const {return m_needGradient; }
-
-        void InitRecurrentNode() 
-        {
-            SetLoop(0);     // TODO: SetLoop() takes a bool, not an int?
-        }
-
-        bool HasLoop() const { return m_hasloop ; }
-        void SetLoop(const bool bl)
-        {
-            m_hasloop = bl; 
-        }
-
-        virtual ComputationNodePtr FindChildInASet(const std::list<ComputationNodePtr>& loop) const
-        {
-            for (int i = 0; i < this->m_children.size(); i++)
-            {
-                if (std::find(loop.begin(), loop.end(), this->m_children[i]) != loop.end())
-                {
-                    return this->m_children[i];
-                }
-            }
-            return NULL;
-        }
-
-        virtual void CopyImageSizeFromInputs()
-        {
-            if (!IsLeaf())
-                CopyImageSizeFromInput(0); //copy from child 0 by default.
-        }
-
-        bool IsChildAnImage(const size_t index) const
-        {
-            if (index > ChildrenSize())
-                throw invalid_argument("IsChildAnImage: out of index.");
-
-            return (Inputs(index)->m_outputWidth != 1 || Inputs(index)->m_outputChannels != 1);
-        }
-
-        const size_t ChildrenSize() const {return m_children.size();}
-
-        inline const ComputationNodePtr Inputs(const size_t childIndex) const 
-        {
-#ifdef DEBUG  // profile shows this is range check very expensive in release mode, skip it  
-            if (childIndex >= m_children.size())
-                throw std::invalid_argument ("childIndex is out of range.");
-#endif
-            return m_children[childIndex];
-        }
-
-        inline ComputationNodePtr Inputs(const size_t childIndex)
-        {
-#ifdef DEBUG // profile shows this is range check very expensive in release mode, skip it  
-            if (childIndex >= m_children.size())
-                throw std::invalid_argument ("childIndex is out of range.");
-#endif
-            return m_children[childIndex];
-        }
-
-        void SetInput(const size_t childIndex, const ComputationNodePtr node)
-        {
-            //require first nodes specified before the second to avoid null nodes condition.
-           if (childIndex > m_children.size())
-               throw invalid_argument("SetInput: You must specify the input for children with index less than this one first.");
-
-           // expand the inputs to exist up to the desired index
-           while (childIndex >= m_children.size())
-           {
-               m_children.push_back(NULL);
-           }
-
-           // set the input value
-            m_children[childIndex] = node;
-        }
-
-        void ComputeGradientForChildren()
-        {
-
-            /// batch is done only for feed-forward nodes
-            if (HasLoop()) 
-                return;
-
-            for (size_t i=0; i<m_children.size(); i++)
-            {
-                ComputationNodePtr child = m_children[i];
-                if (child->NeedGradient())
-                {
-#ifdef DISPLAY_DEBUG
-                    fprintf (stderr, "    [%lu]: %s(%s)\n", i, 
-                        (msra::strfun::utf8 (child->OperationName())).c_str(),
-                        (msra::strfun::utf8 (child->NodeName())).c_str());
-#endif              
-#if DUMPOUTPUT
-                    fprintf(stderr,"Backprop%d_%ls\n",i,NodeName().c_str());
-#endif
-                    ComputeInputPartial(i); //this computes partial wrt to the child and sums the gradient value in the child
-                }
-#ifdef DISPLAY_DEBUG
-                else fprintf (stderr, "    [%lu]: %s(%s) (no gradient needed so don't compute for)\n", i, 
-                        (msra::strfun::utf8 (child->OperationName())).c_str(),
-                        (msra::strfun::utf8 (child->NodeName())).c_str());
-#endif              
-            }
-            
-        }
-
-        void ComputeGradientForChildren(const size_t timeIdxInSeq)
-        {
-
-            for (size_t i=0; i<m_children.size(); i++)
-            {
-                ComputationNodePtr child = m_children[i];
-                if (child->NeedGradient())
-                {
-#ifdef DISPLAY_DEBUG
-                    fprintf (stderr, "    [%lu]: %s(%s)\n", i, 
-                        (msra::strfun::utf8 (child->OperationName())).c_str(),
-                        (msra::strfun::utf8 (child->NodeName())).c_str());
-#endif              
-                    ComputeInputPartial(i, timeIdxInSeq); //this computes partial wrt to the child and sums the gradient value in the child
-                }
-#ifdef DISPLAY_DEBUG
-                else fprintf (stderr, "    [%lu]: %s(%s) (no gradient needed so don't compute for)\n", i, 
-                        (msra::strfun::utf8 (child->OperationName())).c_str(),
-                        (msra::strfun::utf8 (child->NodeName())).c_str());
-#endif              
-            }
-        }
-
-        static bool IsSmaller(const ComputationNodePtr lhs, const ComputationNodePtr rhs) 
-        { 
-            return lhs->m_visitedOrder < rhs->m_visitedOrder;
-        }
-
-        bool IsEqualTo (const ComputationNodePtr other) const //this will be used to determine whehter two nodes are the same
-        {
-            if (OperationName() != other->OperationName() || m_children.size() != other->m_children.size())
-                return false;
-
-            if (NodeName() == other->NodeName())  //assume names are unique in the system
-                return true;
-
-            if (IsLeaf() && other->IsLeaf())  //since names are not equal otherwise will return above
-                return false;
-
-            for (size_t i=0; i<m_children.size(); i++)
-            {
-                if (!(Inputs(i) == other->Inputs(i)))
-                    return false;
-            }
-
-            return true;
-        }
-        
-        std::list<ComputationNodePtr> EnumerateNodes(const bool forwardComputation, std::vector<ComputationNodePtr>& rootOfLoop)
-        {
-            std::list<ComputationNodePtr> result;
-
-            if (forwardComputation)
-            {
-                std::unordered_set<ComputationNodePtr> visited;
-                EnumerateNodesForEval(visited, result, rootOfLoop,false);
-            }
-            else
-            {
-                result = EnumerateNodesForGradient();
-            }
-           
-            return result;          
-        }
-
-        std::list<ComputationNodePtr> ReshuffleNodes(std::map<int, std::list<ComputationNodePtr>> recurrentResult)
-        {
-            std::list<ComputationNodePtr> noRecurrentResult;
-            std::unordered_set<ComputationNodePtr> visited;
-
-            ReshuffleNodesForEvalWithRecurrentLoops(visited, recurrentResult, noRecurrentResult);
-           
-            return noRecurrentResult;          
-        }
-
-
-
-        std::list<ComputationNodePtr> EnumerateNodes(const bool forwardComputation)
-        {
-            std::list<ComputationNodePtr> result;
-
-            if (forwardComputation)
-            {
-                std::unordered_set<ComputationNodePtr> visited;
-                EnumerateNodesForEval(visited, result);
-            }
-            else
-            {
-                result = EnumerateNodesForGradient();
-            }
-           
-            return result;          
-        }
-
-        bool IsFuncValueOlderThanInputs() const
-        {
-              for (size_t i=0; i<ChildrenSize(); i++)
-              {
-                  //the second condition is used when the time stamp change from positive to negative
-                  if (Inputs(i)->m_evalTimeStamp >= m_evalTimeStamp || Inputs(i)->m_evalTimeStamp + 1e10 < m_evalTimeStamp) 
-                      return true;
-              }
-
-              return false;
-        }
-
-        void ClearGradientForChildren(const int /*iActMiniBatchSize*/)
-        {
-            for (size_t i=0; i<m_children.size(); i++)
-            {
-                ComputationNodePtr child = m_children[i];
-                if (child->NeedGradient())
-                {
-                    if(child->GradientValues().GetMatrixType() == DENSE) 
-                    {
-                        child->GradientValues().Resize(child->FunctionValues().GetNumRows(), child->FunctionValues().GetNumCols());
-                        child->GradientValues().SetValue(0); 
-                    }
-                    else
-                    {
-                        child->GradientValues().Reset();
-                    }
-                }
-            }
-        }
-
-
-        // NOTE: we should reimplement this to be thread-safe and use a larger than requested initialized memory block
-        // we can then just wrap that memory block in a matrix of the correct dimensions since it will be const no one can change it
-        // should only need one memory block per device
-        static const Matrix<ElemType>& ConstOnes(const size_t rows, const size_t cols, const int deviceId)
-        {
-            if (s_constOnes.find(rows) == s_constOnes.end() ||
-                s_constOnes[rows].find(cols) == s_constOnes[rows].end()) //not found
-            {
-                Matrix<ElemType>* matrix = new Matrix<ElemType>(rows, cols, (DEVICEID_TYPE)deviceId);
-                matrix->SetValue(ElemType(1.000));
-                s_constOnes[rows][cols] = matrix;
-            }
-
-            Matrix<ElemType>* m = s_constOnes[rows][cols];
-            m->TransferFromDeviceToDevice(m->GetDeviceId(), deviceId);
-
-            return *m;
-        }
-
-    protected:
-        void CopyImageSizeFromInput(const size_t index, const bool outputSameAsInput = true)
-        {
-            if (index >= ChildrenSize())
-                throw invalid_argument("CopyImageSizeFromInput: output index");
-        
-            ComputationNodePtr child = m_children[index];
-            if (child != nullptr)
-            {
-                m_inputWidth = child->m_outputWidth;
-                m_inputHeight = child->m_outputHeight;
-                m_inputChannels = child->m_outputChannels;
-            }
-
-            if (outputSameAsInput)
-            {
-                m_outputWidth = m_inputWidth;
-                m_outputHeight = m_inputHeight;
-                m_outputChannels = m_inputChannels;
-            }
-        }
-
-        virtual void PrintSelfBeforeValidation(bool allowNulls=false) const
-        {
-            fprintf(stderr, "\nValidating --> %ls = %ls", NodeName().c_str(), OperationName().c_str());           
-
-            if (!IsLeaf())
-            {
-                fprintf(stderr, "(");           
-                for (size_t i=0; i<ChildrenSize(); i++)
-                {
-                    ComputationNodePtr child = Inputs(i);
-                    if (i > 0)
-                        fprintf(stderr, ", ");           
-
-                    if (child == nullptr)
-                    {
-                        if (allowNulls)
-                        {
-                            fprintf(stderr, "NULL");
-                            continue;
-                        }
-                        throw runtime_error("One of the children is missing.");
-                    }
-
-
-                    if (IsChildAnImage(i))  //image
-                        fprintf(stderr, "%ls[%lu {W=%lu, H=%lu, C=%lu}, %lu]", child->NodeName().c_str(), child->FunctionValues().GetNumRows(), 
-                            child->m_outputWidth, child->m_outputHeight, child->m_outputChannels, child->FunctionValues().GetNumCols());
-                    else
-                        fprintf(stderr, "%ls[%lu, %lu]", child->NodeName().c_str(), child->FunctionValues().GetNumRows(), child->FunctionValues().GetNumCols());
-
-                }
-                fprintf(stderr, ")");           
-            }
-        }
-
-        //to be called by derived classed if that class needs to print node values
-        void PrintNodeValuesToFile(const bool printValues, File& fstream) const
-        {
-            if (printValues)
-            {
-                fstream << wstring(L"\n");
-                const Matrix<ElemType>&  m = FunctionValues();
-                for (size_t i=0; i < m.GetNumRows(); i++)
-                {
-                    for (size_t j=0; j < m.GetNumCols(); j++)
-                    {
-                        fstream << m(i,j);
-                    }
-                    fstream << wstring(L"\n");
-                }
-                fstream << wstring(L"####################################################################");
-            }
-       }
-
-        std::list<ComputationNodePtr> EnumerateNodesForGradient() 
-        {
-            std::list<ComputationNodePtr>  nodes = this->EnumerateNodes(true);  //get forward computation order first
-
-            nodes.sort(IsSmaller); 
-            nodes.reverse();
-            
-            return nodes;
-        }
-
-
-
-        std::wstring CreateUniqNodeName() const
-        {
-#ifdef USE_GUID_AS_NAME
-            UUID uuid;
-            ZeroMemory(&uuid, sizeof(UUID));
-            std::wstring name;
-
-            UuidCreate(&uuid);
-            WCHAR* szUuid = nullptr;
-            if (UuidToStringW(&uuid, (RPC_WSTR*)&szUuid) != RPC_S_OK)
-                throw std::runtime_error("Failed to craete unique node name.");
-            else
-            {
-              name = szUuid;
-              RpcStringFreeW((RPC_WSTR*)&szUuid);
-            }
-#else
-            int64_t id = InterlockedIncrement64(&s_timeStampCounter);
-            msra::strfun::wstrprintf name(L"%s%d", L"AutoName", id);
-#endif
-
-            return name;
-        }
-
-        bool ChildrenNeedGradient()  const //this is only valid when called in the forward computation order.
-        {
-            for (int i=0; i<m_children.size(); i++)         
-            {
-                if (m_children[i] == nullptr)
-                    continue;
-                if (m_children[i]->m_needGradient) 
-                    return true;
-            }
-            return false;
-        }
-
-        void EnumerateNodesForEval(std::unordered_set<ComputationNodePtr>& visited, std::list<ComputationNodePtr>& result,
-            std::vector<ComputationNodePtr>& sourceRecurrentNodePtr, const bool bFromDelayNode) 
-        {
-            if (visited.find(this) == visited.end())  //not visited
-            {   
-                visited.insert(this);   // have visited tagged here to avoid infinite loop over children, children's children, etc
-
-                for (int i=0; i<m_children.size(); i++)
-                {
-                    if (m_children[i] == nullptr)
-                        continue;
-                    m_children[i]->EnumerateNodesForEval(visited, result, sourceRecurrentNodePtr, this->OperationName() == L"Delay");
-                }
-                
-                //children first for function evaluation
-                if (!IsLeaf())
-                {
-                    if (ChildrenNeedGradient())  //only nodes that require gradient calculation is included in gradient calculation
-                        m_needGradient = true;
-                    else
-                        m_needGradient = false;
-                }
-                
-                result.push_back(ComputationNodePtr(this));  //we put this in the list even if it's leaf since we need to use it to determine learnable params 
-                this->m_visitedOrder = result.size();
-            }
-            else
-            {
-                if (!IsLeaf() && bFromDelayNode)
-                    sourceRecurrentNodePtr.push_back(this) ;
-            }
-        }
-
-        void ReshuffleNodesForEvalWithRecurrentLoops(std::unordered_set<ComputationNodePtr>& visited, std::map<int, std::list<ComputationNodePtr>>& recurrentResult, 
-            std::list<ComputationNodePtr>& noRecurrentResult) 
-        {
-            if (visited.find(this) == visited.end())  //not visited
-            {   
-                visited.insert(this);   // have visited tagged here to avoid infinite loop over children, children's children, etc
-
-                for (int i=0; i<m_children.size(); i++)
-                {
-                    m_children[i]->ReshuffleNodesForEvalWithRecurrentLoops(visited, recurrentResult, noRecurrentResult);
-                }
-                
-                //children first for function evaluation
-                if (!IsLeaf())
-                {
-                    if (ChildrenNeedGradient())  //only nodes that require gradient calculation is included in gradient calculation
-                        m_needGradient = true;
-                    else
-                        m_needGradient = false;
-                }
-                
-                if (LoopId() >= 0)
-                {
-                    recurrentResult[LoopId()].push_back(ComputationNodePtr(this));
-                }
-                else
-                {
-                    noRecurrentResult.push_back(ComputationNodePtr(this));  //we put this in the list even if it's leaf since we need to use it to determine learnable params 
-                }
-            }
-        }
-
-        void EnumerateNodesForEval(std::unordered_set<ComputationNodePtr>& visited, std::list<ComputationNodePtr>& result) 
-        {
-            if (visited.find(this) == visited.end())  //not visited
-            {   
-                visited.insert(this);   // have visited tagged here to avoid infinite loop over children, children's children, etc
-
-                for (int i=0; i<m_children.size(); i++)
-                {
-                    m_children[i]->EnumerateNodesForEval(visited, result);
-                }
-                
-                //children first for function evaluation
-                if (!IsLeaf())
-                {
-                    if (ChildrenNeedGradient())  //only nodes that require gradient calculation is included in gradient calculation
-                        m_needGradient = true;
-                    else
-                        m_needGradient = false;
-                }
-                
-                result.push_back(ComputationNodePtr(this));  //we put this in the list even if it's leaf since we need to use it to determine learnable params 
-            }
-        }
-
-
-    public:
-        virtual void CopyTo(const ComputationNodePtr node, const std::wstring& newName, const CopyNodeFlags flags) const
-        {
-            if (OperationName() != node->OperationName())
-                throw std::runtime_error("Cannot copy from one node type to another node type");
-            if (flags & CopyNodeFlags::copyNodeChildren)
-            {
-                node->m_children = m_children;
-            }
-            if (flags & CopyNodeFlags::copyNodeValue)
-            {
-                node->m_deviceId = m_deviceId;
-                node->m_needGradient = m_needGradient;
-                node->m_nodeName = newName;
-                node->m_evalTimeStamp = m_evalTimeStamp;
-
-                node->m_hasloop = m_hasloop; 
-
-                node->m_inputWidth = m_inputWidth;
-                node->m_inputHeight = m_inputHeight;
-                node->m_inputChannels = m_inputChannels;
-
-                node->m_outputWidth = m_outputWidth;
-                node->m_outputHeight = m_outputHeight;
-                node->m_outputChannels = m_outputChannels;
-
-                node->m_functionValues = m_functionValues; 
-                node->m_gradientValues = m_gradientValues;
-            }
-        }
-
-        virtual ComputationNodePtr Duplicate(const std::wstring& newName, const CopyNodeFlags flags) const = 0;
-        virtual TaskDescriptor<ElemType>* GetPTaskDescriptor(TaskType /*taskType*/, size_t /*inputIndex=0*/) const
-        {
-            assert(false);
-            NOT_IMPLEMENTED;
-            //return NULL;
-        }
-    protected:
-
-        DEVICEID_TYPE m_deviceId; //CPU=-1, >=0 GPU
-        bool m_needGradient;  //only used for leaf, i.e., learnable parameters, etc.
-
-        size_t m_inputWidth, m_inputHeight, m_inputChannels;  //how to interpret each column in the input as an image
-        size_t m_outputWidth, m_outputHeight, m_outputChannels;  //how to interpret each column in the output as an image
-
-        std::vector<ComputationNodePtr> m_children;
-
-        std::wstring m_nodeName;
-        Matrix<ElemType> m_functionValues, m_gradientValues;
-
-        static int64_t s_timeStampCounter;
-        int64_t m_evalTimeStamp; //this is used to reduce unnecessary recomputation when a different node in the model is reevaluated
-
-        static std::map<size_t, std::map<size_t, Matrix<ElemType>*>> s_constOnes;
-
-    private:
-        // for loop nodes
-        bool m_hasloop; 
-    };
-    // add this at the start of each derived class, to get access to the members of ComputationNode
-    // BUGBUG: some should be protected, not public; TODO: comment here why this is needed and how to maintain it
-#define UsingComputationNodeMembers    \
-        typedef ComputationNode<ElemType> B; \
-protected:  \
-        typedef ComputationNode<ElemType>* ComputationNodePtr;  \
-public: \
-        using B::AttachInputs; using B::ChildrenNeedGradient; using B::ChildrenSize; using B::ClearGradientForChildren; \
-        using B::ComputeGradientForChildren; using B::ComputeInputPartial; using B::ConstOnes; using B::CopyImageSizeFromInput; \
-        using B::CopyImageSizeFromInputs; using B::CopyTo; using B::CreateUniqNodeName; using B::DerivativeName; using B::DetachInputs; \
-        using B::DumpNodeInfo; using B::Duplicate; using B::EnumerateNodes; using B::EnumerateNodesForEval; \
-        using B::EnumerateNodesForGradient; using B::EvaluateThisNode; using B::FindChildInASet; using B::FunctionValues; \
-        using B::GetPTaskDescriptor; using B::GradientValues; using B::HasLoop; using B::InitRecurrentNode; using B::Inputs; \
-        using B::IsChildAnImage; using B::IsEqualTo; using B::IsFuncValueOlderThanInputs; using B::IsLeaf; using B::IsSmaller; \
-        using B::LoadFromFile; using B::MoveMatricesToDevice; using B::NeedGradient; using B::NodeName; using B::NotReset; \
-        using B::OperationName; using B::PrintNodeValuesToFile; using B::PrintSelf; using B::PrintSelfBeforeValidation; \
-        using B::RequirePreCompute; using B::Reset; using B::ReshuffleNodes; using B::ReshuffleNodesForEvalWithRecurrentLoops; \
-        using B::SaveToFile; using B::SetFunctionAndGradientSize; using B::SetInput; using B::Validate; \
-protected:  \
-        using B::m_loopId; using B::m_samplesInRecurrentStep; \
-        using B::m_visitedOrder; using B::m_index; using B::m_lowlink; using B::m_visited; using B::m_inStack; \
-        using B::m_indexInLoop; using B::m_sentenceEnd; \
-        using B::m_children; using B::m_deviceId; using B::m_evalTimeStamp; using B::m_functionValues; using B::m_gradientValues; \
-        using B::m_inputChannels; using B::m_inputHeight; using B::m_inputWidth; using B::m_needGradient; using B::m_nodeName; \
-        using B::m_outputChannels; using B::m_outputHeight; using B::m_outputWidth; using B::s_constOnes; using B::s_timeStampCounter
-
-#pragma endregion base computation class
-
-#pragma region derived operations
-
-    //used to represent weight Matrix<ElemType> and biases
-    template<class ElemType>
-    class LearnableParameter : public ComputationNode<ElemType>
-    {
-        UsingComputationNodeMembers;
-    public:
-        LearnableParameter(size_t rows, size_t cols, const DEVICEID_TYPE deviceId=AUTOPLACEMATRIX, const std::wstring name = L"") : ComputationNode<ElemType>(deviceId)
-        {
-            //intentionally comment out so that we may support automatic dimention inference
-            //if (rows * cols == 0) 
-            //    throw std::logic_error("This LearnableParameter dimension is 0.");
-
-            m_nodeName = (name == L""? CreateUniqNodeName() : name);
-            m_needGradient = true;
-            m_deviceId = deviceId;
-            MoveMatricesToDevice(deviceId);
-            m_functionValues.Resize(rows, cols);
-
-            m_outputWidth = 1;
-            m_outputHeight = rows;
-            m_outputChannels = 1;
-
-            InitRecurrentNode();
-        }
-
-        LearnableParameter(File& fstream, const size_t modelVersion, const DEVICEID_TYPE deviceId=AUTOPLACEMATRIX, const std::wstring name = L"") : ComputationNode<ElemType>(deviceId)
-        {
-            m_nodeName = (name == L""? CreateUniqNodeName() : name);
-            LoadFromFile(fstream, modelVersion, deviceId);
-        }
-
-        virtual void SaveToFile(File& fstream) const
-        {
-            ComputationNode<ElemType>::SaveToFile(fstream);
-
-            fstream << NeedGradient();
-            fstream << FunctionValues().GetNumRows() << FunctionValues().GetNumCols(); 
-            fstream << FunctionValues();
-        }
-        
-        virtual void LoadFromFile(File& fstream, const size_t modelVersion, const DEVICEID_TYPE deviceId = AUTOPLACEMATRIX)
-        {
-            ComputationNode<ElemType>::LoadFromFile(fstream, modelVersion, deviceId);
-
-            size_t rows, cols;
-            fstream >> m_needGradient;
-            fstream >> rows >> cols;
-
-            //intentionally comment out to support automatic dimention inference
-            //if (rows * cols == 0) 
-            //    throw std::logic_error("This LearnableParameter dimension is 0.");
-
-            m_functionValues.Resize(rows, cols);
-            fstream >> m_functionValues;
-
-            m_outputWidth = 1;
-            m_outputHeight = rows;
-            m_outputChannels = 1;
-        }
-
-
-        virtual const std::wstring OperationName() const {return TypeName();}
-        virtual void ComputeInputPartial(const size_t /*inputIndex*/) {}
-        virtual void ComputeInputPartial(const size_t /*inputIndex*/, const size_t /*timeIdxInSeq*/) {}
-        virtual void EvaluateThisNode()  {}
-        virtual void EvaluateThisNode(const size_t /*timeIdxInSeq*/) {}
-        virtual void Validate() 
-        {
-            PrintSelfBeforeValidation();
-        }
-
-        static const std::wstring TypeName() {return L"LearnableParameter";} 
-
-        virtual void DumpNodeInfo(const bool printValues, File& fstream) const
-        {
-            ComputationNode<ElemType>::DumpNodeInfo(printValues, fstream);
-
-            char str[4096];
-            sprintf(str, "[%lu,%lu]  ", FunctionValues().GetNumRows(), FunctionValues().GetNumCols());
-            fstream << string(str);
-            sprintf(str, "NeedGradient=%s", NeedGradient()? "true" : "false");
-            fstream << string(str);
-
-            PrintNodeValuesToFile(printValues, fstream);
-        }
-
-        // copy constructor
-        LearnableParameter(const LearnableParameter<ElemType>* node, const std::wstring& newName, const CopyNodeFlags flags) : ComputationNode<ElemType>(node->m_deviceId)
-        {
-            node->CopyTo(this, newName, flags);
-        }
-
-        virtual ComputationNodePtr Duplicate(const std::wstring& newName, const CopyNodeFlags flags) const
-        {
-            const std::wstring& name = (newName == L"")?NodeName():newName;
-                
-            ComputationNodePtr node = new LearnableParameter<ElemType>(this, name, flags);
-            return node;
-        }
-
-        virtual TaskDescriptor<ElemType>* GetPTaskDescriptor(TaskType taskType, size_t inputIndex=0) const;
-    };
-
-    template<class ElemType>
-    class SparseLearnableParameter : public LearnableParameter<ElemType>
-    {
-        UsingComputationNodeMembers;
-    public:
-        SparseLearnableParameter(size_t rows, size_t cols, const size_t size, const DEVICEID_TYPE deviceId = AUTOPLACEMATRIX, const std::wstring name = L"")
-            : LearnableParameter<ElemType>(rows, cols, deviceId, name)
-        {
-            m_gradientValues.SwitchToMatrixType(MatrixType::SPARSE, matrixFormatSparseBlockCol, false);
-            m_gradientValues.Resize(rows, cols, size);
-        }
-
-        SparseLearnableParameter (File& fstream, const size_t modelVersion, const DEVICEID_TYPE deviceId = AUTOPLACEMATRIX, const std::wstring name = L"") 
-            : LearnableParameter<ElemType>(fstream, modelVersion, deviceId, name)
-        {
-            m_gradientValues.SwitchToMatrixType(MatrixType::SPARSE, matrixFormatSparseBlockCol, false);
-            m_gradientValues.Resize(FunctionValues().GetNumRows(), FunctionValues().GetNumCols());
-        }
-
-        virtual void LoadFromFile(File& fstream, const size_t modelVersion, const DEVICEID_TYPE deviceId = AUTOPLACEMATRIX)
-        {
-            LearnableParameter<ElemType>::LoadFromFile(fstream,   modelVersion, deviceId);
-            m_gradientValues.SwitchToMatrixType(MatrixType::SPARSE, matrixFormatSparseBlockCol, false);
-            m_gradientValues.Resize(FunctionValues().GetNumRows(), FunctionValues().GetNumCols());
-        }
-
-        virtual const std::wstring OperationName() const {return TypeName();}
-        static const std::wstring TypeName() {return L"SparseLearnableParameter";} 
-
-        // copy constructor
-        SparseLearnableParameter (const SparseLearnableParameter <ElemType>* node, const std::wstring& newName, const CopyNodeFlags flags) 
-            : LearnableParameter<ElemType>( node, newName, flags)
-        {
-        }
-
-        virtual ComputationNodePtr Duplicate(const std::wstring& newName, const CopyNodeFlags flags) const
-        {
-            const std::wstring& name = (newName == L"")?NodeName():newName;
-                
-            ComputationNodePtr node = new SparseLearnableParameter<ElemType>(this, name, flags);
-            return node;
-        }
-    };
-
-    template class SparseLearnableParameter<float>; 
-    template class SparseLearnableParameter<double>;
-
-    template<class ElemType>
-    class InputValue : public ComputationNode<ElemType>
-    {
-        UsingComputationNodeMembers;
-    public:
-        InputValue(size_t rows, size_t cols, const DEVICEID_TYPE deviceId=AUTOPLACEMATRIX, const std::wstring name = L"") : ComputationNode<ElemType>(deviceId) 
-        {
-            if (rows * cols == 0) 
-                throw std::logic_error("This InputValue dimension is 0.");
-
-            m_outputWidth = 1;
-            m_outputHeight = rows;
-            m_outputChannels = 1;
-
-            m_nodeName = (name == L""? CreateUniqNodeName() : name);
-            m_deviceId = deviceId;
-            MoveMatricesToDevice(deviceId);
-            m_functionValues.Resize(rows, cols);
-            m_needGradient = false;
-            InitRecurrentNode();
-        }
-        
-        InputValue(size_t imageWidth, size_t imageHeight, size_t imageChannels, size_t numImages, const DEVICEID_TYPE deviceId=AUTOPLACEMATRIX, const std::wstring name = L"") : ComputationNode<ElemType>(deviceId) 
-        {
-            size_t rows = imageWidth * imageHeight * imageChannels;
-            size_t cols = numImages;
-
-            if (rows * cols == 0) 
-                throw std::logic_error("This InputValue dimension is 0.");
-
-            m_outputWidth = imageWidth;
-            m_outputHeight = imageHeight;
-            m_outputChannels = imageChannels;
-
-            m_nodeName = (name == L""? CreateUniqNodeName() : name);
-            m_deviceId = deviceId;
-            MoveMatricesToDevice(deviceId);
-            m_functionValues.Resize(rows, cols);
-            m_needGradient = false;
-            InitRecurrentNode();
-        }        
-
-        InputValue(File& fstream, const size_t modelVersion, const DEVICEID_TYPE deviceId=AUTOPLACEMATRIX, const std::wstring name = L"") : ComputationNode<ElemType>(deviceId)
-        {
-            m_nodeName = (name == L""? CreateUniqNodeName() : name);
-            LoadFromFile(fstream, modelVersion, deviceId);
-        }
-
-        virtual void SaveToFile(File& fstream) const
-        {
-            ComputationNode<ElemType>::SaveToFile(fstream);
-
-            fstream << FunctionValues().GetNumRows() << FunctionValues().GetNumCols(); 
-            fstream << m_outputWidth << m_outputHeight << m_outputChannels; 
-        }
-
-        virtual void LoadFromFile(File& fstream, const size_t modelVersion, const DEVICEID_TYPE deviceId = AUTOPLACEMATRIX)
-        {
-            ComputationNode<ElemType>::LoadFromFile(fstream, modelVersion, deviceId);
-
-            size_t rows, cols;
-            fstream >> rows >> cols;
-            if (rows * cols == 0) 
-                throw std::logic_error("This InputValue dimension is 0.");
-
-            fstream >> m_outputWidth >> m_outputHeight >> m_outputChannels; 
-
-            m_functionValues.Resize(rows, cols);
-            m_needGradient = false;
-        }
-
-        virtual const std::wstring OperationName() const {return TypeName();}
-        static const std::wstring TypeName() {return L"InputValue";} 
-
-        virtual void EvaluateThisNode()  {} 
-        virtual void EvaluateThisNode(const size_t /*timeIdxInSeq*/) {}
-        
-        virtual void ComputeInputPartial(const size_t /*inputIndex*/) {}
-        virtual void ComputeInputPartial(const size_t /*inputIndex*/, const size_t /*timeIdxInSeq*/) {}
-
-        virtual void Validate() 
-        {
-            PrintSelfBeforeValidation();
-            //CopyImageSizeFromInputs(); //not necessary since InputValue are leafs. put it here for consistent
-        }
-
-        virtual void DumpNodeInfo(const bool printValues, File& fstream) const
-        {
-            ComputationNode<ElemType>::DumpNodeInfo(printValues, fstream);
-
-            char str[4096];
-            sprintf(str, "[%lu,%lu]", FunctionValues().GetNumRows(), FunctionValues().GetNumCols());
-            fstream << string(str);        
-        }
-
-        // copy constructor
-        InputValue(const InputValue<ElemType>* node, const std::wstring& newName, const CopyNodeFlags flags) : ComputationNode<ElemType>(node->m_deviceId)
-        {
-            node->CopyTo(this, newName, flags);
-        }
-
-        virtual ComputationNodePtr Duplicate(const std::wstring& newName, const CopyNodeFlags flags) const
-        {
-            const std::wstring& name = (newName == L"")?NodeName():newName;
-                
-            ComputationNodePtr node = new InputValue<ElemType>(this, name, flags);
-            return node;
-        }
-
-        virtual TaskDescriptor<ElemType>* GetPTaskDescriptor(TaskType /*taskType*/, size_t inputIndex=0) const
-        {
-            inputIndex;
-            return nullptr;
-        }
-    };
-
-    template class InputValue<float>; 
-    template class InputValue<double>;
-
-    template<class ElemType>
-    class SparseInputValue : public InputValue<ElemType>
-    {
-        UsingComputationNodeMembers;
-    public:
-        SparseInputValue (size_t rows, size_t cols, const DEVICEID_TYPE deviceId=AUTOPLACEMATRIX, const std::wstring name = L"") : InputValue<ElemType>(rows, cols, deviceId, name) 
-        {
-            ConvertToSparseMatrix();
-        }
-        
-        SparseInputValue (size_t imageWidth, size_t imageHeight, size_t imageChannels, size_t numImages, const DEVICEID_TYPE deviceId=AUTOPLACEMATRIX, const std::wstring name = L"") 
-            : InputValue<ElemType>(imageWidth, imageHeight, imageChannels, numImages, deviceId, name)
-        {
-                ConvertToSparseMatrix();
-        }
-
-        SparseInputValue (File& fstream, const size_t modelVersion, const DEVICEID_TYPE deviceId=AUTOPLACEMATRIX, const std::wstring name = L"") : InputValue<ElemType>(fstream, modelVersion, deviceId, name)
-        {
-            ConvertToSparseMatrix();
-        }
-
-        virtual void LoadFromFile(File& fstream, const size_t modelVersion, const DEVICEID_TYPE deviceId = AUTOPLACEMATRIX)
-        {
-            InputValue<ElemType>::LoadFromFile(fstream, modelVersion, deviceId);
-            ConvertToSparseMatrix();
-        }
-
-        virtual const std::wstring OperationName() const {return TypeName();}
-        static const std::wstring TypeName() {return L"SparseInputValue";} 
-
-        // copy constructor
-        SparseInputValue (const SparseInputValue <ElemType>* node, const std::wstring& newName, const CopyNodeFlags flags) : InputValue<ElemType>(node, newName, flags)
-        {
-        }
-
-        virtual ComputationNodePtr Duplicate(const std::wstring& newName, const CopyNodeFlags flags) const
-        {
-            const std::wstring& name = (newName == L"")?NodeName():newName;
-                
-            ComputationNodePtr node = new SparseInputValue<ElemType>(this, name, flags);
-            return node;
-        }
-
-    private:
-        void ConvertToSparseMatrix()
-        {
-            size_t rows = m_functionValues.GetNumRows();
-            size_t cols = m_functionValues.GetNumCols();
-            m_functionValues.SwitchToMatrixType(MatrixType::SPARSE, matrixFormatSparseCSC);
-            m_functionValues.Resize(rows, cols); //SwitchToMatrixType does not reserve information right now.
-        }
-
-    };
-
-
-    template class SparseInputValue<float>; 
-    template class SparseInputValue<double>;
-
-    template<class ElemType>
-    class NegateNode : public ComputationNode<ElemType>
-    {
-        UsingComputationNodeMembers;
-    public:
-        NegateNode(const DEVICEID_TYPE deviceId=AUTOPLACEMATRIX, const std::wstring name = L"") : ComputationNode<ElemType>(deviceId)  
-        {
-            m_nodeName = (name == L""? CreateUniqNodeName() : name);
-            m_deviceId = deviceId;
-            MoveMatricesToDevice(deviceId);
-            InitRecurrentNode();
-        }
-
-        NegateNode(File& fstream, const size_t modelVersion, const DEVICEID_TYPE deviceId=AUTOPLACEMATRIX, const std::wstring name = L"") : ComputationNode<ElemType>(deviceId)
-        {
-            m_nodeName = (name == L""? CreateUniqNodeName() : name);
-            LoadFromFile(fstream, modelVersion, deviceId);
-        }
-
-        // copy constructor
-        NegateNode(const NegateNode<ElemType>* node, const std::wstring& newName, const CopyNodeFlags flags) : ComputationNode<ElemType>(node->m_deviceId)
-        {
-            node->CopyTo(this, newName, flags);
-        }
-
-        virtual ComputationNodePtr Duplicate(const std::wstring& newName, const CopyNodeFlags flags) const
-        {
-            const std::wstring& name = (newName == L"")?NodeName():newName;
-                
-            ComputationNodePtr node = new NegateNode<ElemType>(this, name, flags);
-            return node;
-        }
-
-        virtual const std::wstring OperationName() const {return TypeName();}
-        static const std::wstring TypeName() {return L"Negate";} 
-
-        virtual void ComputeInputPartial(const size_t inputIndex)
-        {
-            if (inputIndex != 0)
-                throw std::invalid_argument("Negate operation only has one input.");
-            ComputeInputPartialS(Inputs(0)->GradientValues(), GradientValues());
-        }
-
-        virtual void ComputeInputPartial(const size_t inputIndex, const size_t timeIdxInSeq)
-        {
-            if (inputIndex != 0)
-                throw std::invalid_argument("Negate operation only has one input.");
-
-            Matrix<ElemType> sliceInputGrad = Inputs(0)->GradientValues().ColumnSlice(timeIdxInSeq * m_samplesInRecurrentStep, m_samplesInRecurrentStep);
-            Matrix<ElemType> sliceOutputGrad = GradientValues().ColumnSlice(timeIdxInSeq * m_samplesInRecurrentStep, m_samplesInRecurrentStep);
-
-            ComputeInputPartialS(sliceInputGrad, sliceOutputGrad);
-        }
-
-        static void WINAPI ComputeInputPartialS(Matrix<ElemType>& childGradientValues, const Matrix<ElemType>& gradientValues)
-        {
-            childGradientValues -= gradientValues;
-        }
-
-        // GetTaskDescriptor - Get a task descriptor for this node
-        // forward - EvalutateThisNode() if set otherwise ComputeInputPartial()
-        virtual TaskDescriptor<ElemType>* GetPTaskDescriptor(TaskType taskType, size_t inputIndex=0) const
-        {
-            TaskDescriptor<ElemType>* descriptor = new TaskDescriptor<ElemType>(this, taskType, inputIndex);
-            if (taskType == taskEvaluate)
-            {
-                descriptor->FunctionParam();
-                descriptor->FunctionParam(0, paramOptionsInput);
-                descriptor->SetFunction((FARPROC)EvaluateThisNodeS);
-            }
-            else if (taskType == taskComputeInputPartial)
-            {
-                descriptor->GradientParam(0, paramOptionsInput | paramOptionsOutput | paramOptionsInitialize);
-                descriptor->GradientParam();
-                descriptor->SetFunction((FARPROC)ComputeInputPartialS);
-            }
-            else
-            {
-                assert(false);
-                throw std::logic_error("Unsupported task requested");
-            }
-            return descriptor;
-        }
-
-        virtual void EvaluateThisNode()  
-        {
-            EvaluateThisNodeS(m_functionValues, Inputs(0)->FunctionValues());
-        }
-
-        virtual void EvaluateThisNode(const size_t timeIdxInSeq) 
-        {
-            Matrix<ElemType> sliceInputValue = Inputs(0)->FunctionValues().ColumnSlice(timeIdxInSeq * m_samplesInRecurrentStep, m_samplesInRecurrentStep);
-            Matrix<ElemType> sliceOutputValue = m_functionValues.ColumnSlice(timeIdxInSeq * m_samplesInRecurrentStep, m_samplesInRecurrentStep);
-            EvaluateThisNodeS(sliceOutputValue, sliceInputValue);
-        }
-
-        static void WINAPI EvaluateThisNodeS(Matrix<ElemType>& functionValues, const Matrix<ElemType>& input)  
-        {
-            functionValues.AssignDifferenceOf(0, input);
-#if NANCHECK
-            functionValues.HasNan("Negate");
-#endif
-        }
-
-        virtual void Validate()
-        {
-            PrintSelfBeforeValidation();
-
-            if (m_children.size() != 1) 
-                throw std::logic_error("Negate operation should have one input.");
-
-            if (Inputs(0)->FunctionValues().GetNumElements() == 0)
-                throw std::logic_error("Negate operation: the input node has 0 element.");
-
-            FunctionValues().Resize(Inputs(0)->FunctionValues().GetNumRows(), Inputs(0)->FunctionValues().GetNumCols());
-            
-            CopyImageSizeFromInputs(); 
-        }
-
-        virtual void AttachInputs(const ComputationNodePtr singleInput) 
-        {
-            m_children.resize(1);
-            m_children[0] = singleInput;
-        }
-    };
-
-    template class NegateNode<float>; 
-    template class NegateNode<double>;
-
-    template<class ElemType>
-    class RectifiedLinearNode : public ComputationNode<ElemType>
-    {
-        UsingComputationNodeMembers;
-    public:
-        RectifiedLinearNode(const DEVICEID_TYPE deviceId=AUTOPLACEMATRIX, const std::wstring name = L"")  
-            : ComputationNode<ElemType>(deviceId), m_gradientOfRectifiedLinear(deviceId)
-        {
-            m_nodeName = (name == L""? CreateUniqNodeName() : name);
-            m_deviceId = deviceId;
-            MoveMatricesToDevice(deviceId);
-            InitRecurrentNode();
-        }
-
-        RectifiedLinearNode(File& fstream, const size_t modelVersion, const DEVICEID_TYPE deviceId=AUTOPLACEMATRIX, const std::wstring name = L"")
-            : ComputationNode<ElemType>(deviceId), m_gradientOfRectifiedLinear(deviceId)
-        {
-            m_nodeName = (name == L""? CreateUniqNodeName() : name);
-            LoadFromFile(fstream, modelVersion, deviceId);
-        }
-
-        virtual const std::wstring OperationName() const {return TypeName();}
-
-        virtual void ComputeInputPartial(const size_t inputIndex)
-        {
-            if (inputIndex != 0)
-                throw std::invalid_argument("RectifiedLinear only has one input.");
-            ComputeInputPartialS(m_gradientOfRectifiedLinear, Inputs(0)->FunctionValues(), Inputs(0)->GradientValues(), GradientValues());
-        }
-
-        virtual void ComputeInputPartial(const size_t inputIndex, const size_t timeIdxInSeq)
-        {
-            if (inputIndex != 0)
-                throw std::invalid_argument("RectifiedLinear only has one input.");
-
-            Matrix<ElemType> sliceInputGrad = Inputs(0)->GradientValues().ColumnSlice(timeIdxInSeq * m_samplesInRecurrentStep, m_samplesInRecurrentStep);
-            Matrix<ElemType> sliceOutputGrad = GradientValues().ColumnSlice(timeIdxInSeq * m_samplesInRecurrentStep, m_samplesInRecurrentStep);
-
-            Matrix<ElemType> sliceInputValue = Inputs(0)->FunctionValues().ColumnSlice(timeIdxInSeq * m_samplesInRecurrentStep, m_samplesInRecurrentStep);
-
-            ComputeInputPartialS(m_gradientOfRectifiedLinear, sliceInputValue, sliceInputGrad, sliceOutputGrad);
-        }
-
-        static void WINAPI ComputeInputPartialS(Matrix<ElemType>& gradientOfRectifiedLinear, const Matrix<ElemType>& inputFunctionValues, Matrix<ElemType>& inputGradientValues, const Matrix<ElemType>& gradientValues)
-        {
-            gradientOfRectifiedLinear.AssignLinearRectifierDerivativeOf(inputFunctionValues);
-#if DUMPOUTPUT
-            inputGradientValues.Print("RecitifiedLinearNode-Partial-in");
-#endif
-            inputGradientValues.AddElementProductOf(gradientValues, gradientOfRectifiedLinear); 
-#if DUMPOUTPUT
-            inputGradientValues.Print("RecitifiedLinearNode-Partial-out");
-#endif
-        }
-
-        // GetTaskDescriptor - Get a task descriptor for this node
-        // taskType - type of task we are making a descriptor for
-        virtual TaskDescriptor<ElemType>* GetPTaskDescriptor(TaskType taskType, size_t inputIndex=0) const
-        {
-            TaskDescriptor<ElemType>* descriptor = new TaskDescriptor<ElemType>(this, taskType, inputIndex);
-            switch(taskType)
-            {
-            case taskEvaluate:
-                descriptor->FunctionParam();
-                descriptor->FunctionParam(0, paramOptionsInput);
-                descriptor->SetFunction((FARPROC)EvaluateThisNodeS);
-                break;
-            case taskComputeInputPartial:
-                descriptor->MatrixParam(m_gradientOfRectifiedLinear, "GradientOfRectifiedLinear", paramOptionsInput | paramOptionsTemporary);
-                descriptor->FunctionParam(0, paramOptionsInput);
-                descriptor->GradientParam(0, paramOptionsInput | paramOptionsOutput | paramOptionsInitialize);
-                descriptor->GradientParam();
-                descriptor->SetFunction((FARPROC)ComputeInputPartialS);
-                break;
-            default:
-                assert(false);
-                throw std::logic_error("Unsupported task requested");
-            }
-            return descriptor;
-        }
-
-        virtual void EvaluateThisNode()  
-        {
-            EvaluateThisNodeS(m_functionValues, Inputs(0)->FunctionValues());
-        }
-
-        virtual void EvaluateThisNode(const size_t timeIdxInSeq)
-        {
-            Matrix<ElemType> sliceInputValue = Inputs(0)->FunctionValues().ColumnSlice(timeIdxInSeq * m_samplesInRecurrentStep, m_samplesInRecurrentStep);
-            Matrix<ElemType> sliceOutputValue = m_functionValues.ColumnSlice(timeIdxInSeq * m_samplesInRecurrentStep, m_samplesInRecurrentStep);
-
-            EvaluateThisNodeS(sliceOutputValue, sliceInputValue);
-        }
-
-        static void WINAPI EvaluateThisNodeS(Matrix<ElemType>& functionValues, const Matrix<ElemType>& inputFunctionValues)  
-        {
-            functionValues.AssignTruncateBottomOf(inputFunctionValues, 0);
-#if NANCHECK
-            functionValues.HasNan("RectifiedLinear");
-#endif
-#if DUMPOUTPUT
-            functionValues.Print("RectifiedLinearNode");
-#endif
-        }
-
-        virtual void Validate()
-        {
-            PrintSelfBeforeValidation();
-
-            if (m_children.size() != 1) 
-                throw std::logic_error("RectifiedLinear operation should have one input.");
-
-            if (Inputs(0)->FunctionValues().GetNumElements() == 0)
-                throw std::logic_error("RectifiedLinear operation: the input node has 0 element.");
-
-            FunctionValues().Resize(Inputs(0)->FunctionValues().GetNumRows(), Inputs(0)->FunctionValues().GetNumCols());
-            m_gradientOfRectifiedLinear.Resize(Inputs(0)->FunctionValues().GetNumRows(), Inputs(0)->FunctionValues().GetNumCols());
-            CopyImageSizeFromInputs(); 
-        }
-
-        virtual void AttachInputs(const ComputationNodePtr singleInput) 
-        {
-            m_children.resize(1);
-            m_children[0] = singleInput;
-        }
-
-        virtual void MoveMatricesToDevice(const DEVICEID_TYPE deviceId)
-        {
-            ComputationNode<ElemType>::MoveMatricesToDevice(deviceId);
-
-            if (deviceId != AUTOPLACEMATRIX)
-            {
-                if (m_gradientOfRectifiedLinear.GetDeviceId() != deviceId)
-                    m_gradientOfRectifiedLinear.TransferFromDeviceToDevice(m_gradientOfRectifiedLinear.GetDeviceId(), deviceId);
-            }
-        }
-
-        static const std::wstring TypeName() {return L"RectifiedLinear";} 
-
-        virtual void CopyTo(const ComputationNodePtr nodeP, const std::wstring& newName, const CopyNodeFlags flags) const
-        {
-            ComputationNode<ElemType>::CopyTo(nodeP, newName, flags);
-            RectifiedLinearNode<ElemType>* node = (RectifiedLinearNode<ElemType>*) nodeP;
-
-            if (flags & CopyNodeFlags::copyNodeValue)
-            {
-                node->m_gradientOfRectifiedLinear = m_gradientOfRectifiedLinear;
-            }
-        }
-
-        // copy constructor
-        RectifiedLinearNode(const RectifiedLinearNode<ElemType>* node, const std::wstring& newName, const CopyNodeFlags flags)
-            : ComputationNode<ElemType>(node->m_deviceId), m_gradientOfRectifiedLinear(node->m_deviceId)
-        {
-            node->CopyTo(this, newName, flags);
-        }
-
-        virtual ComputationNodePtr Duplicate(const std::wstring& newName, const CopyNodeFlags flags) const
-        {
-            const std::wstring& name = (newName == L"")?NodeName():newName;
-                
-            ComputationNodePtr node = new RectifiedLinearNode<ElemType>(this, name, flags);
-            return node;
-        }
-
-    private:
-        Matrix<ElemType> m_gradientOfRectifiedLinear;
-    };
-
-    template class RectifiedLinearNode<float>; 
-    template class RectifiedLinearNode<double>;
-
-    template<class ElemType>
-    class SigmoidNode : public ComputationNode<ElemType>
-    {
-        UsingComputationNodeMembers;
-    public:
-        SigmoidNode(const DEVICEID_TYPE deviceId=AUTOPLACEMATRIX, const std::wstring name = L"")  
-            : ComputationNode<ElemType>(deviceId), m_gradientOfSigmoid(deviceId)
-        {
-            m_nodeName = (name == L""? CreateUniqNodeName() : name);
-            m_deviceId = deviceId;
-            MoveMatricesToDevice(deviceId);
-            InitRecurrentNode();
-        }
-
-        SigmoidNode(File& fstream, const size_t modelVersion, const DEVICEID_TYPE deviceId=AUTOPLACEMATRIX, const std::wstring name = L"")
-            : ComputationNode<ElemType>(deviceId), m_gradientOfSigmoid(deviceId)
-        {
-            m_nodeName = (name == L""? CreateUniqNodeName() : name);
-            LoadFromFile(fstream, modelVersion, deviceId);
-        }
-
-        virtual const std::wstring OperationName() const {return TypeName();}
-        static const std::wstring TypeName() {return L"Sigmoid";} 
-
-        virtual void ComputeInputPartial(const size_t inputIndex)
-        {
-            if (inputIndex != 0)
-                throw std::invalid_argument("Sigmoid only has one input.");
-            ComputeInputPartialS(m_gradientOfSigmoid, Inputs(0)->GradientValues(), GradientValues(), FunctionValues());  
-        }
-
-        virtual void ComputeInputPartial(const size_t inputIndex, const size_t timeIdxInSeq)
-        {
-            if (inputIndex != 0)
-                throw std::invalid_argument("Sigmoid only has one input.");
-
-            Matrix<ElemType> sliceInputGrad = Inputs(0)->GradientValues().ColumnSlice(timeIdxInSeq * m_samplesInRecurrentStep, m_samplesInRecurrentStep);
-            Matrix<ElemType> sliceOutputGrad = GradientValues().ColumnSlice(timeIdxInSeq * m_samplesInRecurrentStep, m_samplesInRecurrentStep);
-
-            Matrix<ElemType> sliceOutputValue = m_functionValues.ColumnSlice(timeIdxInSeq * m_samplesInRecurrentStep, m_samplesInRecurrentStep);
-
-            ComputeInputPartialS(m_gradientOfSigmoid, sliceInputGrad, sliceOutputGrad, sliceOutputValue);  
-        }
-
-        static void WINAPI ComputeInputPartialS(Matrix<ElemType>& gradientOfSigmoid, Matrix<ElemType>& inputGradientValues, const Matrix<ElemType>& gradientValues, const Matrix<ElemType>& functionValues)  
-        {
-            gradientOfSigmoid.AssignSigmoidDerivativeOf(functionValues);
-
-            inputGradientValues.AddElementProductOf(gradientValues, gradientOfSigmoid);
-        }
-
-        // GetTaskDescriptor - Get a task descriptor for this node
-        // taskType - task type we are generating a task for
-        virtual TaskDescriptor<ElemType>* GetPTaskDescriptor(TaskType taskType, size_t inputIndex=0) const
-        {
-            TaskDescriptor<ElemType>* descriptor = new TaskDescriptor<ElemType>(this, taskType, inputIndex);
-            switch(taskType)
-            {
-            //case taskComputeInputPartialRecurrent:
-            //    descriptor->Param(paramTypeInteger, "RecurrantIterator", paramOptionsInput | paramOptionsRecurrantIterator);
-            //    descriptor->MatrixParam(m_gradientOfSigmoid, "GradientOfSigmoid", paramOptionsInput | paramOptionsTemporary);
-            //    descriptor->GradientParam(0, paramOptionsInput | paramOptionsOutput | paramOptionsInitialize);
-            //    descriptor->GradientParam();
-            //    descriptor->FunctionParam(-1, paramOptionsInput);
-            //    descriptor->Param(paramTypeLongLong, "nbrSlicesInEachIter");
-            //    descriptor->SetFunction((FARPROC)ComputeInputPartialSR);
-                //break;
-            case taskComputeInputPartial:
-                descriptor->MatrixParam(m_gradientOfSigmoid, "GradientOfSigmoid", paramOptionsInput | paramOptionsTemporary);
-                descriptor->GradientParam(0, paramOptionsInput | paramOptionsOutput | paramOptionsInitialize);
-                descriptor->GradientParam();
-                descriptor->FunctionParam(-1, paramOptionsInput);
-                descriptor->SetFunction((FARPROC)ComputeInputPartialS);
-                break;
-            //case taskEvaluateRecurrent:
-            //    descriptor->Param(paramTypeInteger, "RecurrantIterator", paramOptionsInput | paramOptionsRecurrantIterator);
-            //    descriptor->FunctionParam();
-            //    descriptor->FunctionParam(0, paramOptionsInput);
-            //    descriptor->Param(paramTypeLongLong, "nbrSlicesInEachIter");
-            //    descriptor->SetFunction((FARPROC)EvaluateThisNodeSR);
-                //break;
-            case taskEvaluate:
-                descriptor->FunctionParam();
-                descriptor->FunctionParam(0, paramOptionsInput);
-                descriptor->SetFunction((FARPROC)EvaluateThisNodeS);
-                break;
-            default:
-                assert(false);
-                throw std::logic_error("Unsupported task requested");
-            }
-            return descriptor;
-        }
-
-        virtual void EvaluateThisNode()  
-        {
-            EvaluateThisNodeS(m_functionValues, Inputs(0)->FunctionValues());
-        }
-
-        virtual void EvaluateThisNode(const size_t timeIdxInSeq)  
-        {
-            Matrix<ElemType> sliceInputValue = Inputs(0)->FunctionValues().ColumnSlice(timeIdxInSeq * m_samplesInRecurrentStep, m_samplesInRecurrentStep);
-            Matrix<ElemType> sliceOutputValue = m_functionValues.ColumnSlice(timeIdxInSeq * m_samplesInRecurrentStep, m_samplesInRecurrentStep);
-
-            EvaluateThisNodeS(sliceOutputValue, sliceInputValue);
-        }
-
-        static void WINAPI EvaluateThisNodeS(Matrix<ElemType>& functionValues, const Matrix<ElemType>& inputFunctionValues)  
-        {
-            functionValues.AssignSigmoidOf(inputFunctionValues);
-#if NANCHECK
-            functionValues.HasNan("Sigmoid");
-#endif
-        }
-
-        virtual void Validate()
-        {
-            PrintSelfBeforeValidation();
-
-            if (m_children.size() != 1) 
-                throw std::logic_error("Sigmoid operation should have one input.");
-
-            if (Inputs(0)->FunctionValues().GetNumElements() == 0)
-                throw std::logic_error("Sigmoid operation: the input node has 0 element.");
-
-            FunctionValues().Resize(Inputs(0)->FunctionValues().GetNumRows(), Inputs(0)->FunctionValues().GetNumCols());
-            m_gradientOfSigmoid.Resize(FunctionValues().GetNumRows(), FunctionValues().GetNumCols());
-            CopyImageSizeFromInputs(); 
-        }
-
-        virtual void AttachInputs(const ComputationNodePtr singleInput) 
-        {
-            m_children.resize(1);
-            m_children[0] = singleInput;
-        }
-
-        virtual void MoveMatricesToDevice(const DEVICEID_TYPE deviceId)
-        {
-            ComputationNode<ElemType>::MoveMatricesToDevice(deviceId);
-
-            if (deviceId != AUTOPLACEMATRIX)
-            {
-                if (m_gradientOfSigmoid.GetDeviceId() != deviceId)
-                    m_gradientOfSigmoid.TransferFromDeviceToDevice(m_gradientOfSigmoid.GetDeviceId(), deviceId);
-            }
-        }
-
-        virtual void CopyTo(const ComputationNodePtr nodeP, const std::wstring& newName, const CopyNodeFlags flags) const
-        {
-            ComputationNode<ElemType>::CopyTo(nodeP, newName, flags);
-            SigmoidNode<ElemType>* node = (SigmoidNode<ElemType>*) nodeP;
-
-            if (flags & CopyNodeFlags::copyNodeValue)
-            {
-                node->m_gradientOfSigmoid = m_gradientOfSigmoid;
-            }
-        }
-
-        // copy constructor
-        SigmoidNode(const SigmoidNode<ElemType>* node, const std::wstring& newName, const CopyNodeFlags flags)
-            : ComputationNode<ElemType>(node->m_deviceId), m_gradientOfSigmoid(node->m_deviceId)
-        {
-            node->CopyTo(this, newName, flags);
-        }
-
-        virtual ComputationNodePtr Duplicate(const std::wstring& newName, const CopyNodeFlags flags) const
-        {
-            const std::wstring& name = (newName == L"")?NodeName():newName;
-                
-            ComputationNodePtr node = new SigmoidNode<ElemType>(this, name, flags);
-            return node;
-        }
-
-    private:
-        Matrix<ElemType> m_gradientOfSigmoid;
-    };
-
-    template class SigmoidNode<float>; 
-    template class SigmoidNode<double>;
-
-    template<class ElemType>
-    class TanhNode : public ComputationNode<ElemType>
-    {
-        UsingComputationNodeMembers;
-    public:
-        TanhNode(const DEVICEID_TYPE deviceId=AUTOPLACEMATRIX, const std::wstring name = L"")  
-            : ComputationNode<ElemType>(deviceId), m_gradientOfTanh(deviceId)  
-        {
-            m_nodeName = (name == L""? CreateUniqNodeName() : name);
-            m_deviceId = deviceId;
-            MoveMatricesToDevice(deviceId);
-            InitRecurrentNode();
-        }
-
-        TanhNode(File& fstream, const size_t modelVersion, const DEVICEID_TYPE deviceId=AUTOPLACEMATRIX, const std::wstring name = L"")
-            : ComputationNode<ElemType>(deviceId), m_gradientOfTanh(deviceId)
-        {
-            m_nodeName = (name == L""? CreateUniqNodeName() : name);
-            LoadFromFile(fstream, modelVersion, deviceId);
-        }
-
-        virtual const std::wstring OperationName() const {return TypeName();}
-        static const std::wstring TypeName() {return L"Tanh";} 
-
-        virtual void ComputeInputPartial(const size_t inputIndex)
-        {
-            if (inputIndex != 0)
-                throw std::invalid_argument("Tanh only has one input.");
-            ComputeInputPartialS(m_gradientOfTanh, Inputs(0)->GradientValues(), GradientValues(), FunctionValues());
-        }
-
-        virtual void ComputeInputPartial(const size_t inputIndex, const size_t timeIdxInSeq)
-        {
-            if (inputIndex != 0)
-                throw std::invalid_argument("Tanh only has one input.");
-
-            Matrix<ElemType> sliceInputGrad = Inputs(0)->GradientValues().ColumnSlice(timeIdxInSeq * m_samplesInRecurrentStep, m_samplesInRecurrentStep);
-            Matrix<ElemType> sliceOutputGrad = GradientValues().ColumnSlice(timeIdxInSeq * m_samplesInRecurrentStep, m_samplesInRecurrentStep);
-
-            Matrix<ElemType> sliceOutputValue = m_functionValues.ColumnSlice(timeIdxInSeq * m_samplesInRecurrentStep, m_samplesInRecurrentStep);
-
-            ComputeInputPartialS(m_gradientOfTanh, sliceInputGrad, sliceOutputGrad, sliceOutputValue);
-        }
-
-        static void WINAPI ComputeInputPartialS(Matrix<ElemType>& gradientOfTanh, Matrix<ElemType>& inputGradientValues, const Matrix<ElemType>& gradientValues, const Matrix<ElemType>& functionValues)  
-        {
-            gradientOfTanh.AssignElementProductOf(functionValues, functionValues); // v .* v
-            gradientOfTanh.AssignDifferenceOf(1, gradientOfTanh); // 1-v^2
-
-            inputGradientValues.AddElementProductOf(gradientValues, gradientOfTanh); // += d .* ((1-v) .* v))
-        }
-
-
-        // GetTaskDescriptor - Get a task descriptor for this node
-        // taskType - task type we are generating a task for
-        virtual TaskDescriptor<ElemType>* GetPTaskDescriptor(TaskType taskType, size_t inputIndex=0) const
-        {
-            TaskDescriptor<ElemType>* descriptor = new TaskDescriptor<ElemType>(this, taskType, inputIndex);
-            switch(taskType)
-            {
-            //case taskComputeInputPartialRecurrent:
-            //    recurrant = true;
-            //    descriptor->Param(paramTypeInteger, "RecurrantIterator", paramOptionsInput | paramOptionsRecurrantIterator);
-            //    descriptor->MatrixParam(m_gradientOfTanh, "GradientOfTanh", paramOptionsInput | paramOptionsTemporary);
-            //    descriptor->GradientParam(0, paramOptionsInput | paramOptionsOutput | paramOptionsInitialize);
-            //    descriptor->GradientParam();
-            //    descriptor->FunctionParam(-1, paramOptionsInput);
-            //    descriptor->Param(paramTypeLongLong, "nbrSlicesInEachIter");
-            //    descriptor->SetFunction((FARPROC)ComputeInputPartialSR);
-                //break;
-            case taskComputeInputPartial:
-                descriptor->MatrixParam(m_gradientOfTanh, "GradientOfTanh", paramOptionsInput | paramOptionsTemporary);
-                descriptor->GradientParam(0, paramOptionsInput | paramOptionsOutput | paramOptionsInitialize);
-                descriptor->GradientParam();
-                descriptor->FunctionParam(-1, paramOptionsInput);
-                descriptor->SetFunction((FARPROC)ComputeInputPartialS);
-                break;
-            //case taskEvaluateRecurrent:
-            //    descriptor->Param(paramTypeInteger, "RecurrantIterator", paramOptionsInput | paramOptionsRecurrantIterator);
-            //    descriptor->FunctionParam();
-            //    descriptor->FunctionParam(0, paramOptionsInput);
-            //    descriptor->Param(paramTypeLongLong, "nbrSlicesInEachIter");
-            //    descriptor->SetFunction((FARPROC)EvaluateThisNodeSR);
-            //    break;
-            case taskEvaluate:
-                descriptor->FunctionParam();
-                descriptor->FunctionParam(0, paramOptionsInput);
-                descriptor->SetFunction((FARPROC)EvaluateThisNodeS);
-                break;
-            default:
-                assert(false);
-                throw std::logic_error("Unsupported task requested");
-            }
-            return descriptor;
-        }
-
-        virtual void EvaluateThisNode()  
-        {
-            EvaluateThisNodeS(m_functionValues, Inputs(0)->FunctionValues());
-        }
-
-        virtual void EvaluateThisNode(const size_t timeIdxInSeq)  
-        {
-            Matrix<ElemType> sliceInputValue = Inputs(0)->FunctionValues().ColumnSlice(timeIdxInSeq * m_samplesInRecurrentStep, m_samplesInRecurrentStep);
-            Matrix<ElemType> sliceOutputValue = m_functionValues.ColumnSlice(timeIdxInSeq * m_samplesInRecurrentStep, m_samplesInRecurrentStep);
-
-            EvaluateThisNodeS(sliceOutputValue, sliceInputValue);
-        }
-
-        static void WINAPI EvaluateThisNodeS(Matrix<ElemType>& functionValues, const Matrix<ElemType>& inputFunctionValues)  
-        {
-            functionValues.AssignTanhOf(inputFunctionValues);
-#if NANCHECK
-            functionValues.HasNan("Tanh");
-#endif
-        }
-
-        virtual void Validate()
-        {
-            PrintSelfBeforeValidation();
-
-            if (m_children.size() != 1) 
-                throw std::logic_error("Tanh operation should have one input.");
-
-            if (Inputs(0)->FunctionValues().GetNumElements() == 0)
-                throw std::logic_error("Tanh operation: the input node has 0 element.");
-
-            FunctionValues().Resize(Inputs(0)->FunctionValues().GetNumRows(), Inputs(0)->FunctionValues().GetNumCols());
-            m_gradientOfTanh.Resize(FunctionValues().GetNumRows(), FunctionValues().GetNumCols());
-            CopyImageSizeFromInputs(); 
-        }
-
-        virtual void AttachInputs(const ComputationNodePtr singleInput) 
-        {
-            m_children.resize(1);
-            m_children[0] = singleInput;
-        }
-
-        virtual void MoveMatricesToDevice(const DEVICEID_TYPE deviceId)
-        {
-            ComputationNode<ElemType>::MoveMatricesToDevice(deviceId);
-
-            if (deviceId != AUTOPLACEMATRIX)
-            {
-                if (m_gradientOfTanh.GetDeviceId() != deviceId)
-                    m_gradientOfTanh.TransferFromDeviceToDevice(m_gradientOfTanh.GetDeviceId(), deviceId);
-            }
-        }
-
-        virtual void CopyTo(const ComputationNodePtr nodeP, const std::wstring& newName, const CopyNodeFlags flags) const
-        {
-            ComputationNode<ElemType>::CopyTo(nodeP, newName, flags);
-            TanhNode<ElemType>* node = (TanhNode<ElemType>*) nodeP;
-
-            if (flags & CopyNodeFlags::copyNodeValue)
-            {
-                node->m_gradientOfTanh = m_gradientOfTanh;
-            }
-        }
-
-        // copy constructor
-        TanhNode(const TanhNode<ElemType>* node, const std::wstring& newName, const CopyNodeFlags flags)
-            : ComputationNode<ElemType>(node->m_deviceId), m_gradientOfTanh(node->m_deviceId)
-        {
-            node->CopyTo(this, newName, flags);
-        }
-
-        virtual ComputationNodePtr Duplicate(const std::wstring& newName, const CopyNodeFlags flags) const
-        {
-            const std::wstring& name = (newName == L"")?NodeName():newName;
-                
-            ComputationNodePtr node = new TanhNode<ElemType>(this, name, flags);
-            return node;
-        }
-
-    private:
-        Matrix<ElemType> m_gradientOfTanh;
-    };
-
-    template class TanhNode<float>; 
-    template class TanhNode<double>;
-
-    template<class ElemType>
-    class LogNode : public ComputationNode<ElemType>
-    {
-                UsingComputationNodeMembers;
-        public:
-        LogNode(const DEVICEID_TYPE deviceId = AUTOPLACEMATRIX, const std::wstring name = L"")
-            : ComputationNode<ElemType>(deviceId), m_gradientOfLog(deviceId)
-        {
-            m_nodeName = (name == L"" ? CreateUniqNodeName() : name);
-            m_deviceId = deviceId;
-            MoveMatricesToDevice(deviceId);
-            InitRecurrentNode();
-        }
-
-        LogNode(File& fstream, const size_t modelVersion, const DEVICEID_TYPE deviceId = AUTOPLACEMATRIX, const std::wstring name = L"")
-            : ComputationNode<ElemType>(deviceId), m_gradientOfLog(deviceId)
-        {
-            m_nodeName = (name == L"" ? CreateUniqNodeName() : name);
-            LoadFromFile(fstream, modelVersion, deviceId);
-        }
-
-        virtual const std::wstring OperationName() const { return TypeName(); }
-        static const std::wstring TypeName() { return L"Log"; }
-
-
-        virtual void ComputeInputPartial(const size_t inputIndex)
-        {
-            if (inputIndex != 0)
-                throw std::invalid_argument("Log only has one input.");
-            ComputeInputPartialS(m_gradientOfLog, Inputs(0)->GradientValues(), Inputs(0)->FunctionValues(), GradientValues());
-        }
-
-        virtual void ComputeInputPartial(const size_t inputIndex, const size_t timeIdxInSeq)
-        {
-            if (inputIndex != 0)
-                throw std::invalid_argument("Log only has one input.");
-
-            Matrix<ElemType> sliceInputGrad = Inputs(0)->GradientValues().ColumnSlice(timeIdxInSeq * m_samplesInRecurrentStep, m_samplesInRecurrentStep);
-            Matrix<ElemType> sliceOutputGrad = GradientValues().ColumnSlice(timeIdxInSeq * m_samplesInRecurrentStep, m_samplesInRecurrentStep);
-
-            Matrix<ElemType> sliceInputValue = Inputs(0)->FunctionValues().ColumnSlice(timeIdxInSeq * m_samplesInRecurrentStep, m_samplesInRecurrentStep);
-
-            ComputeInputPartialS(m_gradientOfLog, sliceInputGrad, sliceInputValue, sliceOutputGrad);
-        }
-
-        static void WINAPI ComputeInputPartialS(Matrix<ElemType>& gradientOfLog, Matrix<ElemType>& inputGradientValues, const Matrix<ElemType>& inputFunctionValues, const Matrix<ElemType>& gradientValues)
-        {
-            gradientOfLog.AssignElementInverseOf(inputFunctionValues); // 1/x (x is input to log(x))
-
-            inputGradientValues.AddElementProductOf(gradientValues, gradientOfLog);
-        }
-
-        // GetTaskDescriptor - Get a task descriptor for this node
-        // taskType - task type we are generating a task for
-        virtual TaskDescriptor<ElemType>* GetPTaskDescriptor(TaskType taskType, size_t inputIndex = 0) const
-        {
-            TaskDescriptor<ElemType>* descriptor = new TaskDescriptor<ElemType>(this, taskType, inputIndex);
-            switch (taskType)
-            {
-            case taskComputeInputPartial:
-                descriptor->MatrixParam(m_gradientOfLog, "GradientOfLog", paramOptionsInput | paramOptionsTemporary);
-                descriptor->GradientParam(0, paramOptionsInput | paramOptionsOutput | paramOptionsInitialize);
-                descriptor->FunctionParam(0, paramOptionsInput);
-                descriptor->GradientParam();
-                descriptor->SetFunction((FARPROC)ComputeInputPartialS);
-                break;
-            case taskEvaluate:
-                descriptor->FunctionParam();
-                descriptor->FunctionParam(0, paramOptionsInput);
-                descriptor->SetFunction((FARPROC)EvaluateThisNodeS);
-                break;
-            default:
-                assert(false);
-                throw std::logic_error("Unsupported task requested");
-            }
-            return descriptor;
-        }
-
-        virtual void EvaluateThisNode()
-        {
-            EvaluateThisNodeS(m_functionValues, Inputs(0)->FunctionValues());
-        }
-
-        virtual void EvaluateThisNode(const size_t timeIdxInSeq)
-        {
-            Matrix<ElemType> sliceInputValue = Inputs(0)->FunctionValues().ColumnSlice(timeIdxInSeq * m_samplesInRecurrentStep, m_samplesInRecurrentStep);
-            Matrix<ElemType> sliceOutputValue = m_functionValues.ColumnSlice(timeIdxInSeq * m_samplesInRecurrentStep, m_samplesInRecurrentStep);
-
-            EvaluateThisNodeS(sliceOutputValue, sliceInputValue);
-        }
-
-        static void WINAPI EvaluateThisNodeS(Matrix<ElemType>& functionValues, const Matrix<ElemType>& inputFunctionValues)
-        {
-            functionValues.AssignLogOf(inputFunctionValues);
-#if NANCHECK
-            functionValues.HasNan("Log");
-#endif
-        }
-
-        virtual void Validate()
-        {
-            PrintSelfBeforeValidation();
-
-            if (m_children.size() != 1)
-                throw std::logic_error("Log operation should have one input.");
-
-            if (Inputs(0)->FunctionValues().GetNumElements() == 0)
-                throw std::logic_error("Log operation: the input node has 0 element.");
-
-            FunctionValues().Resize(Inputs(0)->FunctionValues().GetNumRows(), Inputs(0)->FunctionValues().GetNumCols());
-            m_gradientOfLog.Resize(Inputs(0)->FunctionValues().GetNumRows(), Inputs(0)->FunctionValues().GetNumCols());
-            CopyImageSizeFromInputs();
-        }
-
-        virtual void AttachInputs(const ComputationNodePtr singleInput)
-        {
-            m_children.resize(1);
-            m_children[0] = singleInput;
-        }
-
-        virtual void MoveMatricesToDevice(const DEVICEID_TYPE deviceId)
-        {
-            ComputationNode<ElemType>::MoveMatricesToDevice(deviceId);
-
-            if (deviceId != AUTOPLACEMATRIX)
-            {
-                if (m_gradientOfLog.GetDeviceId() != deviceId)
-                    m_gradientOfLog.TransferFromDeviceToDevice(m_gradientOfLog.GetDeviceId(), deviceId);
-            }
-        }
-
-        virtual void CopyTo(const ComputationNodePtr nodeP, const std::wstring& newName, const CopyNodeFlags flags) const
-        {
-            ComputationNode<ElemType>::CopyTo(nodeP, newName, flags);
-            LogNode<ElemType>* node = (LogNode<ElemType>*) nodeP;
-
-            if (flags & CopyNodeFlags::copyNodeValue)
-            {
-                node->m_gradientOfLog = m_gradientOfLog;
-            }
-        }
-
-        // copy constructor
-        LogNode(const LogNode<ElemType>* node, const std::wstring& newName, const CopyNodeFlags flags)
-            : ComputationNode<ElemType>(node->m_deviceId), m_gradientOfLog(node->m_deviceId)
-        {
-            node->CopyTo(this, newName, flags);
-        }
-
-        virtual ComputationNodePtr Duplicate(const std::wstring& newName, const CopyNodeFlags flags) const
-        {
-            const std::wstring& name = (newName == L"") ? NodeName() : newName;
-
-            ComputationNodePtr node = new LogNode<ElemType>(this, name, flags);
-            return node;
-        }
-
-    private:
-        Matrix<ElemType> m_gradientOfLog;
-    };
-
-    template class LogNode<float>;
-    template class LogNode<double>;
-
-
-    template<class ElemType>
-    class ExpNode : public ComputationNode<ElemType>
-    {
-        UsingComputationNodeMembers;
-    public:
-        ExpNode(const DEVICEID_TYPE deviceId = AUTOPLACEMATRIX, const std::wstring name = L"")
-            : ComputationNode<ElemType>(deviceId), m_gradientOfExp(deviceId)
-        {
-            m_nodeName = (name == L"" ? CreateUniqNodeName() : name);
-            m_deviceId = deviceId;
-            MoveMatricesToDevice(deviceId);
-            InitRecurrentNode();
-        }
-
-        ExpNode(File& fstream, const size_t modelVersion, const DEVICEID_TYPE deviceId = AUTOPLACEMATRIX, const std::wstring name = L"")
-            : ComputationNode<ElemType>(deviceId), m_gradientOfExp(deviceId)
-        {
-            m_nodeName = (name == L"" ? CreateUniqNodeName() : name);
-            LoadFromFile(fstream, modelVersion, deviceId);
-        }
-
-        virtual const std::wstring OperationName() const { return TypeName(); }
-        static const std::wstring TypeName() { return L"Exp"; }
-
-
-        virtual void ComputeInputPartial(const size_t inputIndex)
-        {
-            if (inputIndex != 0)
-                throw std::invalid_argument("Exp only has one input.");
-            ComputeInputPartialS(m_gradientOfExp, Inputs(0)->GradientValues(), Inputs(0)->FunctionValues(), GradientValues());
-        }
-
-        virtual void ComputeInputPartial(const size_t inputIndex, const size_t timeIdxInSeq)
-        {
-            if (inputIndex != 0)
-                throw std::invalid_argument("Exp only has one input.");
-
-            Matrix<ElemType> sliceInputGrad = Inputs(0)->GradientValues().ColumnSlice(timeIdxInSeq * m_samplesInRecurrentStep, m_samplesInRecurrentStep);
-            Matrix<ElemType> sliceOutputGrad = GradientValues().ColumnSlice(timeIdxInSeq * m_samplesInRecurrentStep, m_samplesInRecurrentStep);
-
-            Matrix<ElemType> sliceInputValue = Inputs(0)->FunctionValues().ColumnSlice(timeIdxInSeq * m_samplesInRecurrentStep, m_samplesInRecurrentStep);
-
-            ComputeInputPartialS(m_gradientOfExp, sliceInputGrad, sliceInputValue, sliceOutputGrad);
-        }
-
-        static void WINAPI ComputeInputPartialS(Matrix<ElemType>& gradientOfExp, Matrix<ElemType>& inputGradientValues, const Matrix<ElemType>& inputFunctionValues, const Matrix<ElemType>& gradientValues)
-        {
-            gradientOfExp.AssignExpOf(inputFunctionValues); // Exp(x) is its own partial
-
-            inputGradientValues.AddElementProductOf(gradientValues, gradientOfExp);
-        }
-
-        // GetTaskDescriptor - Get a task descriptor for this node
-        // taskType - task type we are generating a task for
-        virtual TaskDescriptor<ElemType>* GetPTaskDescriptor(TaskType taskType, size_t inputIndex = 0) const
-        {
-            TaskDescriptor<ElemType>* descriptor = new TaskDescriptor<ElemType>(this, taskType, inputIndex);
-            switch (taskType)
-            {
-            case taskComputeInputPartial:
-                descriptor->MatrixParam(m_gradientOfExp, "GradientOfExp", paramOptionsInput | paramOptionsTemporary);
-                descriptor->GradientParam(0, paramOptionsInput | paramOptionsOutput | paramOptionsInitialize);
-                descriptor->FunctionParam(0, paramOptionsInput);
-                descriptor->GradientParam();
-                descriptor->SetFunction((FARPROC)ComputeInputPartialS);
-                break;
-            case taskEvaluate:
-                descriptor->FunctionParam();
-                descriptor->FunctionParam(0, paramOptionsInput);
-                descriptor->SetFunction((FARPROC)EvaluateThisNodeS);
-                break;
-            default:
-                assert(false);
-                throw std::logic_error("Unsupported task requested");
-            }
-            return descriptor;
-        }
-
-        virtual void EvaluateThisNode()
-        {
-            EvaluateThisNodeS(m_functionValues, Inputs(0)->FunctionValues());
-        }
-
-        virtual void EvaluateThisNode(const size_t timeIdxInSeq)
-        {
-            Matrix<ElemType> sliceInputValue = Inputs(0)->FunctionValues().ColumnSlice(timeIdxInSeq * m_samplesInRecurrentStep, m_samplesInRecurrentStep);
-            Matrix<ElemType> sliceOutputValue = m_functionValues.ColumnSlice(timeIdxInSeq * m_samplesInRecurrentStep, m_samplesInRecurrentStep);
-
-            EvaluateThisNodeS(sliceOutputValue, sliceInputValue);
-        }
-
-        static void WINAPI EvaluateThisNodeS(Matrix<ElemType>& functionValues, const Matrix<ElemType>& inputFunctionValues)
-        {
-            functionValues.AssignExpOf(inputFunctionValues);
-#if NANCHECK
-            functionValues.HasNan("Exp");
-#endif
-        }
-
-        virtual void Validate()
-        {
-            PrintSelfBeforeValidation();
-
-            if (m_children.size() != 1)
-                throw std::logic_error("Exp operation should have one input.");
-
-            if (Inputs(0)->FunctionValues().GetNumElements() == 0)
-                throw std::logic_error("Exp operation: the input node has 0 element.");
-
-            FunctionValues().Resize(Inputs(0)->FunctionValues().GetNumRows(), Inputs(0)->FunctionValues().GetNumCols());
-            m_gradientOfExp.Resize(Inputs(0)->FunctionValues().GetNumRows(), Inputs(0)->FunctionValues().GetNumCols());
-            CopyImageSizeFromInputs();
-        }
-
-        virtual void AttachInputs(const ComputationNodePtr singleInput)
-        {
-            m_children.resize(1);
-            m_children[0] = singleInput;
-        }
-
-        virtual void MoveMatricesToDevice(const DEVICEID_TYPE deviceId)
-        {
-            ComputationNode<ElemType>::MoveMatricesToDevice(deviceId);
-
-            if (deviceId != AUTOPLACEMATRIX)
-            {
-                if (m_gradientOfExp.GetDeviceId() != deviceId)
-                    m_gradientOfExp.TransferFromDeviceToDevice(m_gradientOfExp.GetDeviceId(), deviceId);
-            }
-        }
-
-        virtual void CopyTo(const ComputationNodePtr nodeP, const std::wstring& newName, const CopyNodeFlags flags) const
-        {
-            ComputationNode<ElemType>::CopyTo(nodeP, newName, flags);
-            ExpNode<ElemType>* node = (ExpNode<ElemType>*) nodeP;
-
-            if (flags & CopyNodeFlags::copyNodeValue)
-            {
-                node->m_gradientOfExp = m_gradientOfExp;
-            }
-        }
-
-        // copy constructor
-        ExpNode(const ExpNode<ElemType>* node, const std::wstring& newName, const CopyNodeFlags flags)
-            : ComputationNode<ElemType>(node->m_deviceId), m_gradientOfExp(node->m_deviceId)
-        {
-            node->CopyTo(this, newName, flags);
-        }
-
-        virtual ComputationNodePtr Duplicate(const std::wstring& newName, const CopyNodeFlags flags) const
-        {
-            const std::wstring& name = (newName == L"") ? NodeName() : newName;
-
-            ComputationNodePtr node = new ExpNode<ElemType>(this, name, flags);
-            return node;
-        }
-
-    private:
-        Matrix<ElemType> m_gradientOfExp;
-    };
-
-    template class ExpNode<float>;
-    template class ExpNode<double>;
-
-
-    template<class ElemType>
-    class CosineNode : public ComputationNode<ElemType>
-    {
-        UsingComputationNodeMembers;
-    public:
-        CosineNode(const DEVICEID_TYPE deviceId=AUTOPLACEMATRIX, const std::wstring name = L"")  
-            : ComputationNode<ElemType>(deviceId), m_gradientOfCosine(deviceId)
-        {
-            m_nodeName = (name == L""? CreateUniqNodeName() : name);
-            m_deviceId = deviceId;
-            MoveMatricesToDevice(deviceId);
-            InitRecurrentNode();
-        }
-
-        CosineNode(File& fstream, const size_t modelVersion, const DEVICEID_TYPE deviceId=AUTOPLACEMATRIX, const std::wstring name = L"")
-            : ComputationNode<ElemType>(deviceId), m_gradientOfCosine(deviceId)
-        {
-            m_nodeName = (name == L""? CreateUniqNodeName() : name);
-            LoadFromFile(fstream, modelVersion, deviceId);
-        }
-
-        virtual const std::wstring OperationName() const {return TypeName();}
-        static const std::wstring TypeName() {return L"Cosine";} 
-
-        virtual void ComputeInputPartial(const size_t inputIndex)
-        {
-            if (inputIndex != 0)
-                throw std::invalid_argument("Cosine only has one input.");
-            ComputeInputPartialS(m_gradientOfCosine, Inputs(0)->GradientValues(), Inputs(0)->FunctionValues(), GradientValues());
-        }
-
-        virtual void ComputeInputPartial(const size_t inputIndex, const size_t timeIdxInSeq)
-        {
-            if (inputIndex != 0)
-                throw std::invalid_argument("Cosine only has one input.");
-
-            Matrix<ElemType> sliceInputGrad = Inputs(0)->GradientValues().ColumnSlice(timeIdxInSeq * m_samplesInRecurrentStep, m_samplesInRecurrentStep);
-            Matrix<ElemType> sliceOutputGrad = GradientValues().ColumnSlice(timeIdxInSeq * m_samplesInRecurrentStep, m_samplesInRecurrentStep);
-
-            Matrix<ElemType> sliceInputValue = Inputs(0)->FunctionValues().ColumnSlice(timeIdxInSeq * m_samplesInRecurrentStep, m_samplesInRecurrentStep);
-
-            ComputeInputPartialS(m_gradientOfCosine, sliceInputGrad, sliceInputValue, sliceOutputGrad);
-        }
-
-        static void WINAPI ComputeInputPartialS(Matrix<ElemType>& gradientOfCosine, Matrix<ElemType>& inputGradientValues, const Matrix<ElemType>& inputFunctionValues, const Matrix<ElemType>& gradientValues)  
-        {
-            gradientOfCosine.AssignNegativeSineOf(inputFunctionValues); // -sin(x) (x is input to Cosine(x))
-            inputGradientValues.AddElementProductOf(gradientValues, gradientOfCosine);
-        }
-
-        // GetTaskDescriptor - Get a task descriptor for this node
-        // taskType - task type we are generating a task for
-        virtual TaskDescriptor<ElemType>* GetPTaskDescriptor(TaskType taskType, size_t inputIndex=0) const
-        {
-            TaskDescriptor<ElemType>* descriptor = new TaskDescriptor<ElemType>(this, taskType, inputIndex);
-            switch(taskType)
-            {
-            case taskComputeInputPartial:
-                descriptor->MatrixParam(m_gradientOfCosine, "GradientOfCosine", paramOptionsInput | paramOptionsTemporary);
-                descriptor->GradientParam(0, paramOptionsInput | paramOptionsOutput | paramOptionsInitialize);
-                descriptor->FunctionParam(0, paramOptionsInput);
-                descriptor->GradientParam();
-                descriptor->SetFunction((FARPROC)ComputeInputPartialS);
-                break;
-            case taskEvaluate:
-                descriptor->FunctionParam();
-                descriptor->FunctionParam(0, paramOptionsInput);
-                descriptor->SetFunction((FARPROC)EvaluateThisNodeS);
-                break;
-            default:
-                assert(false);
-                throw std::logic_error("Unsupported task requested");
-            }
-            return descriptor;
-        }
-
-        virtual void EvaluateThisNode()  
-        {
-            EvaluateThisNodeS(m_functionValues, Inputs(0)->FunctionValues());
-        }
-
-        virtual void EvaluateThisNode(const size_t timeIdxInSeq)
-        {
-            Matrix<ElemType> sliceInputValue = Inputs(0)->FunctionValues().ColumnSlice(timeIdxInSeq * m_samplesInRecurrentStep, m_samplesInRecurrentStep);
-            Matrix<ElemType> sliceOutputValue = m_functionValues.ColumnSlice(timeIdxInSeq * m_samplesInRecurrentStep, m_samplesInRecurrentStep);
-
-            EvaluateThisNodeS(sliceOutputValue, sliceInputValue);
-        }
-
-        static void WINAPI EvaluateThisNodeS(Matrix<ElemType>& functionValues, const Matrix<ElemType>& inputFunctionValues)  
-        {
-            functionValues.AssignCosineOf(inputFunctionValues);
-#if NANCHECK
-            functionValues.HasNan("Cosine");
-#endif
-        }
-
-
-        virtual void Validate()
-        {
-            PrintSelfBeforeValidation();
-
-            if (m_children.size() != 1) 
-                throw std::logic_error("Cosine operation should have one input.");
-
-            if (Inputs(0)->FunctionValues().GetNumElements() == 0)
-                throw std::logic_error("Cosine operation: the input node has 0 element.");
-
-            FunctionValues().Resize(Inputs(0)->FunctionValues().GetNumRows(), Inputs(0)->FunctionValues().GetNumCols());
-            m_gradientOfCosine.Resize(Inputs(0)->FunctionValues().GetNumRows(), Inputs(0)->FunctionValues().GetNumCols());
-            CopyImageSizeFromInputs(); 
-        }
-
-        virtual void AttachInputs(const ComputationNodePtr singleInput) 
-        {
-            m_children.resize(1);
-            m_children[0] = singleInput;
-        }
-
-        virtual void MoveMatricesToDevice(const DEVICEID_TYPE deviceId)
-        {
-            ComputationNode<ElemType>::MoveMatricesToDevice(deviceId);
-
-            if (deviceId != AUTOPLACEMATRIX)
-            {
-                if (m_gradientOfCosine.GetDeviceId() != deviceId)
-                    m_gradientOfCosine.TransferFromDeviceToDevice(m_gradientOfCosine.GetDeviceId(), deviceId);
-            }
-        }
-
-        virtual void CopyTo(const ComputationNodePtr nodeP, const std::wstring& newName, const CopyNodeFlags flags) const
-        {
-            ComputationNode<ElemType>::CopyTo(nodeP, newName, flags);
-            CosineNode<ElemType>* node = (CosineNode<ElemType>*) nodeP;
-
-            if (flags & CopyNodeFlags::copyNodeValue)
-            {
-                node->m_gradientOfCosine = m_gradientOfCosine;
-            }
-        }
-
-        // copy constructor
-        CosineNode(const CosineNode<ElemType>* node, const std::wstring& newName, const CopyNodeFlags flags)
-            : ComputationNode<ElemType>(node->m_deviceId), m_gradientOfCosine(node->m_deviceId)
-        {
-            node->CopyTo(this, newName, flags);
-        }
-
-        virtual ComputationNodePtr Duplicate(const std::wstring& newName, const CopyNodeFlags flags) const
-        {
-            const std::wstring& name = (newName == L"")?NodeName():newName;
-                
-            ComputationNodePtr node = new CosineNode<ElemType>(this, name, flags);
-            return node;
-        }
-
-    private:
-        Matrix<ElemType> m_gradientOfCosine;
-    };
-
-    template class CosineNode<float>; 
-    template class CosineNode<double>;
-
-
-    //we assume it's  column-wise by default
-    //the derivative will increase the Matrix<ElemType> size to the power of column size and should not be used.
-    template<class ElemType>
-    class SoftmaxNode : public ComputationNode<ElemType>
-    {
-        UsingComputationNodeMembers;
-    public:
-        SoftmaxNode(const DEVICEID_TYPE deviceId=AUTOPLACEMATRIX, const std::wstring name = L"")
-            : ComputationNode<ElemType>(deviceId), m_gradientDotValue(deviceId), m_diff(deviceId)
-        {
-            m_nodeName = (name == L""? CreateUniqNodeName() : name);
-            m_deviceId = deviceId;
-            MoveMatricesToDevice(deviceId);
-            InitRecurrentNode();
-        }
-
-        SoftmaxNode(File& fstream, const size_t modelVersion, const DEVICEID_TYPE deviceId=AUTOPLACEMATRIX, const std::wstring name = L"")
-            : ComputationNode<ElemType>(deviceId), m_gradientDotValue(deviceId), m_diff(deviceId)
-        {
-            m_nodeName = (name == L""? CreateUniqNodeName() : name);
-            LoadFromFile(fstream, modelVersion, deviceId);
-        }
-
-        virtual const std::wstring OperationName() const {return TypeName();}
-        static const std::wstring TypeName() {return L"Softmax";} 
-
-        virtual void ComputeInputPartial(const size_t inputIndex)
-        {
-            if (inputIndex != 0)
-                throw std::invalid_argument("Softmax only has one input.");
-            ComputeInputPartialS(m_gradientDotValue, m_diff, Inputs(0)->GradientValues(), GradientValues(), FunctionValues());
-        }
-
-        virtual void ComputeInputPartial(const size_t inputIndex, const size_t timeIdxInSeq)
-        {
-            if (inputIndex != 0)
-                throw std::invalid_argument("Softmax only has one input.");
-
-            Matrix<ElemType> sliceInputGrad = Inputs(0)->GradientValues().ColumnSlice(timeIdxInSeq * m_samplesInRecurrentStep, m_samplesInRecurrentStep);
-            Matrix<ElemType> sliceOutputGrad = GradientValues().ColumnSlice(timeIdxInSeq * m_samplesInRecurrentStep, m_samplesInRecurrentStep);
-
-            Matrix<ElemType> sliceOutputValue = m_functionValues.ColumnSlice(timeIdxInSeq * m_samplesInRecurrentStep, m_samplesInRecurrentStep);
-
-            ComputeInputPartialS(m_gradientDotValue, m_diff, sliceInputGrad, sliceOutputGrad, sliceOutputValue);
-        }
-
-        static void WINAPI ComputeInputPartialS(Matrix<ElemType>& gradientDotValue, Matrix<ElemType>& diff, Matrix<ElemType>& inputGradientValues, 
-            const Matrix<ElemType>& gradientValues, const Matrix<ElemType>& functionValues)  
-        {
-            gradientDotValue.AssignInnerProductOf(gradientValues, functionValues, true);
-            diff.AssignDifferenceOf(gradientValues, gradientDotValue);
-
-            inputGradientValues.AddElementProductOf(diff, functionValues);
-        }
-
-        // GetTaskDescriptor - Get a task descriptor for this node
-        // taskType - task type we are generating a task for
-        virtual TaskDescriptor<ElemType>* GetPTaskDescriptor(TaskType taskType, size_t inputIndex=0) const
-        {
-            TaskDescriptor<ElemType>* descriptor = new TaskDescriptor<ElemType>(this, taskType, inputIndex);
-            switch(taskType)
-            {
-            case taskComputeInputPartial:
-                descriptor->MatrixParam(m_gradientDotValue, "GradientDotValue", paramOptionsInput | paramOptionsTemporary);
-                descriptor->MatrixParam(m_diff, "Diff", paramOptionsInput | paramOptionsTemporary);
-                descriptor->GradientParam(0, paramOptionsInput | paramOptionsOutput | paramOptionsInitialize);
-                descriptor->GradientParam();
-                descriptor->FunctionParam(-1, paramOptionsInput);
-                descriptor->SetFunction((FARPROC)ComputeInputPartialS);
-                break;
-            case taskEvaluate:
-                descriptor->FunctionParam();
-                descriptor->FunctionParam(0, paramOptionsInput);
-                descriptor->SetFunction((FARPROC)EvaluateThisNodeS);
-                break;
-            default:
-                assert(false);
-                throw std::logic_error("Unsupported task requested");
-            }
-            return descriptor;
-        }
-
-        virtual void EvaluateThisNode()  
-        {
-            EvaluateThisNodeS(m_functionValues, Inputs(0)->FunctionValues());
-        }
-
-        virtual void EvaluateThisNode(const size_t timeIdxInSeq)
-        {
-            Matrix<ElemType> sliceInputValue = Inputs(0)->FunctionValues().ColumnSlice(timeIdxInSeq * m_samplesInRecurrentStep, m_samplesInRecurrentStep);
-            Matrix<ElemType> sliceOutputValue = m_functionValues.ColumnSlice(timeIdxInSeq * m_samplesInRecurrentStep, m_samplesInRecurrentStep);
-
-            EvaluateThisNodeS(sliceOutputValue, sliceInputValue);
-        }
-
-        static void WINAPI EvaluateThisNodeS(Matrix<ElemType>& functionValues, const Matrix<ElemType>& inputFunctionValues)  
-        {
-            functionValues.AssignLogSoftmaxOf(inputFunctionValues, true);
-            functionValues.InplaceExp();
-#if NANCHECK
-            functionValues.HasNan("SoftMax");
-#endif
-        }
-
-        virtual void Validate()
-        {
-            PrintSelfBeforeValidation();
-
-            if (m_children.size() != 1) 
-                throw std::logic_error("SoftmaxNode operation should have one input.");
-
-            if (Inputs(0)->FunctionValues().GetNumElements() == 0)
-                throw std::logic_error("SoftmaxNode operation: the input node has 0 element.");
-
-            FunctionValues().Resize(Inputs(0)->FunctionValues().GetNumRows(), Inputs(0)->FunctionValues().GetNumCols());
-            CopyImageSizeFromInputs(); 
-        }
-
-        virtual void AttachInputs(const ComputationNodePtr singleInput) 
-        {
-            m_children.resize(1);
-            m_children[0] = singleInput;
-        }
-
-        virtual void MoveMatricesToDevice(const DEVICEID_TYPE deviceId)
-        {
-            ComputationNode<ElemType>::MoveMatricesToDevice(deviceId);
-
-            if (deviceId != AUTOPLACEMATRIX)
-            {
-                if (m_gradientDotValue.GetDeviceId() != deviceId)
-                    m_gradientDotValue.TransferFromDeviceToDevice(m_gradientDotValue.GetDeviceId(), deviceId);
-                if (m_diff.GetDeviceId() != deviceId)
-                    m_diff.TransferFromDeviceToDevice(m_diff.GetDeviceId(), deviceId);
-            }
-        }
-
-        virtual void CopyTo(const ComputationNodePtr nodeP, const std::wstring& newName, const CopyNodeFlags flags) const
-        {
-            ComputationNode<ElemType>::CopyTo(nodeP, newName, flags);
-            SoftmaxNode<ElemType>* node = (SoftmaxNode<ElemType>*) nodeP;
-
-            if (flags & CopyNodeFlags::copyNodeValue)
-            {
-                node->m_gradientDotValue = m_gradientDotValue;
-                node->m_diff = m_diff;
-            }
-        }
-
-        // copy constructor
-        SoftmaxNode(const SoftmaxNode<ElemType>* node, const std::wstring& newName, const CopyNodeFlags flags)
-            : ComputationNode<ElemType>(node->m_deviceId), m_gradientDotValue(node->m_deviceId), m_diff(node->m_deviceId) 
-        {
-            node->CopyTo(this, newName, flags);
-        }
-
-        virtual ComputationNodePtr Duplicate(const std::wstring& newName, const CopyNodeFlags flags) const
-        {
-            const std::wstring& name = (newName == L"")?NodeName():newName;
-                
-            ComputationNodePtr node = new SoftmaxNode<ElemType>(this, name, flags);
-            return node;
-        }
-
-    private:
-        Matrix<ElemType> m_gradientDotValue;
-        Matrix<ElemType> m_diff;
-    };
-
-    template class SoftmaxNode<float>; 
-    template class SoftmaxNode<double>;
-
-    template<class ElemType>
-    class LogSoftmaxNode : public ComputationNode<ElemType>
-    {
-        UsingComputationNodeMembers;
-    public:
-        LogSoftmaxNode(const DEVICEID_TYPE deviceId = AUTOPLACEMATRIX, const std::wstring name = L"")
-            : ComputationNode<ElemType>(deviceId), m_gradientDotValue(deviceId), m_softmax(deviceId)
-        {
-            m_nodeName = (name == L"" ? CreateUniqNodeName() : name);
-            m_deviceId = deviceId;
-            MoveMatricesToDevice(deviceId);
-            InitRecurrentNode();
-        }
-
-        LogSoftmaxNode(File& fstream, const size_t modelVersion, const DEVICEID_TYPE deviceId = AUTOPLACEMATRIX, const std::wstring name = L"")
-            : ComputationNode<ElemType>(deviceId), m_gradientDotValue(deviceId), m_softmax(deviceId)
-        {
-            m_nodeName = (name == L"" ? CreateUniqNodeName() : name);
-            LoadFromFile(fstream, modelVersion, deviceId);
-        }
-
-        virtual const std::wstring OperationName() const { return TypeName(); }
-        static const std::wstring TypeName() { return L"LogSoftmax"; }
-
-        virtual void ComputeInputPartial(const size_t inputIndex)
-        {
-            if (inputIndex != 0)
-                throw std::invalid_argument("Softmax only has one input.");
-            ComputeInputPartialS(m_gradientDotValue, m_softmax, Inputs(0)->GradientValues(), GradientValues(), FunctionValues());
-        }
-
-        virtual void ComputeInputPartial(const size_t inputIndex, const size_t timeIdxInSeq)
-        {
-            if (inputIndex != 0)
-                throw std::invalid_argument("Softmax only has one input.");
-
-            Matrix<ElemType> sliceInputGrad = Inputs(0)->GradientValues().ColumnSlice(timeIdxInSeq * m_samplesInRecurrentStep, m_samplesInRecurrentStep);
-            Matrix<ElemType> sliceOutputGrad = GradientValues().ColumnSlice(timeIdxInSeq * m_samplesInRecurrentStep, m_samplesInRecurrentStep);
-
-            Matrix<ElemType> sliceOutputValue = m_functionValues.ColumnSlice(timeIdxInSeq * m_samplesInRecurrentStep, m_samplesInRecurrentStep);
-
-            ComputeInputPartialS(m_gradientDotValue, m_softmax, sliceInputGrad, sliceOutputGrad, sliceOutputValue);
-        }
-
-        static void WINAPI ComputeInputPartialS(Matrix<ElemType>& gradientDotValue, Matrix<ElemType>& softmax, Matrix<ElemType>& inputGradientValues,
-            const Matrix<ElemType>& gradientValues, const Matrix<ElemType>& functionValues)
-        {
-            softmax.AssignExpOf(functionValues);
-            Matrix<ElemType>::VectorSum(gradientValues, gradientDotValue, true);
-            softmax.RowElementMultiplyWith(gradientDotValue);
-            Matrix<ElemType>::AddScaledDifference(1.0, gradientValues, softmax, inputGradientValues);
-        }
-
-        // GetTaskDescriptor - Get a task descriptor for this node
-        // taskType - task type we are generating a task for
-        virtual TaskDescriptor<ElemType>* GetPTaskDescriptor(TaskType taskType, size_t inputIndex = 0) const
-        {
-            TaskDescriptor<ElemType>* descriptor = new TaskDescriptor<ElemType>(this, taskType, inputIndex);
-            switch (taskType)
-            {
-            case taskComputeInputPartial:
-                descriptor->MatrixParam(m_gradientDotValue, "GradientDotValue", paramOptionsInput | paramOptionsTemporary);
-                descriptor->MatrixParam(m_softmax, "softmax", paramOptionsInput | paramOptionsTemporary);
-                descriptor->GradientParam(0, paramOptionsInput | paramOptionsOutput | paramOptionsInitialize);
-                descriptor->GradientParam();
-                descriptor->FunctionParam(-1, paramOptionsInput);
-                descriptor->SetFunction((FARPROC)ComputeInputPartialS);
-                break;
-            case taskEvaluate:
-                descriptor->FunctionParam();
-                descriptor->FunctionParam(0, paramOptionsInput);
-                descriptor->SetFunction((FARPROC)EvaluateThisNodeS);
-                break;
-            default:
-                assert(false);
-                throw std::logic_error("Unsupported task requested");
-            }
-            return descriptor;
-        }
-
-        virtual void EvaluateThisNode()
-        {
-            EvaluateThisNodeS(m_functionValues, Inputs(0)->FunctionValues());
-        }
-
-        virtual void EvaluateThisNode(const size_t timeIdxInSeq)
-        {
-            Matrix<ElemType> sliceInputValue = Inputs(0)->FunctionValues().ColumnSlice(timeIdxInSeq * m_samplesInRecurrentStep, m_samplesInRecurrentStep);
-            Matrix<ElemType> sliceOutputValue = m_functionValues.ColumnSlice(timeIdxInSeq * m_samplesInRecurrentStep, m_samplesInRecurrentStep);
-
-            EvaluateThisNodeS(sliceOutputValue, sliceInputValue);
-        }
-
-        static void WINAPI EvaluateThisNodeS(Matrix<ElemType>& functionValues, const Matrix<ElemType>& inputFunctionValues)
-        {
-            functionValues.AssignLogSoftmaxOf(inputFunctionValues, true);
-#if NANCHECK
-            functionValues.HasNan("LogSoftMax");
-#endif
-        }
-
-        virtual void Validate()
-        {
-            PrintSelfBeforeValidation();
-
-            if (m_children.size() != 1)
-                throw std::logic_error("LogSoftmaxNode operation should have one input.");
-
-            if (Inputs(0)->FunctionValues().GetNumElements() == 0)
-                throw std::logic_error("LogSoftmaxNode operation: the input node has 0 element.");
-
-            FunctionValues().Resize(Inputs(0)->FunctionValues().GetNumRows(), Inputs(0)->FunctionValues().GetNumCols());
-            CopyImageSizeFromInputs();
-        }
-
-        virtual void AttachInputs(const ComputationNodePtr singleInput)
-        {
-            m_children.resize(1);
-            m_children[0] = singleInput;
-        }
-
-        virtual void MoveMatricesToDevice(const DEVICEID_TYPE deviceId)
-        {
-            ComputationNode<ElemType>::MoveMatricesToDevice(deviceId);
-
-            if (deviceId != AUTOPLACEMATRIX)
-            {
-                if (m_gradientDotValue.GetDeviceId() != deviceId)
-                    m_gradientDotValue.TransferFromDeviceToDevice(m_gradientDotValue.GetDeviceId(), deviceId);
-                if (m_softmax.GetDeviceId() != deviceId)
-                    m_softmax.TransferFromDeviceToDevice(m_softmax.GetDeviceId(), deviceId);
-            }
-        }
-
-        virtual void CopyTo(const ComputationNodePtr nodeP, const std::wstring& newName, const CopyNodeFlags flags) const
-        {
-            ComputationNode<ElemType>::CopyTo(nodeP, newName, flags);
-            LogSoftmaxNode<ElemType>* node = (LogSoftmaxNode<ElemType>*) nodeP;
-
-            if (flags & CopyNodeFlags::copyNodeValue)
-            {
-                node->m_gradientDotValue = m_gradientDotValue;
-                node->m_softmax = m_softmax;
-            }
-        }
-
-        // copy constructor
-        LogSoftmaxNode(const LogSoftmaxNode<ElemType>* node, const std::wstring& newName, const CopyNodeFlags flags)
-            : ComputationNode<ElemType>(node->m_deviceId), m_gradientDotValue(node->m_deviceId), m_softmax(node->m_deviceId)
-        {
-            node->CopyTo(this, newName, flags);
-        }
-
-        virtual ComputationNodePtr Duplicate(const std::wstring& newName, const CopyNodeFlags flags) const
-        {
-            const std::wstring& name = (newName == L"") ? NodeName() : newName;
-
-            ComputationNodePtr node = new LogSoftmaxNode<ElemType>(this, name, flags);
-            return node;
-        }
-
-    private:
-        Matrix<ElemType> m_gradientDotValue;
-        Matrix<ElemType> m_softmax;
-    };
-
-    template class LogSoftmaxNode<float>;
-    template class LogSoftmaxNode<double>;
-
-    template<class ElemType>
-    class SumElementsNode : public ComputationNode<ElemType>
-    {
-        UsingComputationNodeMembers;
-    public:
-        SumElementsNode(const DEVICEID_TYPE deviceId=AUTOPLACEMATRIX, const std::wstring name = L"") : ComputationNode<ElemType>(deviceId)  
-        {
-            m_nodeName = (name == L""? CreateUniqNodeName() : name);
-            m_deviceId = deviceId;
-            MoveMatricesToDevice(deviceId);
-            InitRecurrentNode();
-        }
-
-        SumElementsNode(File& fstream, const size_t modelVersion, const DEVICEID_TYPE deviceId=AUTOPLACEMATRIX, const std::wstring name = L"") : ComputationNode<ElemType>(deviceId)
-        {
-            m_nodeName = (name == L""? CreateUniqNodeName() : name);
-            LoadFromFile(fstream, modelVersion, deviceId);
-        }
-
-        // copy constructor
-        SumElementsNode(const SumElementsNode<ElemType>* node, const std::wstring& newName, const CopyNodeFlags flags) : ComputationNode<ElemType>(node->m_deviceId)
-        {
-            node->CopyTo(this, newName, flags);
-        }
-
-        virtual ComputationNodePtr Duplicate(const std::wstring& newName, const CopyNodeFlags flags) const
-        {
-            const std::wstring& name = (newName == L"")?NodeName():newName;
-                
-            ComputationNodePtr node = new SumElementsNode<ElemType>(this, name, flags);
-            return node;
-        }
-
-        virtual const std::wstring OperationName() const {return TypeName();}
-        static const std::wstring TypeName() {return L"SumElements";} 
-
-        virtual void ComputeInputPartial(const size_t inputIndex)
-        {
-            if (inputIndex != 0)
-                throw std::invalid_argument("SumElements only has one input.");
-            ComputeInputPartialS(Inputs(0)->GradientValues(), GradientValues());
-        }
-
-        virtual void ComputeInputPartial(const size_t inputIndex, const size_t timeIdxInSeq)
-        {
-            if (inputIndex != 0)
-                throw std::invalid_argument("SumElements only has one input.");
-
-            Matrix<ElemType> sliceInputGrad = Inputs(0)->GradientValues().ColumnSlice(timeIdxInSeq * m_samplesInRecurrentStep, m_samplesInRecurrentStep);
-            Matrix<ElemType> sliceOutputGrad = GradientValues().ColumnSlice(timeIdxInSeq * m_samplesInRecurrentStep, m_samplesInRecurrentStep);
-
-            ComputeInputPartialS(sliceInputGrad, sliceOutputGrad);
-        }
-
-        static void WINAPI ComputeInputPartialS(Matrix<ElemType>& inputGradientValues, const Matrix<ElemType>& gradientValues)  
-        {
-            inputGradientValues += gradientValues; //here the assumption is that gradientValues are 1x1 matrix
-        }
-
-        // GetTaskDescriptor - Get a task descriptor for this node
-        // taskType - task type we are generating a task for
-        virtual TaskDescriptor<ElemType>* GetPTaskDescriptor(TaskType taskType, size_t inputIndex=0) const
-        {
-            TaskDescriptor<ElemType>* descriptor = new TaskDescriptor<ElemType>(this, taskType, inputIndex);
-            switch(taskType)
-            {
-            case taskComputeInputPartial:
-                descriptor->GradientParam(0, paramOptionsInput | paramOptionsOutput | paramOptionsInitialize);
-                descriptor->GradientParam();
-                descriptor->SetFunction((FARPROC)ComputeInputPartialS);
-                break;
-            case taskEvaluate:
-                descriptor->FunctionParam();
-                descriptor->FunctionParam(0, paramOptionsInput);
-                descriptor->SetFunction((FARPROC)EvaluateThisNodeS);
-                break;
-            default:
-                assert(false);
-                throw std::logic_error("Unsupported task requested");
-            }
-            return descriptor;
-        }
-
-        virtual void EvaluateThisNode()  
-        {
-            EvaluateThisNodeS(m_functionValues, Inputs(0)->FunctionValues());
-        }
-
-        virtual void EvaluateThisNode(const size_t timeIdxInSeq)
-        {
-            Matrix<ElemType> sliceInputValue = Inputs(0)->FunctionValues().ColumnSlice(timeIdxInSeq * m_samplesInRecurrentStep, m_samplesInRecurrentStep);
-            Matrix<ElemType> sliceOutputValue = m_functionValues.ColumnSlice(timeIdxInSeq * m_samplesInRecurrentStep, m_samplesInRecurrentStep);
-
-            EvaluateThisNodeS(sliceOutputValue, sliceInputValue);
-        }
-
-        static void WINAPI EvaluateThisNodeS(Matrix<ElemType>& functionValues, const Matrix<ElemType>& inputFunctionValues)  
-        {
-            functionValues.AssignSumOfElements(inputFunctionValues);
-#if NANCHECK
-            functionValues.HasNan("SumElements");
-#endif
-        }
-
-        virtual void Validate()
-        {
-            PrintSelfBeforeValidation();
-
-            if (m_children.size() != 1) 
-                throw std::logic_error("SumElements operation should have one input.");
-
-            if (Inputs(0)->FunctionValues().GetNumElements() == 0)
-                throw std::logic_error("SumElements operation: the input node has 0 element.");
-
-            FunctionValues().Resize(1, 1);
-            CopyImageSizeFromInputs(); 
-        }
-
-        virtual void CopyImageSizeFromInputs()
-        {
-            CopyImageSizeFromInput(0, false);
-
-            m_outputWidth = 1;
-            m_outputHeight = 1;        
-            m_outputChannels = 1;
-        }
-
-        virtual void AttachInputs(const ComputationNodePtr singleInput) 
-        {
-            m_children.resize(1);
-            m_children[0] = singleInput;
-        }
-    };
-
-    template class SumElementsNode<float>; 
-    template class SumElementsNode<double>;
-
-    //this node is used to extract part of the input by rows as the output
-    //it has to be continuous segments of rows since each column is treated as one sample
-    template<class ElemType>
-    class RowSliceNode : public ComputationNode<ElemType>
-    {
-        UsingComputationNodeMembers;
-    public:
-        RowSliceNode(const DEVICEID_TYPE deviceId=AUTOPLACEMATRIX, const std::wstring name = L"") : ComputationNode<ElemType>(deviceId), m_startIndex(0), m_numRows (0) 
-        {
-            m_nodeName = (name == L""? CreateUniqNodeName() : name);
-            m_deviceId = deviceId;
-            MoveMatricesToDevice(deviceId);
-            InitRecurrentNode();
-        }
-
-        RowSliceNode(File& fstream, const size_t modelVersion, const DEVICEID_TYPE deviceId=AUTOPLACEMATRIX, const std::wstring name = L"") : ComputationNode<ElemType>(deviceId)
-        {
-            m_nodeName = (name == L""? CreateUniqNodeName() : name);
-            LoadFromFile(fstream, modelVersion, deviceId);
-        }
-
-        // copy constructor
-        RowSliceNode(const RowSliceNode<ElemType>* node, const std::wstring& newName, const CopyNodeFlags flags) : ComputationNode<ElemType>(node->m_deviceId)
-        {
-            node->CopyTo(this, newName, flags);
-        }
-        
-        RowSliceNode(const DEVICEID_TYPE deviceId, size_t start_index, size_t num_rows, const std::wstring name = L"") : ComputationNode<ElemType>(deviceId)  
-        {
-            m_nodeName = (name == L""? CreateUniqNodeName() : name);
-            m_deviceId = deviceId;
-            m_startIndex = start_index;
-            m_numRows = num_rows;
-            
-
-            MoveMatricesToDevice(deviceId);
-            InitRecurrentNode();
-        }
-
-        virtual ComputationNodePtr Duplicate(const std::wstring& newName, const CopyNodeFlags flags) const
-        {
-            const std::wstring& name = (newName == L"")?NodeName():newName;
-                
-            ComputationNodePtr node = new RowSliceNode<ElemType>(this, name, flags);
-            return node;
-        }
-
-        virtual void CopyTo(const ComputationNodePtr nodeP, const std::wstring& newName, const CopyNodeFlags flags) const
-        {
-            ComputationNode<ElemType>::CopyTo(nodeP, newName, flags);
-            RowSliceNode<ElemType>* node = (RowSliceNode<ElemType>*) nodeP;
-
-            node->m_startIndex = m_startIndex;
-            node->m_numRows = m_numRows;
-        }
-
-        virtual void SaveToFile(File& fstream) const
-        {
-            ComputationNode<ElemType>::SaveToFile(fstream);
-
-            fstream << m_startIndex << m_numRows;
-        }
-        
-        virtual void LoadFromFile(File& fstream, const size_t modelVersion, const DEVICEID_TYPE deviceId = AUTOPLACEMATRIX)
-        {
-            ComputationNode<ElemType>::LoadFromFile(fstream, modelVersion, deviceId);
-
-            fstream >> m_startIndex >> m_numRows;
-        }
-
-        virtual const std::wstring OperationName() const {return TypeName();}
-        static const std::wstring TypeName() {return L"RowSlice";} 
-
-        virtual void ComputeInputPartial(const size_t inputIndex)
-        {
-            if (inputIndex != 0)
-                throw std::invalid_argument("RowSlice only has one input.");
-
-            ComputeInputPartialS(Inputs(0)->GradientValues(), GradientValues(), m_startIndex, m_numRows);
-        }
-
-        virtual void ComputeInputPartial(const size_t inputIndex, const size_t timeIdxInSeq)
-        {
-            if (inputIndex != 0)
-                throw std::invalid_argument("RowSlice only has one input.");
-
-            Matrix<ElemType> sliceInputGrad = Inputs(0)->GradientValues().ColumnSlice(timeIdxInSeq * m_samplesInRecurrentStep, m_samplesInRecurrentStep);
-            Matrix<ElemType> sliceOutputGrad = GradientValues().ColumnSlice(timeIdxInSeq * m_samplesInRecurrentStep, m_samplesInRecurrentStep);
-
-            ComputeInputPartialS(sliceInputGrad, sliceOutputGrad, m_startIndex, m_numRows);
-        }
-
-        static void WINAPI ComputeInputPartialS(Matrix<ElemType>& inputGradientValues, const Matrix<ElemType>& gradientValues, const size_t startIndex, const size_t numRows)  
-        {
-            inputGradientValues.AddToRowSliceValuesOf(gradientValues, startIndex, numRows); 
-        }
-
-        // GetTaskDescriptor - Get a task descriptor for this node
-        // taskType - task type we are generating a task for
-        virtual TaskDescriptor<ElemType>* GetPTaskDescriptor(TaskType taskType, size_t inputIndex=0) const
-        {
-            TaskDescriptor<ElemType>* descriptor = new TaskDescriptor<ElemType>(this, taskType, inputIndex);
-            switch(taskType)
-            {
-            case taskComputeInputPartial:
-                descriptor->GradientParam(0, paramOptionsInput | paramOptionsOutput | paramOptionsInitialize);
-                descriptor->GradientParam();
-                descriptor->SetFunction((FARPROC)ComputeInputPartialS);
-                break;
-            case taskEvaluate:
-                descriptor->FunctionParam();
-                descriptor->FunctionParam(0, paramOptionsInput);
-                descriptor->SetFunction((FARPROC)EvaluateThisNodeS);
-                break;
-            default:
-                assert(false);
-                throw std::logic_error("Unsupported task requested");
-            }
-            return descriptor;
-        }
-
-        virtual void EvaluateThisNode()  
-        {
-            EvaluateThisNodeS(m_functionValues, Inputs(0)->FunctionValues(), m_startIndex, m_numRows);
-        }
-
-        virtual void EvaluateThisNode(const size_t timeIdxInSeq)
-        {
-            Matrix<ElemType> sliceInputValue = Inputs(0)->FunctionValues().ColumnSlice(timeIdxInSeq * m_samplesInRecurrentStep, m_samplesInRecurrentStep);
-            Matrix<ElemType> sliceOutputValue = m_functionValues.ColumnSlice(timeIdxInSeq * m_samplesInRecurrentStep, m_samplesInRecurrentStep);
-
-            EvaluateThisNodeS(sliceOutputValue, sliceInputValue, m_startIndex, m_numRows);
-        }
-
-        static void WINAPI EvaluateThisNodeS(Matrix<ElemType>& functionValues, const Matrix<ElemType>& inputFunctionValues, const size_t startIndex, const size_t numRows)  
-        {
-            functionValues.AssignRowSliceValuesOf(inputFunctionValues, startIndex, numRows);
-#if NANCHECK
-            functionValues.HasNan("RowSlice");
-#endif
-        }
-
-        virtual void Validate()
-        {
-            PrintSelfBeforeValidation();
-
-            if (m_children.size() != 1) 
-                throw std::logic_error("RowSlice operation should have one input.");
-
-            if (Inputs(0)->FunctionValues().GetNumElements() == 0)
-                throw std::logic_error("RowSlice operation: the input node has 0 element.");
-
-            if (Inputs(0)->FunctionValues().GetNumRows() < m_startIndex + m_numRows)
-                throw std::logic_error("RowSlice operation: m_startIndex + m_numRows exceeds number of rows in the input.");
-
-            FunctionValues().Resize(m_numRows, Inputs(0)->FunctionValues().GetNumCols());
-            CopyImageSizeFromInputs(); 
-        }
-
-        virtual void CopyImageSizeFromInputs()
-        {
-            CopyImageSizeFromInput(0, true);
-            m_outputHeight = m_numRows;        
-
-            //WARNING: this node will destroy the image size information from the child
-            if (m_inputWidth * m_inputChannels != 1)
-                fprintf(stderr, "WARNING: RowSlice operation cannot inherit image size information from its child. Image size info is lost.\n");
-        }
-
-        virtual void AttachInputs(const ComputationNodePtr singleInput) 
-        {
-            m_children.resize(1);
-            m_children[0] = singleInput;
-        }
-
-    private:
-        size_t m_startIndex, m_numRows;
-    };
-
-    template class RowSliceNode<float>; 
-    template class RowSliceNode<double>;
-
-    template<class ElemType>
-    class ScaleNode : public ComputationNode<ElemType>
-    {
-        UsingComputationNodeMembers;
-    public:
-        ScaleNode(const DEVICEID_TYPE deviceId=AUTOPLACEMATRIX, const std::wstring name = L"") : ComputationNode<ElemType>(deviceId)  
-        {
-            m_nodeName = (name == L""? CreateUniqNodeName() : name);
-            m_deviceId = deviceId;
-            MoveMatricesToDevice(deviceId);
-            InitRecurrentNode();
-        }
-
-        ScaleNode(File& fstream, const size_t modelVersion, const DEVICEID_TYPE deviceId=AUTOPLACEMATRIX, const std::wstring name = L"") : ComputationNode<ElemType>(deviceId)
-        {
-            m_nodeName = (name == L""? CreateUniqNodeName() : name);
-            LoadFromFile(fstream, modelVersion, deviceId);
-        }
-
-        // copy constructor
-        ScaleNode(const ScaleNode<ElemType>* node, const std::wstring& newName, const CopyNodeFlags flags) : ComputationNode<ElemType>(node->m_deviceId)
-        {
-            node->CopyTo(this, newName, flags);
-        }
-
-        virtual ComputationNodePtr Duplicate(const std::wstring& newName, const CopyNodeFlags flags) const
-        {
-            const std::wstring& name = (newName == L"")?NodeName():newName;
-                
-            ComputationNodePtr node = new ScaleNode<ElemType>(this, name, flags);
-            return node;
-        }
-
-        virtual const std::wstring OperationName() const {return TypeName();}
-        static const std::wstring TypeName() {return L"Scale";} 
-
-        virtual void ComputeInputPartial(const size_t inputIndex)
-        {
-            if (inputIndex > 1)
-                throw std::invalid_argument("ScaleNode operation only takes two inputs.");
-
-            //left Node must be a scalar
-            if (inputIndex == 0)  //left derivative
-            {
-                ComputeInputPartialLeft(Inputs(1)->FunctionValues(), Inputs(0)->GradientValues(), GradientValues());
-            }
-            else
-            {
-                ComputeInputPartialRight(Inputs(0)->FunctionValues(), Inputs(1)->GradientValues(), GradientValues());
-            }
-        }
-
-        virtual void ComputeInputPartial(const size_t inputIndex, const size_t timeIdxInSeq)
-        {
-            if (inputIndex > 1)
-                throw std::invalid_argument("ScaleNode operation only takes two inputs.");
-
-            //left Node must be a scalar
-            if (inputIndex == 0)  //left derivative
-            {
-                Matrix<ElemType> sliceOutputGrad = GradientValues().ColumnSlice(timeIdxInSeq * m_samplesInRecurrentStep, m_samplesInRecurrentStep);
-                Matrix<ElemType> sliceInput1Value = Inputs(1)->FunctionValues().ColumnSlice(timeIdxInSeq * m_samplesInRecurrentStep, m_samplesInRecurrentStep);
-
-                ComputeInputPartialLeft(sliceInput1Value, Inputs(0)->GradientValues(), sliceOutputGrad);
-            }
-            else
-            {
-                Matrix<ElemType> sliceInput1Grad = Inputs(1)->GradientValues().ColumnSlice(timeIdxInSeq * m_samplesInRecurrentStep, m_samplesInRecurrentStep);
-                Matrix<ElemType> sliceOutputGrad = GradientValues().ColumnSlice(timeIdxInSeq * m_samplesInRecurrentStep, m_samplesInRecurrentStep);
-
-                ComputeInputPartialRight(Inputs(0)->FunctionValues(), sliceInput1Grad, sliceOutputGrad);
-            }
-        }
-
-        static void WINAPI ComputeInputPartialLeft(const Matrix<ElemType>& inputFunctionValues, Matrix<ElemType>& inputGradientValues, const Matrix<ElemType>& gradientValues)  
-        {
-            inputGradientValues += Matrix<ElemType>::InnerProductOfMatrices(gradientValues, inputFunctionValues);
-        }
-
-        static void WINAPI ComputeInputPartialRight(const Matrix<ElemType>& inputFunctionValues, Matrix<ElemType>& inputGradientValues, const Matrix<ElemType>& gradientValues)  
-        {
-            Matrix<ElemType>::ScaleAndAdd(inputFunctionValues.Get00Element(), gradientValues, inputGradientValues);
-        }
-
-        // GetTaskDescriptor - Get a task descriptor for this node
-        // taskType - task type we are generating a task for
-        virtual TaskDescriptor<ElemType>* GetPTaskDescriptor(TaskType taskType, size_t inputIndex=0) const
-        {
-            TaskDescriptor<ElemType>* descriptor = new TaskDescriptor<ElemType>(this, taskType, inputIndex);
-            switch(taskType)
-            {
-            case taskComputeInputPartial:
-                descriptor->FunctionParam(1-inputIndex, paramOptionsInput);
-                descriptor->GradientParam(inputIndex, paramOptionsInput | paramOptionsOutput | paramOptionsInitialize);
-                descriptor->GradientParam();
-                descriptor->SetFunction(inputIndex?(FARPROC)ComputeInputPartialRight:(FARPROC)ComputeInputPartialLeft);
-                break;
-            case taskEvaluate:
-                descriptor->FunctionParam();
-                descriptor->FunctionParam(0, paramOptionsInput);
-                descriptor->FunctionParam(1, paramOptionsInput);
-                descriptor->SetFunction((FARPROC)EvaluateThisNodeS);
-                break;
-            default:
-                assert(false);
-                throw std::logic_error("Unsupported task requested");
-            }
-            return descriptor;
-        }
-
-        virtual void EvaluateThisNode()  
-        {
-            EvaluateThisNodeS(FunctionValues(), Inputs(0)->FunctionValues(), Inputs(1)->FunctionValues());
-        }
-
-        virtual void EvaluateThisNode(const size_t timeIdxInSeq)  
-        {
-            Matrix<ElemType> sliceInput1Value = Inputs(1)->FunctionValues().ColumnSlice(timeIdxInSeq * m_samplesInRecurrentStep, m_samplesInRecurrentStep);
-            Matrix<ElemType> sliceOutputValue = m_functionValues.ColumnSlice(timeIdxInSeq * m_samplesInRecurrentStep, m_samplesInRecurrentStep);
-
-            EvaluateThisNodeS(sliceOutputValue, Inputs(0)->FunctionValues(), sliceInput1Value);
-        }
-
-        static void WINAPI EvaluateThisNodeS(Matrix<ElemType>& functionValues, const Matrix<ElemType>& input0, const Matrix<ElemType>& input1)  
-        {
-            functionValues.AssignProductOf(input0.Get00Element(), input1);
-#if NANCHECK
-            functionValues.HasNan("Scale");
-#endif
-        }
-
-        virtual void Validate()
-        {
-            PrintSelfBeforeValidation();
-
-            if (m_children.size() != 2) 
-                throw std::logic_error("Scale operation requires two inputs.");
-
-            if (Inputs(0)->FunctionValues().GetNumElements() == 0 || Inputs(1)->FunctionValues().GetNumElements() == 0)
-                throw std::logic_error("Scale operation: one of the operands has 0 element.");
-
-            if (Inputs(0)->FunctionValues().GetNumRows() != 1 || Inputs(0)->FunctionValues().GetNumCols() != 1)
-                throw std::logic_error("The left value of ScaleNode must be a scalar value.");
-
-            FunctionValues().Resize(Inputs(1)->FunctionValues().GetNumRows(), Inputs(1)->FunctionValues().GetNumCols());
-            //left Node must be a scalar
-            CopyImageSizeFromInputs(); 
-        }
-
-        virtual void CopyImageSizeFromInputs()
-        {
-            CopyImageSizeFromInput(1); 
-        }
-
-        virtual void AttachInputs(const ComputationNodePtr scalarValue, const ComputationNodePtr Value) 
-        {
-            m_children.resize(2);
-            m_children[0] = scalarValue;
-            m_children[1] = Value;
-        }
-    };
-
-    template class ScaleNode<float>; 
-    template class ScaleNode<double>;
-
-    template<class ElemType>
-    class TimesNode : public ComputationNode<ElemType>
-    {
-        UsingComputationNodeMembers;
-    public:
-        TimesNode(const DEVICEID_TYPE deviceId=AUTOPLACEMATRIX, const std::wstring name = L"") : ComputationNode<ElemType>(deviceId)  
-        {
-            m_nodeName = (name == L""? CreateUniqNodeName() : name);
-            m_deviceId = deviceId;
-            MoveMatricesToDevice(deviceId);
-            InitRecurrentNode();
-        }
-
-        TimesNode(File& fstream, const size_t modelVersion, const DEVICEID_TYPE deviceId=AUTOPLACEMATRIX, const std::wstring name = L"") : ComputationNode<ElemType>(deviceId)
-        {
-            m_nodeName = (name == L""? CreateUniqNodeName() : name);
-            LoadFromFile(fstream, modelVersion, deviceId);
-        }
-
-        // copy constructor
-        TimesNode(const TimesNode<ElemType>* node, const std::wstring& newName, const CopyNodeFlags flags) : ComputationNode<ElemType>(node->m_deviceId)
-        {
-            node->CopyTo(this, newName, flags);
-        }
-
-        virtual ComputationNodePtr Duplicate(const std::wstring& newName, const CopyNodeFlags flags) const
-        {
-            const std::wstring& name = (newName == L"")?NodeName():newName;
-                
-            ComputationNodePtr node = new TimesNode<ElemType>(this, name, flags);
-            return node;
-        }
-
-        virtual const std::wstring OperationName() const {return TypeName();}
-        static const std::wstring TypeName() {return L"Times";} 
-
-        virtual void ComputeInputPartial(const size_t inputIndex)
-        {
-            if (inputIndex > 1)
-                throw std::invalid_argument("Times operation only takes two inputs.");
-
-            if (inputIndex == 0)  //left derivative
-            {
-                ComputeInputPartialLeft(Inputs(1)->FunctionValues(), Inputs(0)->GradientValues(), GradientValues());
-            }
-            else  //right derivative
-            {
-                ComputeInputPartialRight(Inputs(0)->FunctionValues(), Inputs(1)->GradientValues(), GradientValues());
-            }
-        }
-
-        virtual void ComputeInputPartial(const size_t inputIndex, const size_t timeIdxInSeq)
-        {
-            if (inputIndex > 1)
-                throw std::invalid_argument("Times operation only takes two inputs.");
-
-            if (inputIndex == 0)  //left derivative
-            {
-                Matrix<ElemType> sliceOutputGrad = GradientValues().ColumnSlice(timeIdxInSeq * m_samplesInRecurrentStep, m_samplesInRecurrentStep);
-                Matrix<ElemType> sliceInput1Value = Inputs(1)->FunctionValues().ColumnSlice(timeIdxInSeq * m_samplesInRecurrentStep, m_samplesInRecurrentStep);
-
-                ComputeInputPartialLeft(sliceInput1Value, Inputs(0)->GradientValues(), sliceOutputGrad);
-            }
-            else  //right derivative
-            {
-                Matrix<ElemType> sliceInput1Grad = Inputs(1)->GradientValues().ColumnSlice(timeIdxInSeq * m_samplesInRecurrentStep, m_samplesInRecurrentStep);
-                Matrix<ElemType> sliceOutputGrad = GradientValues().ColumnSlice(timeIdxInSeq * m_samplesInRecurrentStep, m_samplesInRecurrentStep);
-
-                ComputeInputPartialRight(Inputs(0)->FunctionValues(), sliceInput1Grad, sliceOutputGrad);
-            }
-        }
-
-        static void WINAPI ComputeInputPartialLeft(Matrix<ElemType>& inputFunctionValues, Matrix<ElemType>& inputGradientValues, const Matrix<ElemType>& gradientValues)  
-            {
-#if DUMPOUTPUT
-            gradientValues.Print("Gradient-in");
-            inputGradientValues.Print("child Gradient-in/out");
-            inputFunctionValues.Print("child Function values");
-#endif
-            //currently we only support one combination when the input is sparse.
-            if (inputFunctionValues.GetMatrixType() == SPARSE && inputGradientValues.GetMatrixType() == DENSE && gradientValues.GetMatrixType() == DENSE)
-<<<<<<< HEAD
-                inputGradientValues.SwitchToMatrixType(SPARSE, MatrixFormat::matrixFormatSparseCSC);
-    /// to-do : should be             inputGradientValues.SwitchToMatrixType(SPARSE, MatrixFormat::matrixFormatSparseBlockCol);
-=======
-                inputGradientValues.SwitchToMatrixType(SPARSE, MatrixFormat::matrixFormatSparseBlockCol, false);
->>>>>>> 1f46cdce
-
-                Matrix<ElemType>::MultiplyAndAdd(gradientValues, false, inputFunctionValues, true, inputGradientValues);
-#if DUMPOUTPUT
-            inputGradientValues.Print("child Gradient-out");
-#endif
-        }
-
-        static void WINAPI ComputeInputPartialRight(Matrix<ElemType>& inputFunctionValues, Matrix<ElemType>& inputGradientValues, const Matrix<ElemType>& gradientValues)  
-            {
-#if DUMPOUTPUT
-            gradientValues.Print("Gradient-in");
-            inputGradientValues.Print("child Gradient-in/out");
-            inputFunctionValues.Print("child Function values");
-#endif
-                Matrix<ElemType>::MultiplyAndAdd(inputFunctionValues, true, gradientValues, false, inputGradientValues);
-#if DUMPOUTPUT
-            inputGradientValues.Print("child Gradient-out");
-#endif
-        }
-
-        // GetTaskDescriptor - Get a task descriptor for this node
-        // taskType - task type we are generating a task for
-        virtual TaskDescriptor<ElemType>* GetPTaskDescriptor(TaskType taskType, size_t inputIndex=0) const
-        {
-            TaskDescriptor<ElemType>* descriptor = new TaskDescriptor<ElemType>(this, taskType, inputIndex);
-            switch(taskType)
-            {
-            //case taskComputeInputPartialRecurrent:
-            //    descriptor->Param(paramTypeInteger, "RecurrantIterator", paramOptionsInput | paramOptionsRecurrantIterator);
-            //    descriptor->FunctionParam(1-inputIndex, paramOptionsInput);
-            //    descriptor->GradientParam(inputIndex, paramOptionsInput | paramOptionsOutput | paramOptionsInitialize);
-            //    descriptor->GradientParam();
-            //    descriptor->SetFunction((inputIndex?(FARPROC)ComputeInputPartialRightR:(FARPROC)ComputeInputPartialLeftR));
-            //    break;
-            case taskComputeInputPartial:
-                descriptor->FunctionParam(1-inputIndex, paramOptionsInput);
-                descriptor->GradientParam(inputIndex, paramOptionsInput | paramOptionsOutput | paramOptionsInitialize);
-                descriptor->GradientParam();
-                descriptor->SetFunction((inputIndex?(FARPROC)ComputeInputPartialRight:(FARPROC)ComputeInputPartialLeft));
-                break;
-            //case taskEvaluateRecurrent:
-            //    descriptor->Param(paramTypeInteger, "RecurrantIterator", paramOptionsInput | paramOptionsRecurrantIterator);
-            //    descriptor->FunctionParam();
-            //    descriptor->FunctionParam(0, paramOptionsInput);
-            //    descriptor->FunctionParam(1, paramOptionsInput);
-            //    descriptor->Param(paramTypeSizet, "mNbrSlicesInEachRecurrentIter", paramOptionsInput);
-            //    break;
-            case taskEvaluate:
-                descriptor->FunctionParam();
-                descriptor->FunctionParam(0, paramOptionsInput);
-                descriptor->FunctionParam(1, paramOptionsInput);
-                descriptor->SetFunction((FARPROC)EvaluateThisNodeS);
-                break;
-            default:
-                assert(false);
-                throw std::logic_error("Unsupported task requested");
-            }
-            return descriptor;
-        }
-
-        virtual void EvaluateThisNode()  
-        {
-            EvaluateThisNodeS(FunctionValues(), Inputs(0)->FunctionValues(), Inputs(1)->FunctionValues());
-        }
-
-        virtual void EvaluateThisNode(const size_t timeIdxInSeq)  
-        {
-            Matrix<ElemType> sliceInput1Value = Inputs(1)->FunctionValues().ColumnSlice(timeIdxInSeq * m_samplesInRecurrentStep, m_samplesInRecurrentStep);
-            Matrix<ElemType> sliceOutputValue = m_functionValues.ColumnSlice(timeIdxInSeq * m_samplesInRecurrentStep, m_samplesInRecurrentStep);
-
-            EvaluateThisNodeS(sliceOutputValue, Inputs(0)->FunctionValues(), sliceInput1Value);
-        }
-
-        static void WINAPI EvaluateThisNodeS(Matrix<ElemType>& functionValues, const Matrix<ElemType>& input0, const Matrix<ElemType>& input1)  
-        {
-#if DUMPOUTPUT
-            input0.Print("TimesNode - Input0");
-#endif
-            functionValues.AssignProductOf(input0, false, input1, false);
-#if NANCHECK
-            functionValues.HasNan("Times");
-#endif
-#if DUMPOUTPUT
-            functionValues.Print("TimesNode");
-#endif
-        }
-
-        virtual void Validate()
-        {
-            PrintSelfBeforeValidation();
-
-            if (m_children.size() != 2) 
-                throw std::logic_error("Times operation requires two inputs.");
-
-            //support automatic dimention inference for learnable parameters
-            size_t rows0 = Inputs(0)->FunctionValues().GetNumRows(), cols0 = Inputs(0)->FunctionValues().GetNumCols();
-            size_t rows1 = Inputs(1)->FunctionValues().GetNumRows(), cols1 = Inputs(1)->FunctionValues().GetNumCols();
-
-            if ((rows0 == 0 || cols1 == 0 ) && this->LoopId() < 0)
-                throw logic_error("Times operation: Inputs(0)->FunctionValues().GetNumRows() and Inputs(1)->FunctionValues().GetNumCols() should not be 0 since it cannot be automatically inferred");
-
-            if ((Inputs(0)->OperationName() == LearnableParameter<ElemType>::TypeName() && cols0 == 0 && rows1 != 0) && this->LoopId() < 0)
-                Inputs(0)->FunctionValues().Resize(rows0, rows1);
-
-            if (Inputs(1)->OperationName() == LearnableParameter<ElemType>::TypeName() && cols0 != 0 && rows1 == 0)
-                Inputs(1)->FunctionValues().Resize(cols0, cols1);
-
-            if ((Inputs(0)->FunctionValues().GetNumElements() == 0 || Inputs(1)->FunctionValues().GetNumElements() == 0)&& this->LoopId() < 0)
-                throw std::logic_error("Times operation: One of the operants has 0 elements.");
-
-            //cols0 and rows1 may have been changed so don't use them in the following check
-            if ((Inputs(1)->FunctionValues().GetNumRows() != Inputs(0)->FunctionValues().GetNumCols()) && this->LoopId() < 0)
-            {
-                throw std::logic_error("The Matrix dimension in the Times operation does not match.");
-            }
-            FunctionValues().Resize(rows0, cols1);
-            CopyImageSizeFromInputs(); 
-        }
-
-        virtual void CopyImageSizeFromInputs()  
-        {
-            CopyImageSizeFromInput(1, false); //the second one is the input since it's column wize
-
-            //after multiplication the structure is lost
-            m_outputWidth = 1;
-            m_outputHeight = Inputs(0)->FunctionValues().GetNumRows();
-            m_outputChannels =  1;
-        }
-
-        virtual void AttachInputs(const ComputationNodePtr leftNode, const ComputationNodePtr rightNode) 
-        {
-            m_children.resize(2);
-            m_children[0] = leftNode;
-            m_children[1] = rightNode;
-        }
-    };
-
-    template class TimesNode<float>; 
-    template class TimesNode<double>;
-
-    template<class ElemType>
-    class ElementTimesNode : public ComputationNode<ElemType>
-    {
-        UsingComputationNodeMembers;
-    public:
-        ElementTimesNode(const DEVICEID_TYPE deviceId=AUTOPLACEMATRIX, const std::wstring name = L"") : ComputationNode<ElemType>(deviceId)  
-        {
-            m_nodeName = (name == L""? CreateUniqNodeName() : name);
-            m_deviceId = deviceId;
-            MoveMatricesToDevice(deviceId);
-            InitRecurrentNode();
-        }
-
-        ElementTimesNode(File& fstream, const size_t modelVersion, const DEVICEID_TYPE deviceId=AUTOPLACEMATRIX, const std::wstring name = L"") : ComputationNode<ElemType>(deviceId)
-        {
-            m_nodeName = (name == L""? CreateUniqNodeName() : name);
-            LoadFromFile(fstream, modelVersion, deviceId);
-        }
-
-        // copy constructor
-        ElementTimesNode(const ElementTimesNode<ElemType>* node, const std::wstring& newName, const CopyNodeFlags flags) : ComputationNode<ElemType>(node->m_deviceId)
-        {
-            node->CopyTo(this, newName, flags);
-        }
-
-        virtual ComputationNodePtr Duplicate(const std::wstring& newName, const CopyNodeFlags flags) const
-        {
-            const std::wstring& name = (newName == L"")?NodeName():newName;
-                
-            ComputationNodePtr node = new ElementTimesNode<ElemType>(this, name, flags);
-            return node;
-        }
-
-        virtual const std::wstring OperationName() const {return TypeName();}
-        static const std::wstring TypeName() {return L"ElementTimes";} 
-
-        virtual void ComputeInputPartial(const size_t inputIndex)  
-        {
-            if (inputIndex > 1)
-                throw std::invalid_argument("ElementTimes operation only takes two inputs.");
-
-            ComputeInputPartialS(Inputs(1-inputIndex)->FunctionValues(), Inputs(inputIndex)->GradientValues(), GradientValues());
-        }
-
-        virtual void ComputeInputPartial(const size_t inputIndex, const size_t timeIdxInSeq)  
-        {
-            if (inputIndex > 1)
-                throw std::invalid_argument("ElementTimes operation only takes two inputs.");
-
-            Matrix<ElemType> sliceInput0Grad = Inputs(inputIndex)->GradientValues().ColumnSlice(timeIdxInSeq * m_samplesInRecurrentStep, m_samplesInRecurrentStep);
-            Matrix<ElemType> sliceOutputGrad = GradientValues().ColumnSlice(timeIdxInSeq * m_samplesInRecurrentStep, m_samplesInRecurrentStep);
-
-            Matrix<ElemType> sliceInput1Value = Inputs(1-inputIndex)->FunctionValues().ColumnSlice(timeIdxInSeq * m_samplesInRecurrentStep, m_samplesInRecurrentStep);
-
-            ComputeInputPartialS(sliceInput1Value, sliceInput0Grad, sliceOutputGrad);
-        }
-
-        // depending on inputIndex, all the input variables change meaning
-        // inputIndex == 0 (left) -  inputGradientValues[0], inputFunctionValues[1]
-        // inputIndex == 1 (right) - inputGradientValues[1], inputFunctionValues[0]
-        static void WINAPI ComputeInputPartialS(Matrix<ElemType>& inputFunctionValues, Matrix<ElemType>& inputGradientValues, const Matrix<ElemType>& gradientValues)  
-        {
-            inputGradientValues.AddElementProductOf(gradientValues, inputFunctionValues);
-#if NANCHECK
-            inputGradientValues.HasNan("ElementTimes");
-#endif
-        }
-
-        // GetTaskDescriptor - Get a task descriptor for this node
-        // taskType - task type we are generating a task for
-        virtual TaskDescriptor<ElemType>* GetPTaskDescriptor(TaskType taskType, size_t inputIndex=0) const
-        {
-            TaskDescriptor<ElemType>* descriptor = new TaskDescriptor<ElemType>(this, taskType, inputIndex);
-            switch(taskType)
-            {
-            //case taskComputeInputPartialRecurrent:
-            //    descriptor->Param(paramTypeInteger, "RecurrantIterator", paramOptionsInput | paramOptionsRecurrantIterator);
-            //    descriptor->FunctionParam(1-inputIndex, paramOptionsInput);
-            //    descriptor->GradientParam(inputIndex, paramOptionsInput | paramOptionsOutput | paramOptionsInitialize);
-            //    descriptor->GradientParam();
-            //    descriptor->SetFunction((FARPROC)ComputeInputPartialSR);
-            //    break;
-            case taskComputeInputPartial:
-                descriptor->FunctionParam(1-inputIndex, paramOptionsInput);
-                descriptor->GradientParam(inputIndex, paramOptionsInput | paramOptionsOutput | paramOptionsInitialize);
-                descriptor->GradientParam();
-                descriptor->SetFunction((FARPROC)ComputeInputPartialS);
-                break;
-            //case taskEvaluateRecurrent:
-            //    descriptor->Param(paramTypeInteger, "RecurrantIterator", paramOptionsInput | paramOptionsRecurrantIterator);
-            //    descriptor->FunctionParam();
-            //    descriptor->FunctionParam(0, paramOptionsInput);
-            //    descriptor->FunctionParam(1, paramOptionsInput);
-            //    descriptor->SetFunction((FARPROC)EvaluateThisNodeSR);
-            //    break;
-            case taskEvaluate:
-                descriptor->FunctionParam();
-                descriptor->FunctionParam(0, paramOptionsInput);
-                descriptor->FunctionParam(1, paramOptionsInput);
-                descriptor->SetFunction((FARPROC)EvaluateThisNodeS);
-                break;
-            default:
-                assert(false);
-                throw std::logic_error("Unsupported task requested");
-            }
-            return descriptor;
-        }
-
-        virtual void EvaluateThisNode()  
-        {
-            EvaluateThisNodeS(FunctionValues(), Inputs(0)->FunctionValues(), Inputs(1)->FunctionValues());
-        }
-
-        virtual void EvaluateThisNode(const size_t timeIdxInSeq)  
-        {
-            Matrix<ElemType> sliceInput0Value = Inputs(0)->FunctionValues().ColumnSlice(timeIdxInSeq * m_samplesInRecurrentStep, m_samplesInRecurrentStep);
-            Matrix<ElemType> sliceInput1Value = Inputs(1)->FunctionValues().ColumnSlice(timeIdxInSeq * m_samplesInRecurrentStep, m_samplesInRecurrentStep);
-            Matrix<ElemType> sliceOutputValue = m_functionValues.ColumnSlice(timeIdxInSeq * m_samplesInRecurrentStep, m_samplesInRecurrentStep);
-
-            EvaluateThisNodeS(sliceOutputValue, sliceInput0Value, sliceInput1Value);
-        }
-
-        static void WINAPI EvaluateThisNodeS(Matrix<ElemType>& functionValues, const Matrix<ElemType>& input0, const Matrix<ElemType>& input1)  
-        {
-            functionValues.AssignElementProductOf(input0, input1);
-#if NANCHECK
-            functionValues.HasNan("ElementTimes");
-#endif
-        }
-
-        virtual void Validate()
-        {
-            PrintSelfBeforeValidation();
-
-            if (m_children.size() != 2) 
-                throw std::logic_error("ElementTimes operation requires two inputs.");
-
-            size_t index = 0;
-            if (Inputs(index)->OperationName() == LearnableParameter<ElemType>::TypeName())
-            {
-                size_t rows = Inputs(index)->FunctionValues().GetNumRows() == 0? Inputs(1-index)->FunctionValues().GetNumRows() : Inputs(index)->FunctionValues().GetNumRows();
-                size_t cols = Inputs(index)->FunctionValues().GetNumCols() == 0? Inputs(1-index)->FunctionValues().GetNumCols() : Inputs(index)->FunctionValues().GetNumCols();
-                Inputs(index)->FunctionValues().Resize(rows, cols);
-            }
-
-            index = 1;
-            if (Inputs(index)->OperationName() == LearnableParameter<ElemType>::TypeName())
-            {
-                size_t rows = Inputs(index)->FunctionValues().GetNumRows() == 0? Inputs(1-index)->FunctionValues().GetNumRows() : Inputs(index)->FunctionValues().GetNumRows();
-                size_t cols = Inputs(index)->FunctionValues().GetNumCols() == 0? Inputs(1-index)->FunctionValues().GetNumCols() : Inputs(index)->FunctionValues().GetNumCols();
-                Inputs(index)->FunctionValues().Resize(rows, cols);
-            }
-
-            if (Inputs(0)->FunctionValues().GetNumElements() == 0 || Inputs(1)->FunctionValues().GetNumElements() == 0)
-                throw std::logic_error("ElementTimes operation: one of the operants has 0 element.");
-
-            if (Inputs(1)->FunctionValues().GetNumRows() != Inputs(0)->FunctionValues().GetNumRows() ||
-                Inputs(1)->FunctionValues().GetNumCols() != Inputs(0)->FunctionValues().GetNumCols())
-                throw std::logic_error("The Matrix<ElemType> dimension in the ElementTimes operation does not match.");
-
-            FunctionValues().Resize(Inputs(0)->FunctionValues().GetNumRows(), Inputs(0)->FunctionValues().GetNumCols());
-            CopyImageSizeFromInputs(); 
-        }
-
-        virtual void CopyImageSizeFromInputs()
-        {
-            if (IsChildAnImage(0))  //when conflict, give priority to child 0
-                CopyImageSizeFromInput(0);
-            else
-                CopyImageSizeFromInput(1);
-        }
-
-        virtual void AttachInputs(const ComputationNodePtr leftNode, const ComputationNodePtr rightNode) 
-        {
-            m_children.resize(2);
-            m_children[0] = leftNode;
-            m_children[1] = rightNode;
-        }
-    };
-
-    template class ElementTimesNode<float>; 
-    template class ElementTimesNode<double>;
-
-    template<class ElemType>
-    class PlusNode : public ComputationNode<ElemType>
-    {
-        UsingComputationNodeMembers;
-    public:
-        PlusNode(const DEVICEID_TYPE deviceId=AUTOPLACEMATRIX, const std::wstring name = L"") : ComputationNode<ElemType>(deviceId)  
-        {
-            m_nodeName = (name == L""? CreateUniqNodeName() : name);
-            m_deviceId = deviceId;
-            MoveMatricesToDevice(deviceId);
-            InitRecurrentNode();
-        }
-
-        PlusNode(File& fstream, const size_t modelVersion, const DEVICEID_TYPE deviceId=AUTOPLACEMATRIX, const std::wstring name = L"") : ComputationNode<ElemType>(deviceId)
-        {
-            m_nodeName = (name == L""? CreateUniqNodeName() : name);
-            LoadFromFile(fstream, modelVersion, deviceId);
-        }
-
-        // copy constructor
-        PlusNode(const PlusNode<ElemType>* node, const std::wstring& newName, const CopyNodeFlags flags) : ComputationNode<ElemType>(node->m_deviceId)
-        {
-            node->CopyTo(this, newName, flags);
-        }
-
-        virtual ComputationNodePtr Duplicate(const std::wstring& newName, const CopyNodeFlags flags) const
-        {
-            const std::wstring& name = (newName == L"")?NodeName():newName;
-                
-            ComputationNodePtr node = new PlusNode<ElemType>(this, name, flags);
-            return node;
-        }
-
-        virtual const std::wstring OperationName() const {return TypeName();}
-        static const std::wstring TypeName() {return L"Plus";} 
-
-        virtual void ComputeInputPartial(const size_t inputIndex)
-        {
-            if (inputIndex > 1)
-                throw std::invalid_argument("Plus operation only takes two inputs.");
-            ComputationNodePtr child = Inputs(inputIndex);
-            ComputeInputPartialS(FunctionValues(), GradientValues(), child->FunctionValues(), child->GradientValues());
-        }
-
-        virtual void ComputeInputPartial(const size_t inputIndex, const size_t timeIdxInSeq)
-        {
-            if (inputIndex > 1)
-                throw std::invalid_argument("Plus operation only takes two inputs.");
-
-            //only the one with more columns can be sliced, if both have same columns both are sliced
-            size_t cols0 = Inputs(inputIndex)->FunctionValues().GetNumCols(), cols1=Inputs(1-inputIndex)->FunctionValues().GetNumCols();
-
-            Matrix<ElemType> sliceOutputGrad = GradientValues().ColumnSlice(timeIdxInSeq * m_samplesInRecurrentStep, m_samplesInRecurrentStep);
-            Matrix<ElemType> sliceOutputValue = m_functionValues.ColumnSlice(timeIdxInSeq * m_samplesInRecurrentStep, m_samplesInRecurrentStep);
-
-            if (cols0 >= cols1)
-            {
-                Matrix<ElemType> sliceInput0Grad = Inputs(inputIndex)->GradientValues().ColumnSlice(timeIdxInSeq * m_samplesInRecurrentStep, m_samplesInRecurrentStep);
-                Matrix<ElemType> sliceInput0Value = Inputs(inputIndex)->FunctionValues().ColumnSlice(timeIdxInSeq * m_samplesInRecurrentStep, m_samplesInRecurrentStep);
-
-                ComputeInputPartialS(sliceOutputValue, sliceOutputGrad, sliceInput0Value, sliceInput0Grad);
-            }
-            else 
-            {
-                ComputeInputPartialS(sliceOutputValue, sliceOutputGrad, Inputs(inputIndex)->FunctionValues(), Inputs(inputIndex)->GradientValues());
-            }
-        }
-
-        static void WINAPI ComputeInputPartialS(Matrix<ElemType>& functionValues, Matrix<ElemType>& gradientValues, Matrix<ElemType>& inputFunctionValues, Matrix<ElemType>& inputGradientValues)
-        {
-#if DUMPOUTPUT
-
-            functionValues.Print("PlusNode");
-#endif
-
-            size_t rowsc = inputFunctionValues.GetNumRows(), colsc = inputFunctionValues.GetNumCols();
-            size_t rowsp = functionValues.GetNumRows(), colsp = functionValues.GetNumCols();
-#if DUMPOUTPUT
-            fprintf(stderr, "input dimensions %lld x %lld,  this node dimensions %lld x %lld\n", rowsc, colsc, rowsp, colsp);
-            gradientValues.Print("Gradient-in");
-            inputGradientValues.Print("child Gradient-in/out");
-#endif
-
-            if (colsc == colsp && rowsc == rowsp)
-                inputGradientValues += gradientValues;
-            else if (colsc == 1 && rowsc == 1)
-                inputGradientValues += gradientValues.SumOfElements();
-            else if (colsc == 1 && colsp != 1)
-            {
-                size_t colspExpand = rowsp*colsp/rowsc;
-                gradientValues.Reshape(rowsc, colspExpand);
-                Matrix<ElemType>::MultiplyAndAdd(gradientValues, false, ConstOnes(colspExpand, 1, functionValues.GetDeviceId()), false, inputGradientValues);
-                gradientValues.Reshape(rowsp, colsp);
-            }
-            else if (rowsc == 1 && rowsp != 1)
-                Matrix<ElemType>::MultiplyAndAdd(ConstOnes(1, rowsp,functionValues.GetDeviceId()), false, gradientValues, false, inputGradientValues);
-            else
-                throw std::runtime_error("Plus partial: unexpected condition.");
-#if DUMPOUTPUT
-            inputGradientValues.Print("child Gradient-out");
-#endif
-                }
-
-        // GetTaskDescriptor - Get a task descriptor for this node
-        // taskType - task type we are generating a task for
-        virtual TaskDescriptor<ElemType>* GetPTaskDescriptor(TaskType taskType, size_t inputIndex=0) const
-        {
-            TaskDescriptor<ElemType>* descriptor = new TaskDescriptor<ElemType>(this, taskType, inputIndex);
-            switch(taskType)
-            {
-            //case taskComputeInputPartialRecurrent:
-            //    descriptor->Param(paramTypeInteger, "RecurrantIterator", paramOptionsInput | paramOptionsRecurrantIterator);
-            //    descriptor->FunctionParam(-1, paramOptionsInput); // only used to check dimensions
-            //    descriptor->GradientParam();
-            //    descriptor->FunctionParam(inputIndex, paramOptionsInput); // only used to check dimensions
-            //    descriptor->GradientParam(inputIndex, paramOptionsInput | paramOptionsOutput | paramOptionsInitialize);
-            //    descriptor->SetFunction((FARPROC)ComputeInputPartialSR);
-            //    break;
-            case taskComputeInputPartial:
-                descriptor->FunctionParam(-1, paramOptionsInput); // only used to check dimensions
-                descriptor->GradientParam();
-                descriptor->FunctionParam(inputIndex, paramOptionsInput); // only used to check dimensions
-                descriptor->GradientParam(inputIndex, paramOptionsInput | paramOptionsOutput | paramOptionsInitialize);
-                descriptor->SetFunction((FARPROC)ComputeInputPartialS);
-                break;
-            //case taskEvaluateRecurrent:
-            //    descriptor->Param(paramTypeInteger, "RecurrantIterator", paramOptionsInput | paramOptionsRecurrantIterator);
-            //    descriptor->FunctionParam();
-            //    descriptor->FunctionParam(0, paramOptionsInput);
-            //    descriptor->FunctionParam(1, paramOptionsInput);
-            //    descriptor->SetFunction((FARPROC)EvaluateThisNodeSR);
-            //    break;
-            case taskEvaluate:
-                descriptor->FunctionParam();
-                descriptor->FunctionParam(0, paramOptionsInput);
-                descriptor->FunctionParam(1, paramOptionsInput);
-                descriptor->SetFunction((FARPROC)EvaluateThisNodeS);
-                break;
-            default:
-                assert(false);
-                throw std::logic_error("Unsupported task requested");
-            }
-            return descriptor;
-        }       
-
-
-        virtual void EvaluateThisNode()  
-        {
-            EvaluateThisNodeS(FunctionValues(), Inputs(0)->FunctionValues(), Inputs(1)->FunctionValues());
-        }
-
-        virtual void EvaluateThisNode(const size_t timeIdxInSeq)  
-        {
-            size_t cols0 = Inputs(0)->FunctionValues().GetNumCols(), cols1=Inputs(1)->FunctionValues().GetNumCols();
-
-            Matrix<ElemType> sliceOutputValue = m_functionValues.ColumnSlice(timeIdxInSeq * m_samplesInRecurrentStep, m_samplesInRecurrentStep);
-
-            //only the one with more columns can be sliced, if both have same columns both are sliced
-            if (cols0 == cols1)
-            {
-                Matrix<ElemType> sliceInput0Value = Inputs(0)->FunctionValues().ColumnSlice(timeIdxInSeq * m_samplesInRecurrentStep, m_samplesInRecurrentStep);
-                Matrix<ElemType> sliceInput1Value = Inputs(1)->FunctionValues().ColumnSlice(timeIdxInSeq * m_samplesInRecurrentStep, m_samplesInRecurrentStep);
-
-                EvaluateThisNodeS(sliceOutputValue, sliceInput0Value, sliceInput1Value);
-            }
-            else if (cols0 > cols1)
-            {
-                Matrix<ElemType> sliceInput0Value = Inputs(0)->FunctionValues().ColumnSlice(timeIdxInSeq * m_samplesInRecurrentStep, m_samplesInRecurrentStep);
-
-                EvaluateThisNodeS(sliceOutputValue, sliceInput0Value, Inputs(1)->FunctionValues());
-            }
-            else //cols0 < cols1)
-            {
-                Matrix<ElemType> sliceInput1Value = Inputs(1)->FunctionValues().ColumnSlice(timeIdxInSeq * m_samplesInRecurrentStep, m_samplesInRecurrentStep);
-
-                EvaluateThisNodeS(sliceOutputValue, Inputs(0)->FunctionValues(), sliceInput1Value);
-            }
-        }
-
-        static void WINAPI EvaluateThisNodeS(Matrix<ElemType>& functionValues, Matrix<ElemType>& inputFunctionValues0, Matrix<ElemType>& inputFunctionValues1)  
-        {
-            size_t rows0 = inputFunctionValues0.GetNumRows(), cols0 = inputFunctionValues0.GetNumCols();
-            size_t rows1 = inputFunctionValues1.GetNumRows(), cols1 = inputFunctionValues1.GetNumCols();
-            functionValues.Resize(max(rows0, rows1), max(cols0,cols1));
-
-            if ((rows0 == rows1 && cols0 == cols1) || ((rows0 == 1 || rows1 == 1) && cols0 == cols1))
-            {
-                functionValues.AssignSumOf(inputFunctionValues0, inputFunctionValues1);
-            }
-            else if (cols0 == 1 && rows1 % rows0 == 0)  //one is col vec with divisable rows, including scalar
-            {
-                inputFunctionValues1.Reshape(rows0, rows1 * cols1 / rows0);
-                functionValues.AssignSumOf(inputFunctionValues0, inputFunctionValues1);
-                inputFunctionValues1.Reshape(rows1, cols1);
-                functionValues.Reshape(max(rows0, rows1), max(cols0,cols1));
-            }
-            else if (cols1 == 1 && rows0 % rows1 == 0)  //one is col vec with divisable rows, including scalar
-            {
-                inputFunctionValues0.Reshape(rows1, rows0 * cols0 / rows1);
-                functionValues.AssignSumOf(inputFunctionValues0, inputFunctionValues1);
-                inputFunctionValues0.Reshape(rows0, cols0);
-                functionValues.Reshape(max(rows0, rows1), max(cols0,cols1));
-            }       
-
-#if NANCHECK
-            functionValues.HasNan("Plus");
-#endif
-#if DUMPOUTPUT
-            functionValues.Print("PlusNode");
-#endif
-        }
-
-        virtual void Validate()
-        {
-            PrintSelfBeforeValidation();
-
-            if (m_children.size() != 2) 
-                throw std::logic_error("Plus operation requires two inputs.");
-
-            //if dimention not specified we assume two operants' dimentions should be the same
-            size_t index = 0;
-            if (Inputs(index)->OperationName() == LearnableParameter<ElemType>::TypeName())
-            {
-                size_t rows = Inputs(index)->FunctionValues().GetNumRows() == 0? Inputs(1-index)->FunctionValues().GetNumRows() : Inputs(index)->FunctionValues().GetNumRows();
-                size_t cols = Inputs(index)->FunctionValues().GetNumCols() == 0? Inputs(1-index)->FunctionValues().GetNumCols() : Inputs(index)->FunctionValues().GetNumCols();
-                Inputs(index)->FunctionValues().Resize(rows, cols);
-            }
-
-            index = 1;
-            if (Inputs(index)->OperationName() == LearnableParameter<ElemType>::TypeName())
-            {
-                size_t rows = Inputs(index)->FunctionValues().GetNumRows() == 0? Inputs(1-index)->FunctionValues().GetNumRows() : Inputs(index)->FunctionValues().GetNumRows();
-                size_t cols = Inputs(index)->FunctionValues().GetNumCols() == 0? Inputs(1-index)->FunctionValues().GetNumCols() : Inputs(index)->FunctionValues().GetNumCols();
-                Inputs(index)->FunctionValues().Resize(rows, cols);
-            }
-
-            if ((Inputs(0)->FunctionValues().GetNumElements() == 0 || Inputs(1)->FunctionValues().GetNumElements() == 0) && this->LoopId() < 0)
-                throw std::logic_error("Plus operation: one of the operants has 0 element.");
-
-            size_t rows0 = Inputs(0)->FunctionValues().GetNumRows(), cols0 = Inputs(0)->FunctionValues().GetNumCols();
-            size_t rows1 = Inputs(1)->FunctionValues().GetNumRows(), cols1 = Inputs(1)->FunctionValues().GetNumCols();
-
-            if ((!(rows0 == rows1 && cols0 == cols1) &&  //match size
-                !((rows0 == 1 || rows1 == 1) && cols0 == cols1) && //one is row vec
-                !((cols0 == 1 && rows1 % rows0 == 0) || (cols1 == 1 && rows0 % rows1 == 0)))&& this->LoopId() < 0) //one is col vec with divisable rows, including scalar
-            {
-                throw std::logic_error("The Matrix dimension in the Plus operation does not match.");
-            }       
-
-            FunctionValues().Resize(max(rows0, rows1), max(cols0,cols1) );
-            CopyImageSizeFromInputs(); 
-        }
-
-        virtual void CopyImageSizeFromInputs() //based on the matrix with larger size
-        {
-            size_t rows0 = Inputs(0)->FunctionValues().GetNumRows(), cols0 = Inputs(0)->FunctionValues().GetNumCols();
-            size_t rows1 = Inputs(1)->FunctionValues().GetNumRows(), cols1 = Inputs(1)->FunctionValues().GetNumCols();
-
-            if (rows0 > rows1 || cols0 > cols1) //child 0 is larger
-                CopyImageSizeFromInput(0);
-            else if (rows0 < rows1 || cols0 < cols1) //child 1 is larger
-                CopyImageSizeFromInput(1);
-            else //same size
-            {
-                if (IsChildAnImage(0))  //when conflict, give priority to child 0
-                    CopyImageSizeFromInput(0);
-                else
-                    CopyImageSizeFromInput(1);
-            }
-        }
-
-        virtual void AttachInputs(const ComputationNodePtr leftNode, const ComputationNodePtr rightNode) 
-        {
-            m_children.resize(2);
-            m_children[0] = leftNode;
-            m_children[1] = rightNode;
-        }
-    };
-
-    template class PlusNode<float>; 
-    template class PlusNode<double>;
-
-    template<class ElemType>
-    class MinusNode : public ComputationNode<ElemType>
-    {
-        UsingComputationNodeMembers;
-    public:
-        MinusNode(const DEVICEID_TYPE deviceId=AUTOPLACEMATRIX, const std::wstring name = L"") : ComputationNode<ElemType>(deviceId)  
-        {
-            m_nodeName = (name == L""? CreateUniqNodeName() : name);
-            m_deviceId = deviceId;
-            MoveMatricesToDevice(deviceId);
-            InitRecurrentNode();
-        }
-
-        MinusNode(File& fstream, const size_t modelVersion, const DEVICEID_TYPE deviceId=AUTOPLACEMATRIX, const std::wstring name = L"") : ComputationNode<ElemType>(deviceId)
-        {
-            m_nodeName = (name == L""? CreateUniqNodeName() : name);
-            LoadFromFile(fstream, modelVersion, deviceId);
-        }
-
-        // copy constructor
-        MinusNode(const MinusNode<ElemType>* node, const std::wstring& newName, const CopyNodeFlags flags) : ComputationNode<ElemType>(node->m_deviceId)
-        {
-            node->CopyTo(this, newName, flags);
-        }
-
-        virtual ComputationNodePtr Duplicate(const std::wstring& newName, const CopyNodeFlags flags) const
-        {
-            const std::wstring& name = (newName == L"")?NodeName():newName;
-                
-            ComputationNodePtr node = new MinusNode<ElemType>(this, name, flags);
-            return node;
-        }
-
-        virtual const std::wstring OperationName() const {return TypeName();}
-        static const std::wstring TypeName() {return L"Minus";}
-
-        virtual void ComputeInputPartial(const size_t inputIndex)
-        {
-            if (inputIndex > 1)
-                throw std::invalid_argument("Minus operation only takes two inputs.");
-
-            // prepare a matrix of ones as needed
-            ComputationNodePtr child = Inputs(inputIndex);
-            size_t rowsc = child->FunctionValues().GetNumRows(), colsc = child->FunctionValues().GetNumCols();
-            size_t rowsp = FunctionValues().GetNumRows(), colsp = FunctionValues().GetNumCols();
-
-            Matrix<ElemType> ones = Matrix<ElemType>();
-            if (colsc == 1 && colsp != 1)
-            {
-                size_t colspExpand = rowsp*colsp/rowsc;
-                ones = ConstOnes(colspExpand, 1,FunctionValues().GetDeviceId());
-            }
-            else if (rowsc == 1 && rowsp != 1)
-            {
-                ones = ConstOnes(1, rowsp,FunctionValues().GetDeviceId());
-            }
-
-            if (inputIndex == 0)  //left derivative
-            {
-                ComputeInputPartialLeft(child->FunctionValues(), child->GradientValues(), FunctionValues(), GradientValues(), ones); 
-            }
-            else  //right derivative
-        {
-                ComputeInputPartialRight(child->FunctionValues(), child->GradientValues(), FunctionValues(), GradientValues(), ones); 
-            }
-        }
-
-        virtual void ComputeInputPartial(const size_t inputIndex, const size_t timeIdxInSeq) 
-        {
-            //only the one with more columns can be sliced, if both have same columns both are sliced
-            size_t cols0 = Inputs(inputIndex)->FunctionValues().GetNumCols(), cols1=Inputs(1-inputIndex)->FunctionValues().GetNumCols();
-
-            Matrix<ElemType> sliceOutputGrad = GradientValues().ColumnSlice(timeIdxInSeq * m_samplesInRecurrentStep, m_samplesInRecurrentStep);
-            Matrix<ElemType> sliceOutputValue = m_functionValues.ColumnSlice(timeIdxInSeq * m_samplesInRecurrentStep, m_samplesInRecurrentStep);
-
-            Matrix<ElemType> sliceInput0Grad = Inputs(inputIndex)->GradientValues().ColumnSlice(timeIdxInSeq * m_samplesInRecurrentStep, m_samplesInRecurrentStep);
-            Matrix<ElemType> sliceInput0Value = Inputs(inputIndex)->FunctionValues().ColumnSlice(timeIdxInSeq * m_samplesInRecurrentStep, m_samplesInRecurrentStep);
-
-            Matrix<ElemType> ones = Matrix<ElemType>();
-
-            size_t rowsc = Inputs(inputIndex)->FunctionValues().GetNumRows(), rowsp = FunctionValues().GetNumRows();
-            size_t colsp = FunctionValues().GetNumCols();
-
-            if (cols0 >= cols1) //indicates cols0 == functionValue.cols
-            {
-
-                if (rowsc == 1 && rowsp != 1)
-        {
-                    ones = ConstOnes(1, rowsp, FunctionValues().GetDeviceId());
-                }
-    
-                if (inputIndex == 0)  //left derivative
-            {
-                    ComputeInputPartialLeft(sliceInput0Value, sliceInput0Grad, sliceOutputValue, sliceOutputGrad, ones); 
-            }
-                else  //right derivativeAzqz
-            {
-                    ComputeInputPartialRight(sliceInput0Value, sliceInput0Grad, sliceOutputValue, sliceOutputGrad, ones); 
-            }
-            }
-            else // cols0 < cols1 -> cols0=1
-            {
-                if (cols0 == 1 && colsp != 1)
-                {
-                    size_t colspExpand = rowsp*colsp/rowsc;
-                    ones = ConstOnes(colspExpand, 1,FunctionValues().GetDeviceId());
-                }
-
-                if (inputIndex == 0)  //left derivative
-            {
-                    ComputeInputPartialLeft(sliceInput0Value, sliceInput0Grad, sliceOutputValue, sliceOutputGrad, ones); 
-                }
-                else  //right derivative
-                {
-                    ComputeInputPartialRight(sliceInput0Value, sliceInput0Grad, sliceOutputValue, sliceOutputGrad, ones); 
-                }
-            }
-        }
-
-        static void WINAPI ComputeInputPartialLeft(Matrix<ElemType>& childFunctionValues, Matrix<ElemType>& childGradientValues, const Matrix<ElemType>& functionValues, /*const*/ Matrix<ElemType>& gradientValues, /*const*/ Matrix<ElemType>& ones)
-            {
-            ComputeInputPartialS(0, childFunctionValues, childGradientValues, functionValues, gradientValues, ones);
-        }
-
-        static void WINAPI ComputeInputPartialRight(Matrix<ElemType>& childFunctionValues, Matrix<ElemType>& childGradientValues, const Matrix<ElemType>& functionValues, /*const*/ Matrix<ElemType>& gradientValues, /*const*/ Matrix<ElemType>& ones)  
-                {
-            ComputeInputPartialS(1, childFunctionValues, childGradientValues, functionValues, gradientValues, ones);
-        }
-
-        static void WINAPI ComputeInputPartialS(const size_t inputIndex, Matrix<ElemType>& childFunctionValues, Matrix<ElemType>& childGradientValues, const Matrix<ElemType>& functionValues, /*const*/ Matrix<ElemType>& gradientValues, /*const*/ Matrix<ElemType>& ones)
-        {
-            ElemType weight = ElemType(inputIndex == 0? 1:-1);
-            size_t rowsc = childFunctionValues.GetNumRows(), colsc = childFunctionValues.GetNumCols();
-            size_t rowsp = functionValues.GetNumRows(), colsp = functionValues.GetNumCols();
-
-            if (colsc == 1 && colsp != 1)
-            {
-                size_t colspExpand = rowsp*colsp/rowsc;
-                ones.Resize(colspExpand, 1);
-                }
-            else if (rowsc == 1 && rowsp != 1)
-            {
-                ones.Resize(1, rowsp);
-            }
-
-            if (colsc == colsp && rowsc == rowsp)
-            {
-                if (inputIndex == 0)
-                    childGradientValues += gradientValues;
-                else
-                    childGradientValues -= gradientValues;
-            }
-            else if (colsc == 1 && rowsc == 1)
-                {
-                if (inputIndex == 0)
-                    childGradientValues += gradientValues.SumOfElements();
-                else
-                    childGradientValues -= gradientValues.SumOfElements();
-                }
-            else if (colsc == 1 && colsp != 1)
-            {
-                size_t colspExpand = rowsp*colsp/rowsc;
-                gradientValues.Reshape(rowsc, colspExpand);
-                Matrix<ElemType>::MultiplyAndWeightedAdd(weight, gradientValues, false, ones, false, 1, childGradientValues);
-                gradientValues.Reshape(rowsp, colsp);
-            }
-            else if (rowsc == 1 && rowsp != 1)
-                Matrix<ElemType>::MultiplyAndWeightedAdd(weight, ones, false, gradientValues, false, 1, childGradientValues);
-            else
-                throw std::runtime_error("Minus partial: unexpected condition.");
-        }
-
-        // GetTaskDescriptor - Get a task descriptor for this node
-        // taskType - task type we are generating a task for
-        virtual TaskDescriptor<ElemType>* GetPTaskDescriptor(TaskType taskType, size_t inputIndex=0) const
-        {
-            TaskDescriptor<ElemType>* descriptor = new TaskDescriptor<ElemType>(this, taskType, inputIndex);
-            switch(taskType)
-            {
-            case taskComputeInputPartial:
-                {
-                descriptor->FunctionParam(inputIndex, paramOptionsInput);
-                descriptor->GradientParam(inputIndex, paramOptionsInput | paramOptionsOutput | paramOptionsInitialize);
-                descriptor->FunctionParam(-1, paramOptionsInput);
-                descriptor->GradientParam();
-
-                // use dimensions of functionValues, will always be big enough
-                ParamData<ElemType>* param = descriptor->MatrixParam(m_functionValues, "ones", paramOptionsInput | paramOptionsTemporary | paramOptionsInitialize);
-                ElemType val(1.0);
-                param->SetInitialize(val);
-
-                descriptor->SetFunction(inputIndex?(FARPROC)ComputeInputPartialRight:(FARPROC)ComputeInputPartialLeft);
-                break;
-                }
-            case taskEvaluate:
-                descriptor->FunctionParam();
-                descriptor->FunctionParam(0, paramOptionsInput);
-                descriptor->FunctionParam(1, paramOptionsInput);
-                descriptor->SetFunction((FARPROC)EvaluateThisNodeS);
-                break;
-            default:
-                assert(false);
-                throw std::logic_error("Unsupported task requested");
-            }
-            return descriptor;
-        }
-
-        virtual void EvaluateThisNode()  
-        {
-            EvaluateThisNodeS(FunctionValues(), Inputs(0)->FunctionValues(), Inputs(1)->FunctionValues());  
-        }
-
-        virtual void EvaluateThisNode(const size_t timeIdxInSeq)
-        {
-            size_t cols0 = Inputs(0)->FunctionValues().GetNumCols(), cols1=Inputs(1)->FunctionValues().GetNumCols();
-
-            Matrix<ElemType> sliceOutputValue = m_functionValues.ColumnSlice(timeIdxInSeq * m_samplesInRecurrentStep, m_samplesInRecurrentStep);
-
-            //only the one with more columns can be sliced, if both have same columns both are sliced
-            if (cols0 == cols1)
-            {
-                Matrix<ElemType> sliceInput0Value = Inputs(0)->FunctionValues().ColumnSlice(timeIdxInSeq * m_samplesInRecurrentStep, m_samplesInRecurrentStep);
-                Matrix<ElemType> sliceInput1Value = Inputs(1)->FunctionValues().ColumnSlice(timeIdxInSeq * m_samplesInRecurrentStep, m_samplesInRecurrentStep);
-
-                EvaluateThisNodeS(sliceOutputValue, sliceInput0Value, sliceInput1Value);
-            }
-            else if (cols0 > cols1)
-            {
-                Matrix<ElemType> sliceInput0Value = Inputs(0)->FunctionValues().ColumnSlice(timeIdxInSeq * m_samplesInRecurrentStep, m_samplesInRecurrentStep);
-
-                EvaluateThisNodeS(sliceOutputValue, sliceInput0Value, Inputs(1)->FunctionValues());
-            }
-            else //cols0 < cols1)
-            {
-                Matrix<ElemType> sliceInput1Value = Inputs(1)->FunctionValues().ColumnSlice(timeIdxInSeq * m_samplesInRecurrentStep, m_samplesInRecurrentStep);
-
-                EvaluateThisNodeS(sliceOutputValue, Inputs(0)->FunctionValues(), sliceInput1Value);
-            }
-        }
-
-        static void WINAPI EvaluateThisNodeS(Matrix<ElemType>& functionValues, Matrix<ElemType>& in0, Matrix<ElemType>& in1)  
-        {
-            size_t rows0 = in0.GetNumRows(), cols0 = in0.GetNumCols();
-            size_t rows1 = in1.GetNumRows(), cols1 = in1.GetNumCols();
-            functionValues.Resize(max(rows0, rows1), max(cols0,cols1));
-
-            if ((rows0 == rows1 && cols0 == cols1) || ((rows0 == 1 || rows1 == 1) && cols0 == cols1))
-            {
-                functionValues.AssignDifferenceOf(in0, in1);
-            }
-            else if (cols0 == 1 && rows1 % rows0 == 0)  //one is col vec with divisable rows, including scalar
-            {
-                in1.Reshape(rows0, rows1 * cols1 / rows0);
-                functionValues.AssignDifferenceOf(in0, in1);
-                in1.Reshape(rows1, cols1);
-                functionValues.Reshape(max(rows0, rows1), max(cols0,cols1));
-            }
-            else if (cols1 == 1 && rows0 % rows1 == 0)  //one is col vec with divisable rows, including scalar
-            {
-                in0.Reshape(rows1, rows0 * cols0 / rows1);
-                functionValues.AssignDifferenceOf(in0, in1);
-                in0.Reshape(rows0, cols0);
-                functionValues.Reshape(max(rows0, rows1), max(cols0,cols1));
-            }      
-#if NANCHECK
-            functionValues.HasNan("Minus");
-#endif
-        }
-
-        virtual void Validate()
-        {
-            PrintSelfBeforeValidation();
-
-            if (m_children.size() != 2) 
-                throw std::logic_error("Minus operation requires two inputs.");
-
-            //if dimention is missing make the two operatants to have same size
-            size_t index = 0;
-            if (Inputs(index)->OperationName() == LearnableParameter<ElemType>::TypeName())
-            {
-                size_t rows = Inputs(index)->FunctionValues().GetNumRows() == 0? Inputs(1-index)->FunctionValues().GetNumRows() : Inputs(index)->FunctionValues().GetNumRows();
-                size_t cols = Inputs(index)->FunctionValues().GetNumCols() == 0? Inputs(1-index)->FunctionValues().GetNumCols() : Inputs(index)->FunctionValues().GetNumCols();
-                Inputs(index)->FunctionValues().Resize(rows, cols);
-            }
-
-            index = 1;
-            if (Inputs(index)->OperationName() == LearnableParameter<ElemType>::TypeName())
-            {
-                size_t rows = Inputs(index)->FunctionValues().GetNumRows() == 0? Inputs(1-index)->FunctionValues().GetNumRows() : Inputs(index)->FunctionValues().GetNumRows();
-                size_t cols = Inputs(index)->FunctionValues().GetNumCols() == 0? Inputs(1-index)->FunctionValues().GetNumCols() : Inputs(index)->FunctionValues().GetNumCols();
-                Inputs(index)->FunctionValues().Resize(rows, cols);
-            }
-
-            if (Inputs(0)->FunctionValues().GetNumElements() == 0 || Inputs(1)->FunctionValues().GetNumElements() == 0)
-                throw std::logic_error("Minus operation: one of the operants has 0 element.");
-
-            size_t rows0 = Inputs(0)->FunctionValues().GetNumRows(), cols0 = Inputs(0)->FunctionValues().GetNumCols();
-            size_t rows1 = Inputs(1)->FunctionValues().GetNumRows(), cols1 = Inputs(1)->FunctionValues().GetNumCols();
-
-            if (!(rows0 == rows1 && cols0 == cols1) &&  //match size
-                !((rows0 == 1 || rows1 == 1) && cols0 == cols1) && //one is row vec
-                !((cols0 == 1 && rows1 % rows0 == 0) || (cols1 == 1 && rows0 % rows1 == 0)))  //one is col vec with divisable rows, including scalar
-            {
-                throw std::logic_error("The Matrix dimension in the Minus operation does not match.");
-            }       
-
-            FunctionValues().Resize(max(rows0, rows1), max(cols0,cols1) );
-            CopyImageSizeFromInputs(); 
-        }
-
-        virtual void CopyImageSizeFromInputs() //based on the matrix with larger size
-        {
-            size_t rows0 = Inputs(0)->FunctionValues().GetNumRows(), cols0 = Inputs(0)->FunctionValues().GetNumCols();
-            size_t rows1 = Inputs(1)->FunctionValues().GetNumRows(), cols1 = Inputs(1)->FunctionValues().GetNumCols();
-
-            if (rows0 > rows1 || cols0 > cols1) //child 0 is larger
-                CopyImageSizeFromInput(0);
-            else if (rows0 < rows1 || cols0 < cols1) //child 1 is larger
-                CopyImageSizeFromInput(1);
-            else //same size
-            {
-                if (IsChildAnImage(0))  //when conflict, give priority to child 0
-                    CopyImageSizeFromInput(0);
-                else
-                    CopyImageSizeFromInput(1);
-            }
-        }
-
-        virtual void AttachInputs(const ComputationNodePtr leftNode, const ComputationNodePtr rightNode) 
-        {
-            m_children.resize(2);
-            m_children[0] = leftNode;
-            m_children[1] = rightNode;
-        }
-    };
-
-    template class MinusNode<float>; 
-    template class MinusNode<double>;
-
-    //The first matrix should be a vector regpresting the diagonal of a square matrix in the DiagTimes operation
-    template<class ElemType>
-    class DiagTimesNode : public ComputationNode<ElemType>
-    {
-        UsingComputationNodeMembers;
-    public:
-        DiagTimesNode(const DEVICEID_TYPE deviceId=AUTOPLACEMATRIX, const std::wstring name = L"")  
-            : ComputationNode<ElemType>(deviceId), m_innerproduct(deviceId), m_rightGradient(deviceId)
-        {
-            m_nodeName = (name == L""? CreateUniqNodeName() : name);
-            m_deviceId = deviceId;
-            MoveMatricesToDevice(deviceId);
-            InitRecurrentNode();
-        }
-
-        DiagTimesNode(File& fstream, const size_t modelVersion, const DEVICEID_TYPE deviceId=AUTOPLACEMATRIX, const std::wstring name = L"")
-            : ComputationNode<ElemType>(deviceId), m_innerproduct(deviceId), m_rightGradient(deviceId)
-        {
-            m_nodeName = (name == L""? CreateUniqNodeName() : name);
-            LoadFromFile(fstream, modelVersion, deviceId);
-        }
-
-        virtual const std::wstring OperationName() const {return TypeName();}
-        static const std::wstring TypeName() {return L"DiagTimes";} 
-
-        virtual void ComputeInputPartial(const size_t inputIndex)
-        {
-            if (inputIndex > 1)
-                throw std::invalid_argument("DiagTimes operation only takes two inputs.");
-
-            if (inputIndex == 0)  //left derivative
-            {
-                ComputeInputPartialLeft(m_innerproduct, Inputs(1)->FunctionValues(), Inputs(0)->GradientValues(), GradientValues());
-            }
-            else  //right derivative
-            {
-                ComputeInputPartialRight(m_rightGradient, Inputs(0)->FunctionValues(), Inputs(1)->GradientValues(), GradientValues());
-            }
-        }
-
-        virtual void ComputeInputPartial(const size_t inputIndex, const size_t timeIdxInSeq)
-        {
-            if (inputIndex > 1)
-                throw std::invalid_argument("DiagTimes operation only takes two inputs.");
-
-            //left parameter (diag matix cannot be sliced)
-            Matrix<ElemType> sliceOutputGrad = GradientValues().ColumnSlice(timeIdxInSeq * m_samplesInRecurrentStep, m_samplesInRecurrentStep);
-
-            if (inputIndex == 0)  //left derivative
-            {
-                Matrix<ElemType> sliceInput1Value = Inputs(1)->FunctionValues().ColumnSlice(timeIdxInSeq * m_samplesInRecurrentStep, m_samplesInRecurrentStep);
-                ComputeInputPartialLeft(m_innerproduct, sliceInput1Value, Inputs(0)->GradientValues(), sliceOutputGrad);
-            }
-            else  //right derivative
-            {
-                Matrix<ElemType> sliceInput1Grad = Inputs(1)->GradientValues().ColumnSlice(timeIdxInSeq * m_samplesInRecurrentStep, m_samplesInRecurrentStep);
-                ComputeInputPartialRight(m_rightGradient, Inputs(0)->FunctionValues(), sliceInput1Grad, sliceOutputGrad);
-            }
-        }
-
-        static void WINAPI ComputeInputPartialLeft(Matrix<ElemType>& temp, const Matrix<ElemType>& inputFunctionValues, Matrix<ElemType>& inputGradientValues, const Matrix<ElemType>& gradientValues)  
-        {
-            temp.AssignInnerProductOf(gradientValues, inputFunctionValues, false);
-            inputGradientValues += temp;
-        }
-
-        static void WINAPI ComputeInputPartialRight(Matrix<ElemType>& temp, const Matrix<ElemType>& inputFunctionValues, Matrix<ElemType>& inputGradientValues, const Matrix<ElemType>& gradientValues)  
-        {
-            temp.SetValue(gradientValues);
-            temp.ColumnElementMultiplyWith(inputFunctionValues);
-            inputGradientValues += temp;
-        }
-
-        // GetTaskDescriptor - Get a task descriptor for this node
-        // taskType - task type we are generating a task for
-        virtual TaskDescriptor<ElemType>* GetPTaskDescriptor(TaskType taskType, size_t inputIndex=0) const
-        {
-            TaskDescriptor<ElemType>* descriptor = new TaskDescriptor<ElemType>(this, taskType, inputIndex);
-            switch(taskType)
-            {
-            //case taskComputeInputPartialRecurrent:
-            //    descriptor->Param(paramTypeInteger, "RecurrantIterator", paramOptionsInput | paramOptionsRecurrantIterator);
-            //    descriptor->FunctionParam(1-inputIndex, paramOptionsInput);
-            //    descriptor->GradientParam(inputIndex, paramOptionsInput | paramOptionsOutput | paramOptionsInitialize);
-            //    descriptor->GradientParam();
-            //    descriptor->Param(paramTypeLongLong, "nbrSlicesInEachIter");
-            //    descriptor->SetFunction((inputIndex?(FARPROC)ComputeInputPartialRight:(FARPROC)ComputeInputPartialLeft));
-            //    break;
-            case taskComputeInputPartial:
-                descriptor->FunctionParam(1-inputIndex, paramOptionsInput);
-                descriptor->GradientParam(inputIndex,paramOptionsInput | paramOptionsOutput | paramOptionsInitialize);
-                descriptor->GradientParam();
-                descriptor->SetFunction((inputIndex?(FARPROC)ComputeInputPartialRight:(FARPROC)ComputeInputPartialLeft));
-                break;
-            //case taskEvaluateRecurrent:
-            //    descriptor->Param(paramTypeInteger, "RecurrantIterator", paramOptionsInput | paramOptionsRecurrantIterator);
-            //    descriptor->FunctionParam();
-            //    descriptor->FunctionParam(0, paramOptionsInput);
-            //    descriptor->FunctionParam(1, paramOptionsInput);
-            //    descriptor->Param(paramTypeLongLong, "nbrSlicesInEachIter");
-            //    descriptor->SetFunction((FARPROC)EvaluateThisNodeS);
-            //    break;
-            case taskEvaluate:
-                descriptor->FunctionParam();
-                descriptor->FunctionParam(0, paramOptionsInput);
-                descriptor->FunctionParam(1, paramOptionsInput);
-                descriptor->SetFunction((FARPROC)EvaluateThisNodeS);
-                break;
-            default:
-                assert(false);
-                throw std::logic_error("Unsupported task requested");
-            }
-            return descriptor;
-        }
-
-
-        virtual void EvaluateThisNode()  
-        {
-            EvaluateThisNodeS(FunctionValues(), Inputs(0)->FunctionValues(), Inputs(1)->FunctionValues()); 
-        }
-
-        virtual void EvaluateThisNode(const size_t timeIdxInSeq)  
-        {
-            Matrix<ElemType> sliceInput1Value = Inputs(1)->FunctionValues().ColumnSlice(timeIdxInSeq * m_samplesInRecurrentStep, m_samplesInRecurrentStep);
-            Matrix<ElemType> sliceOutputValue = m_functionValues.ColumnSlice(timeIdxInSeq * m_samplesInRecurrentStep, m_samplesInRecurrentStep);
-
-            EvaluateThisNodeS(sliceOutputValue, Inputs(0)->FunctionValues(), sliceInput1Value); 
-        }
-
-        static void WINAPI EvaluateThisNodeS(Matrix<ElemType>& functionValues, const Matrix<ElemType>& inputFunctionValues0, const Matrix<ElemType>& inputFunctionValues1)  
-        {
-            functionValues.SetValue(inputFunctionValues1);
-            functionValues.ColumnElementMultiplyWith(inputFunctionValues0);
-        }
-
-        virtual void Validate()
-        {
-            PrintSelfBeforeValidation();
-
-            if (m_children.size() != 2) 
-                throw std::logic_error("DiagTimes operation requires two inputs.");
-
-            //if dimention not specified we assume two operants' dimentions should match
-            if (Inputs(0)->OperationName() == LearnableParameter<ElemType>::TypeName() && Inputs(0)->FunctionValues().GetNumRows() == 0 && Inputs(1)->FunctionValues().GetNumRows() != 0)
-            {
-                Inputs(0)->FunctionValues().Resize(Inputs(1)->FunctionValues().GetNumRows(), 1);
-            }
-
-            if (Inputs(1)->OperationName() == LearnableParameter<ElemType>::TypeName() && Inputs(0)->FunctionValues().GetNumRows() != 0 && Inputs(1)->FunctionValues().GetNumRows() == 0)
-            {
-                Inputs(1)->FunctionValues().Resize(Inputs(0)->FunctionValues().GetNumRows(), Inputs(1)->FunctionValues().GetNumCols());
-            }
-
-            if (Inputs(0)->FunctionValues().GetNumElements() == 0 || Inputs(1)->FunctionValues().GetNumElements() == 0)
-                throw std::logic_error("DiagTimes operation: one of the operants has 0 element.");
-
-            if (Inputs(1)->FunctionValues().GetNumRows() != Inputs(0)->FunctionValues().GetNumRows())
-                throw std::logic_error("The Matrix dimension in the DiagTimes operation does not match.");
-
-            if (1 != Inputs(0)->FunctionValues().GetNumCols())
-                throw std::logic_error("The first matrix should be a vector regpresting the diagonal of a square matrix in the DiagTimes operation.");
-
-            FunctionValues().Resize(Inputs(0)->FunctionValues().GetNumRows(), Inputs(1)->FunctionValues().GetNumCols());
-            m_innerproduct.Resize(Inputs(0)->FunctionValues().GetNumRows(), Inputs(1)->FunctionValues().GetNumCols());
-            m_rightGradient.Resize(Inputs(0)->FunctionValues().GetNumRows(), Inputs(1)->FunctionValues().GetNumCols());
-
-            CopyImageSizeFromInputs(); 
-        }
-
-        virtual void CopyImageSizeFromInputs() //this is element wise scaling, so based on child 1
-        {
-            CopyImageSizeFromInput(1);
-        }
-
-        virtual void AttachInputs(const ComputationNodePtr leftNode, const ComputationNodePtr rightNode) 
-        {
-            m_children.resize(2);
-            m_children[0] = leftNode;
-            m_children[1] = rightNode;
-        }
-
-        virtual void MoveMatricesToDevice(const DEVICEID_TYPE deviceId)
-        {
-            ComputationNode<ElemType>::MoveMatricesToDevice(deviceId);
-
-            if (deviceId != AUTOPLACEMATRIX)
-            {
-                if (m_innerproduct.GetDeviceId() != deviceId)
-                    m_innerproduct.TransferFromDeviceToDevice(m_innerproduct.GetDeviceId(), deviceId);
-                if (m_rightGradient.GetDeviceId() != deviceId)
-                    m_rightGradient.TransferFromDeviceToDevice(m_rightGradient.GetDeviceId(), deviceId);
-            }
-        }
-
-        virtual void CopyTo(const ComputationNodePtr nodeP, const std::wstring& newName, const CopyNodeFlags flags) const
-        {
-            ComputationNode<ElemType>::CopyTo(nodeP, newName, flags);
-            DiagTimesNode<ElemType>* node = (DiagTimesNode<ElemType>*) nodeP;
-
-            if (flags & CopyNodeFlags::copyNodeValue)
-            {
-                node->m_innerproduct = m_innerproduct;
-                node->m_rightGradient = m_rightGradient;
-            }
-        }
-
-        // copy constructor
-        DiagTimesNode(const DiagTimesNode<ElemType>* node, const std::wstring& newName, const CopyNodeFlags flags)
-            : ComputationNode<ElemType>(node->m_deviceId), m_innerproduct(node->m_deviceId), m_rightGradient(node->m_deviceId)
-        {
-            node->CopyTo(this, newName, flags);
-        }
-
-        virtual ComputationNodePtr Duplicate(const std::wstring& newName, const CopyNodeFlags flags) const
-        {
-            const std::wstring& name = (newName == L"")?NodeName():newName;
-                
-            ComputationNodePtr node = new DiagTimesNode<ElemType>(this, name, flags);
-            return node;
-        }
-
-    private:
-        Matrix<ElemType> m_innerproduct;
-        Matrix<ElemType> m_rightGradient;
-    };
-
-    template class DiagTimesNode<float>; 
-    template class DiagTimesNode<double>;
-
-    //The first matrix should be a vector regpresting the diagonal of a square matrix in the DiagTimes operation
-    template<class ElemType>
-    class CosDistanceNode : public ComputationNode<ElemType>
-    {
-        UsingComputationNodeMembers;
-    public:
-        CosDistanceNode(const DEVICEID_TYPE deviceId=AUTOPLACEMATRIX, const std::wstring name = L"")  
-            : ComputationNode<ElemType>(deviceId), m_invNorm0(deviceId), m_invNorm1(deviceId), m_leftTerm(deviceId), m_rightTerm(deviceId), m_temp(deviceId)
-        {
-            m_nodeName = (name == L""? CreateUniqNodeName() : name);
-            m_deviceId = deviceId;
-            MoveMatricesToDevice(deviceId);
-            InitRecurrentNode();
-        }
-
-        CosDistanceNode(File& fstream, const size_t modelVersion, const DEVICEID_TYPE deviceId=AUTOPLACEMATRIX, const std::wstring name = L"")
-            : ComputationNode<ElemType>(deviceId), m_invNorm0(deviceId), m_invNorm1(deviceId), m_leftTerm(deviceId), m_rightTerm(deviceId), m_temp(deviceId)
-        {
-            m_nodeName = (name == L""? CreateUniqNodeName() : name);
-            LoadFromFile(fstream, modelVersion, deviceId);
-        }
-
-        virtual const std::wstring OperationName() const {return TypeName();}
-        static const std::wstring TypeName() {return L"CosDistance";} 
-
-        virtual void ComputeInputPartial(const size_t inputIndex)
-        {
-            if (inputIndex > 1)
-                throw std::invalid_argument("CosDistance operation only takes two inputs.");
-
-            if (inputIndex == 0)  //left derivative
-            {
-                ComputeInputPartialLeft(m_invNorm0, m_invNorm1, FunctionValues(), m_temp, m_rightTerm, m_leftTerm, Inputs(0)->FunctionValues(), Inputs(1)->FunctionValues(), GradientValues(), Inputs(inputIndex)->GradientValues());
-            }
-            else  //right derivative
-            {
-                ComputeInputPartialRight(m_invNorm0, m_invNorm1, FunctionValues(), m_temp, m_rightTerm, m_leftTerm, Inputs(0)->FunctionValues(), Inputs(1)->FunctionValues(), GradientValues(), Inputs(inputIndex)->GradientValues());
-            }
-        }
-
-        virtual void ComputeInputPartial(const size_t inputIndex, const size_t timeIdxInSeq) 
-        {
-            if (inputIndex > 1)
-                throw std::invalid_argument("CosDistance operation only takes two inputs.");
-
-            Matrix<ElemType> sliceInput0Value = Inputs(0)->FunctionValues().ColumnSlice(timeIdxInSeq * m_samplesInRecurrentStep, m_samplesInRecurrentStep);
-            Matrix<ElemType> sliceInput1Value = Inputs(1)->FunctionValues().ColumnSlice(timeIdxInSeq * m_samplesInRecurrentStep, m_samplesInRecurrentStep);
-            Matrix<ElemType> sliceOutputValue = m_functionValues.ColumnSlice(timeIdxInSeq * m_samplesInRecurrentStep, m_samplesInRecurrentStep);
-            Matrix<ElemType> sliceInputGrad = Inputs(inputIndex)->GradientValues().ColumnSlice(timeIdxInSeq * m_samplesInRecurrentStep, m_samplesInRecurrentStep);
-            Matrix<ElemType> sliceOutputGrad = this->GradientValues().ColumnSlice(timeIdxInSeq * m_samplesInRecurrentStep, m_samplesInRecurrentStep);
-
-            if (inputIndex == 0)  //left derivative
-            {
-                ComputeInputPartialLeft(m_invNorm0, m_invNorm1, sliceOutputValue, m_temp, m_rightTerm, m_leftTerm, sliceInput0Value, sliceInput1Value, sliceOutputGrad, sliceInputGrad);
-            }
-            else  //right derivative
-            {
-                ComputeInputPartialRight(m_invNorm0, m_invNorm1, sliceOutputValue, m_temp, m_rightTerm, m_leftTerm, sliceInput0Value, sliceInput1Value, sliceOutputGrad, sliceInputGrad);
-            }
-        }
-
-        static void WINAPI ComputeInputPartialLeft(const Matrix<ElemType>& invNorm0, const Matrix<ElemType>& invNorm1, const Matrix<ElemType>& functionValues, 
-            Matrix<ElemType>& temp, Matrix<ElemType>& rightTerm, Matrix<ElemType>& leftTerm, // the temporary variables
-            const Matrix<ElemType>& in0, const Matrix<ElemType>& in1, const Matrix<ElemType>& gradientValues,
-            Matrix<ElemType>& inputGradientValues)
-        {
-            ComputeInputPartialS(0, invNorm0, invNorm1, functionValues, temp, rightTerm, leftTerm, in0, in1, gradientValues, inputGradientValues);
-        }
-
-        static void WINAPI ComputeInputPartialRight(const Matrix<ElemType>& invNorm0, const Matrix<ElemType>& invNorm1, const Matrix<ElemType>& functionValues, 
-            Matrix<ElemType>& temp, Matrix<ElemType>& rightTerm, Matrix<ElemType>& leftTerm, // the temporary variables
-            const Matrix<ElemType>& in0, const Matrix<ElemType>& in1, const Matrix<ElemType>& gradientValues,
-            Matrix<ElemType>& inputGradientValues)  
-        {
-            ComputeInputPartialS(1, invNorm0, invNorm1, functionValues, temp, rightTerm, leftTerm, in0, in1, gradientValues, inputGradientValues);  
-        }
-
-        // functionValues, invNorm0, invNorm1 - output from the EvaluateNode() method
-        // temp, rightTerm, leftTerm - temporary matrices
-        // in0, in1 - input functionValues from other nodes
-        // inputGradientValues(x) - gradients to update, where x matches inputIndex
-        static void WINAPI ComputeInputPartialS(const size_t inputIndex, const Matrix<ElemType>& invNorm0, const Matrix<ElemType>& invNorm1, const Matrix<ElemType>& functionValues, 
-            Matrix<ElemType>& temp, Matrix<ElemType>& rightTerm, Matrix<ElemType>& leftTerm, // the temporary variables
-            const Matrix<ElemType>& in0, const Matrix<ElemType>& in1, const Matrix<ElemType>& gradientValues,
-            Matrix<ElemType>& inputGradientValues)  
-        {
-            if (inputIndex == 0)  //left derivative
-            {
-                temp.AssignElementProductOf(invNorm0, invNorm0);
-            }
-            else  //right derivative
-            {
-                temp.AssignElementProductOf(invNorm1, invNorm1);
-            }
-
-            temp.ElementMultiplyWith(functionValues);
-            rightTerm.SetValue(inputIndex?in1:in0);
-            rightTerm.RowElementMultiplyWith(temp);
-
-            temp.AssignElementProductOf(invNorm0, invNorm1);
-            leftTerm.SetValue(inputIndex?in0:in1);
-            leftTerm.RowElementMultiplyWith(temp);
-
-            leftTerm -= rightTerm;
-            leftTerm.RowElementMultiplyWith(gradientValues);
-            inputGradientValues += leftTerm;
-            
-            //alternatively the above three lines can be replaced by
-            //leftTerm.RowElementMultiplyWith(gradientValues);
-            //rightTerm.RowElementMultiplyWith(gradientValues);
-            //Matrix<ElemType>::AddScaledDifference(1, leftTerm, rightTerm, inputGradientValues);
-        }
-
-        // GetTaskDescriptor - Get a task descriptor for this node
-        // taskType - task type we are generating a task for
-        virtual TaskDescriptor<ElemType>* GetPTaskDescriptor(TaskType taskType, size_t inputIndex=0) const
-        {
-            TaskDescriptor<ElemType>* descriptor = new TaskDescriptor<ElemType>(this, taskType, inputIndex);
-            switch(taskType)
-            {
-            case taskComputeInputPartial:
-                descriptor->MatrixParam(m_invNorm0, "invNorm0", paramOptionsInput);
-                descriptor->MatrixParam(m_invNorm1, "invNorm1", paramOptionsInput);
-                descriptor->FunctionParam(-1, paramOptionsInput);
-                descriptor->MatrixParam(m_temp, "temp", paramOptionsInput | paramOptionsTemporary);
-                descriptor->MatrixParam(m_rightTerm, "rightTerm", paramOptionsInput | paramOptionsTemporary);
-                descriptor->MatrixParam(m_leftTerm, "leftTerm", paramOptionsInput | paramOptionsTemporary);
-                descriptor->FunctionParam(0, paramOptionsInput);
-                descriptor->FunctionParam(1, paramOptionsInput);
-                descriptor->GradientParam(-1, paramOptionsInput);
-                descriptor->GradientParam(inputIndex, paramOptionsInput | paramOptionsOutput | paramOptionsInitialize);
-                descriptor->SetFunction(inputIndex?(FARPROC)ComputeInputPartialRight:(FARPROC)ComputeInputPartialLeft);
-                break;
-            case taskEvaluate:
-                descriptor->MatrixParam(m_invNorm0, "invNorm0", paramOptionsOutput);
-                descriptor->MatrixParam(m_invNorm1, "invNorm1", paramOptionsOutput);
-                descriptor->FunctionParam();
-                descriptor->FunctionParam(0, paramOptionsInput);
-                descriptor->FunctionParam(1, paramOptionsInput);
-                descriptor->SetFunction((FARPROC)EvaluateThisNodeS);
-                break;
-            default:
-                assert(false);
-                throw std::logic_error("Unsupported task requested");
-            }
-            return descriptor;
-        }
-
-        virtual void EvaluateThisNode()  
-        {
-            EvaluateThisNodeS(m_invNorm0, m_invNorm1, FunctionValues(), Inputs(0)->FunctionValues(), Inputs(1)->FunctionValues());  
-        }
-
-        virtual void EvaluateThisNode(const size_t timeIdxInSeq) 
-        {
-            Matrix<ElemType> sliceInput0Value = Inputs(0)->FunctionValues().ColumnSlice(timeIdxInSeq * m_samplesInRecurrentStep, m_samplesInRecurrentStep);
-            Matrix<ElemType> sliceInput1Value = Inputs(1)->FunctionValues().ColumnSlice(timeIdxInSeq * m_samplesInRecurrentStep, m_samplesInRecurrentStep);
-            Matrix<ElemType> sliceOutputValue = m_functionValues.ColumnSlice(timeIdxInSeq * m_samplesInRecurrentStep, m_samplesInRecurrentStep);
-
-            EvaluateThisNodeS(m_invNorm0, m_invNorm1, sliceOutputValue, sliceInput0Value, sliceInput1Value);  
-        }
-
-        static void WINAPI EvaluateThisNodeS(Matrix<ElemType>& invNorm0, Matrix<ElemType>& invNorm1, 
-            Matrix<ElemType>& functionValues, Matrix<ElemType>& in0, Matrix<ElemType>& in1)  
-        {
-            invNorm0.AssignVectorNorm2Of(in0, true); // seems to modify input (in0)
-            invNorm0.AssignElementInverseOf(invNorm0);
-
-            invNorm1.AssignVectorNorm2Of(in1, true); // seems to modify the input (in1)
-            invNorm1.AssignElementInverseOf(invNorm1);
-
-            functionValues.AssignInnerProductOf(in0, in1, true);
-            functionValues.ElementMultiplyWith(invNorm0);
-            functionValues.ElementMultiplyWith(invNorm1);
-        }
-
-        virtual void Validate()
-        {
-            PrintSelfBeforeValidation();
-
-            if (m_children.size() != 2) 
-                throw std::logic_error("CosDistance operation requires two inputs.");
-
-            //if dimention is missing make the two operatants to have same size
-            size_t index = 0;
-            if (Inputs(index)->OperationName() == LearnableParameter<ElemType>::TypeName())
-            {
-                size_t rows = Inputs(index)->FunctionValues().GetNumRows() == 0? Inputs(1-index)->FunctionValues().GetNumRows() : Inputs(index)->FunctionValues().GetNumRows();
-                size_t cols = Inputs(index)->FunctionValues().GetNumCols() == 0? Inputs(1-index)->FunctionValues().GetNumCols() : Inputs(index)->FunctionValues().GetNumCols();
-                Inputs(index)->FunctionValues().Resize(rows, cols);
-            }
-
-            index = 1;
-            if (Inputs(index)->OperationName() == LearnableParameter<ElemType>::TypeName())
-            {
-                size_t rows = Inputs(index)->FunctionValues().GetNumRows() == 0? Inputs(1-index)->FunctionValues().GetNumRows() : Inputs(index)->FunctionValues().GetNumRows();
-                size_t cols = Inputs(index)->FunctionValues().GetNumCols() == 0? Inputs(1-index)->FunctionValues().GetNumCols() : Inputs(index)->FunctionValues().GetNumCols();
-                Inputs(index)->FunctionValues().Resize(rows, cols);
-            }
-
-            if (Inputs(0)->FunctionValues().GetNumElements() == 0 || Inputs(1)->FunctionValues().GetNumElements() == 0)
-                throw std::logic_error("CosDistance operation: one of the operants has 0 element.");
-
-            if (Inputs(1)->FunctionValues().GetNumRows() != Inputs(0)->FunctionValues().GetNumRows() || 
-                Inputs(1)->FunctionValues().GetNumCols() != Inputs(0)->FunctionValues().GetNumCols())
-                throw std::logic_error("The Matrix dimension in the CosDistance operation does not match.");
-
-            FunctionValues().Resize(1, Inputs(1)->FunctionValues().GetNumCols());
-            size_t rowsp = FunctionValues().GetNumRows(), colsp = FunctionValues().GetNumCols();
-            m_invNorm0.Resize(rowsp, colsp);
-            m_invNorm1.Resize(rowsp, colsp);
-            m_leftTerm.Resize(rowsp, colsp);
-            m_rightTerm.Resize(rowsp, colsp);
-            m_temp.Resize(rowsp, colsp);
-
-            CopyImageSizeFromInputs(); 
-        }
-
-        virtual void CopyImageSizeFromInputs() 
-        {
-            CopyImageSizeFromInput(0, false);
-
-            m_outputChannels = 1;
-            m_outputWidth = 1;
-            m_outputHeight = 1;        
-        }
-
-        virtual void AttachInputs(const ComputationNodePtr leftNode, const ComputationNodePtr rightNode) 
-        {
-            m_children.resize(2);
-            m_children[0] = leftNode;
-            m_children[1] = rightNode;
-        }
-
-        virtual void MoveMatricesToDevice(const DEVICEID_TYPE deviceId)
-        {
-            ComputationNode<ElemType>::MoveMatricesToDevice(deviceId);
-
-            if (deviceId != AUTOPLACEMATRIX)
-            {
-                if (m_invNorm0.GetDeviceId() != deviceId)
-                    m_invNorm0.TransferFromDeviceToDevice(m_invNorm0.GetDeviceId(), deviceId);
-                if (m_invNorm1.GetDeviceId() != deviceId)
-                    m_invNorm1.TransferFromDeviceToDevice(m_invNorm1.GetDeviceId(), deviceId);
-                if (m_leftTerm.GetDeviceId() != deviceId)
-                    m_leftTerm.TransferFromDeviceToDevice(m_leftTerm.GetDeviceId(), deviceId);
-                if (m_rightTerm.GetDeviceId() != deviceId)
-                    m_rightTerm.TransferFromDeviceToDevice(m_rightTerm.GetDeviceId(), deviceId);
-                if (m_temp.GetDeviceId() != deviceId)
-                    m_temp.TransferFromDeviceToDevice(m_temp.GetDeviceId(), deviceId);
-            }
-        }
-
-        virtual void CopyTo(const ComputationNodePtr nodeP, const std::wstring& newName, const CopyNodeFlags flags) const
-        {
-            ComputationNode<ElemType>::CopyTo(nodeP, newName, flags);
-            CosDistanceNode<ElemType>* node = (CosDistanceNode<ElemType>*) nodeP;
-
-            if (flags & CopyNodeFlags::copyNodeValue)
-            {
-                node->m_invNorm0 = m_invNorm0;
-                node->m_invNorm1 = m_invNorm1;
-                node->m_leftTerm = m_leftTerm;
-                node->m_rightTerm = m_rightTerm;
-                node->m_temp = m_temp;
-            }
-        }
-
-        // copy constructor
-        CosDistanceNode(const CosDistanceNode<ElemType>* node, const std::wstring& newName, const CopyNodeFlags flags)
-            : ComputationNode<ElemType>(node->m_deviceId), m_invNorm0(node->m_deviceId), m_invNorm1(node->m_deviceId), m_leftTerm(node->m_deviceId), m_rightTerm(node->m_deviceId), m_temp(node->m_deviceId)
-        {
-            node->CopyTo(this, newName, flags);
-        }
-
-        virtual ComputationNodePtr Duplicate(const std::wstring& newName, const CopyNodeFlags flags) const
-        {
-            const std::wstring& name = (newName == L"")?NodeName():newName;
-                
-            ComputationNodePtr node = new CosDistanceNode<ElemType>(this, name, flags);
-            return node;
-        }
-
-    private:
-        // invNorm nodes tranfer data between EvaluateThisNode and ComputeInputPartial
-        Matrix<ElemType> m_invNorm0;
-        Matrix<ElemType> m_invNorm1;
-        // the rest are temporaries, values don't need to be maintained
-        Matrix<ElemType> m_leftTerm;
-        Matrix<ElemType> m_rightTerm;
-        Matrix<ElemType> m_temp;
-    };
-
-    template class CosDistanceNode<float>; 
-    template class CosDistanceNode<double>;
-
-    template<class ElemType>
-    class DropoutNode : public ComputationNode<ElemType>
-    {
-        UsingComputationNodeMembers;
-    public:
-
-        DropoutNode(const DEVICEID_TYPE deviceId=AUTOPLACEMATRIX, const std::wstring name = L"")  
-            : ComputationNode<ElemType>(deviceId), m_maskOfDropout(deviceId)
-        {
-            m_nodeName = (name == L""? CreateUniqNodeName() : name);
-            m_deviceId = deviceId;
-            MoveMatricesToDevice(deviceId);
-            m_dropoutRate = 0;
-            m_randomSeed = (unsigned long) InterlockedIncrement64(&s_timeStampCounter);;
-            InitRecurrentNode();
-        }
-
-        DropoutNode(File& fstream, const size_t modelVersion, const DEVICEID_TYPE deviceId=AUTOPLACEMATRIX, const std::wstring name = L"")
-            : ComputationNode<ElemType>(deviceId), m_maskOfDropout(deviceId)
-        {
-            m_nodeName = (name == L""? CreateUniqNodeName() : name);
-            m_dropoutRate = 0;  //dropout is consisered as a training parameter and thus not reinitialized if loadfromfile
-            m_randomSeed = (unsigned long) InterlockedIncrement64(&s_timeStampCounter);
-
-            LoadFromFile(fstream, modelVersion, deviceId);
-        }
-
-        virtual const std::wstring OperationName() const {return TypeName();}
-
-        virtual void ComputeInputPartial(const size_t inputIndex)
-        {
-            if (inputIndex > 0)
-                throw std::invalid_argument("Dropout operation only takes one input.");
-            ComputeInputPartialS(m_dropoutRate, Inputs(0)->GradientValues(), m_maskOfDropout, GradientValues());
-        }
-
-        virtual void ComputeInputPartial(const size_t inputIndex, const size_t timeIdxInSeq)
-        {
-            if (inputIndex > 0)
-                throw std::invalid_argument("Dropout operation only takes one input.");
-
-            Matrix<ElemType> sliceInput0Grad = Inputs(0)->GradientValues().ColumnSlice(timeIdxInSeq * m_samplesInRecurrentStep, m_samplesInRecurrentStep);
-            Matrix<ElemType> sliceOutputGrad = GradientValues().ColumnSlice(timeIdxInSeq * m_samplesInRecurrentStep, m_samplesInRecurrentStep);
-
-            Matrix<ElemType> sliceMask = Matrix<ElemType>();
-            if(m_dropoutRate > 0)
-            {
-                sliceMask = m_maskOfDropout.ColumnSlice(timeIdxInSeq * m_samplesInRecurrentStep, m_samplesInRecurrentStep);
-            }
-
-            ComputeInputPartialS(m_dropoutRate, sliceInput0Grad, sliceMask, sliceOutputGrad);
-        }
-
-        static void WINAPI ComputeInputPartialS(const ElemType dropoutRate, Matrix<ElemType>& inputGradientValues, const Matrix<ElemType>& maskOfDropout, const Matrix<ElemType>& gradientValues)
-        {
-            if (dropoutRate > 0)
-            {
-                inputGradientValues.AddElementProductOf(gradientValues, maskOfDropout);
-            }
-            else
-            {   
-                inputGradientValues += gradientValues;
-            }
-        }
-
-        // GetTaskDescriptor - Get a task descriptor for this node
-        // taskType - task type we are generating a task for
-        virtual TaskDescriptor<ElemType>* GetPTaskDescriptor(TaskType taskType, size_t inputIndex=0) const
-        {
-            TaskDescriptor<ElemType>* descriptor = new TaskDescriptor<ElemType>(this, taskType, inputIndex);
-            switch(taskType)
-            {
-            case taskComputeInputPartial:
-                descriptor->Param(paramTypeLong, "dropoutRate");
-                descriptor->GradientParam(inputIndex,paramOptionsInput | paramOptionsOutput | paramOptionsInitialize);
-                descriptor->MatrixParam(m_maskOfDropout, "maskOfDropout", paramOptionsInput | paramOptionsTemporary);
-                descriptor->GradientParam();
-                descriptor->SetFunction((FARPROC)ComputeInputPartialS);
-                break;
-            case taskEvaluate:
-                descriptor->FunctionParam();
-                descriptor->FunctionParam(0, paramOptionsInput);
-                descriptor->FunctionParam(1, paramOptionsInput);
-                descriptor->SetFunction((FARPROC)EvaluateThisNodeS);
-                break;
-            default:
-                assert(false);
-                throw std::logic_error("Unsupported task requested");
-            }
-            return descriptor;
-        }
-
-        virtual void EvaluateThisNode()  
-        {
-            EvaluateThisNodeS(m_dropoutRate, m_randomSeed, FunctionValues(), m_maskOfDropout, Inputs(0)->FunctionValues());
-        }
-        virtual void EvaluateThisNode(const size_t timeIdxInSeq) 
-        {
-            Matrix<ElemType> sliceInput0Value = Inputs(0)->FunctionValues().ColumnSlice(timeIdxInSeq * m_samplesInRecurrentStep, m_samplesInRecurrentStep);
-			Matrix<ElemType> sliceOutputValue = Matrix <ElemType>();
-
-            Matrix<ElemType> sliceMask = Matrix<ElemType>();
-            if(m_dropoutRate > 0)
-            {
-				FunctionValues().Resize(Inputs(0)->FunctionValues().GetNumRows(), Inputs(0)->FunctionValues().GetNumCols());
-				m_maskOfDropout.Resize(Inputs(0)->FunctionValues().GetNumRows(), Inputs(0)->FunctionValues().GetNumCols());
-                sliceMask = m_maskOfDropout.ColumnSlice(timeIdxInSeq * m_samplesInRecurrentStep, m_samplesInRecurrentStep);
-			}
-			
-			sliceOutputValue = FunctionValues().ColumnSlice(timeIdxInSeq * m_samplesInRecurrentStep, m_samplesInRecurrentStep);
-			
-
-            EvaluateThisNodeS(m_dropoutRate, m_randomSeed, sliceOutputValue, sliceMask, sliceInput0Value);
-        }
-
-        static void WINAPI EvaluateThisNodeS(const ElemType dropoutRate, unsigned long& randomSeed, Matrix<ElemType>& functionValues, Matrix<ElemType>& maskOfDropout, const Matrix<ElemType>& inputFunctionValues)
-        {
-            if(dropoutRate > 0)
-            {
-                maskOfDropout.Resize(inputFunctionValues.GetNumRows(), inputFunctionValues.GetNumCols());
-
-                maskOfDropout.SetUniformRandomMask(dropoutRate, ElemType(1.0) / (ElemType(1) - dropoutRate), randomSeed);
-                randomSeed += 1073807359;  //1073807359 is a very large prime number to avoid collision with other dropout nodes
-
-                functionValues.AssignElementProductOf(maskOfDropout, inputFunctionValues);
-#if NANCHECK
-                functionValues.HasNan("DropOut");
-#endif
-            }
-            else
-            {
-                //remove this line since we can get same effect by overwritting the FunctionValues functions without copying the values
-                //functionValues = inputFunctionValues;
-            }
-        }
-
-        virtual const Matrix<ElemType>& FunctionValues() const 
-        {
-            if(m_dropoutRate > 0)
-                 return m_functionValues;
-            else
-                return Inputs(0)->FunctionValues();
-        }
-
-        virtual Matrix<ElemType>& FunctionValues() 
-        {
-            if(m_dropoutRate > 0)
-                 return m_functionValues;
-            else
-                return Inputs(0)->FunctionValues();
-        }
-
-        virtual void Validate()
-        {
-            PrintSelfBeforeValidation();
-
-            if (m_children.size() != 1) 
-                throw std::logic_error("Dropout operation should have one input.");
-
-            if (Inputs(0)->FunctionValues().GetNumElements() == 0)
-                throw std::logic_error("Dropout operation: the input node has 0 element.");
-
-            FunctionValues().Resize(Inputs(0)->FunctionValues().GetNumRows(), Inputs(0)->FunctionValues().GetNumCols());
-            m_maskOfDropout.Resize(Inputs(0)->FunctionValues().GetNumRows(), Inputs(0)->FunctionValues().GetNumCols());
-            CopyImageSizeFromInputs(); 
-        }
-
-        virtual void AttachInputs(const ComputationNodePtr inputNode) 
-        {
-            m_children.resize(1);
-            m_children[0] = inputNode;
-        }
-
-        void SetDropoutRate(const ElemType val)
-        {
-            if (val < 0 || val >= 1) 
-                throw std::logic_error("DropoutRate must be >= 0 and < 1.");
-            m_dropoutRate = val;
-        }
-
-        void SetRandomSeed(const unsigned long val)
-        {
-            m_randomSeed = (unsigned long) val;
-        }
-
-        virtual void MoveMatricesToDevice(const DEVICEID_TYPE deviceId)
-        {
-            ComputationNode<ElemType>::MoveMatricesToDevice(deviceId);
-
-            if (deviceId != AUTOPLACEMATRIX)
-            {
-                if (m_maskOfDropout.GetDeviceId() != deviceId)
-                    m_maskOfDropout.TransferFromDeviceToDevice(m_maskOfDropout.GetDeviceId(), deviceId, true);
-            }
-        }
-
-        static const std::wstring TypeName() {return L"Dropout";} 
-
-        virtual void CopyTo(const ComputationNodePtr nodeP, const std::wstring& newName, const CopyNodeFlags flags) const
-        {
-            ComputationNode<ElemType>::CopyTo(nodeP, newName, flags);
-            DropoutNode<ElemType>* node = (DropoutNode<ElemType>*) nodeP;
-
-            if (flags & CopyNodeFlags::copyNodeValue)
-            {
-                node->m_dropoutRate = m_dropoutRate;
-                node->m_randomSeed = m_randomSeed;
-                node->m_maskOfDropout = m_maskOfDropout;
-            }
-        }
-
-        // copy constructor
-        DropoutNode(const DropoutNode<ElemType>* node, const std::wstring& newName, const CopyNodeFlags flags)
-            : ComputationNode<ElemType>(node->m_deviceId), m_maskOfDropout(node->m_deviceId)
-        {
-            node->CopyTo(this, newName, flags);
-        }
-
-        virtual ComputationNodePtr Duplicate(const std::wstring& newName, const CopyNodeFlags flags) const
-        {
-            const std::wstring& name = (newName == L"")?NodeName():newName;
-                
-            ComputationNodePtr node = new DropoutNode<ElemType>(this, name, flags);
-            return node;
-        }
-
-    private:
-        ElemType m_dropoutRate;
-        unsigned long m_randomSeed;
-
-        Matrix<ElemType> m_maskOfDropout;
-    };
-
-    template class DropoutNode<float>; 
-    template class DropoutNode<double>;
-
-    template<class ElemType>
-    class KhatriRaoProductNode : public ComputationNode<ElemType>
-    {
-        UsingComputationNodeMembers;
-    public:
-        KhatriRaoProductNode(const DEVICEID_TYPE deviceId=AUTOPLACEMATRIX, const std::wstring name = L"") : ComputationNode<ElemType>(deviceId)  
-        {
-            m_nodeName = (name == L""? CreateUniqNodeName() : name);
-            m_deviceId = deviceId;
-            MoveMatricesToDevice(deviceId);
-            InitRecurrentNode();
-        }
-
-        KhatriRaoProductNode(File& fstream, const size_t modelVersion, const DEVICEID_TYPE deviceId=AUTOPLACEMATRIX, const std::wstring name = L"") : ComputationNode<ElemType>(deviceId)
-        {
-            m_nodeName = (name == L""? CreateUniqNodeName() : name);
-            LoadFromFile(fstream, modelVersion, deviceId);
-        }
-
-        // copy constructor
-        KhatriRaoProductNode(const KhatriRaoProductNode<ElemType>* node, const std::wstring& newName, const CopyNodeFlags flags) : ComputationNode<ElemType>(node->m_deviceId)
-        {
-            node->CopyTo(this, newName, flags);
-        }
-
-        virtual ComputationNodePtr Duplicate(const std::wstring& newName, const CopyNodeFlags flags) const
-        {
-            const std::wstring& name = (newName == L"")?NodeName():newName;
-                
-            ComputationNodePtr node = new KhatriRaoProductNode<ElemType>(this, name, flags);
-            return node;
-        }
-
-        virtual const std::wstring OperationName() const {return TypeName();}
-        static const std::wstring TypeName() {return L"KhatriRaoProduct";} 
-
-        virtual void ComputeInputPartial(const size_t inputIndex)
-        {
-            if (inputIndex > 1)
-                throw std::invalid_argument("KhatriRaoProduct operation only takes two inputs.");
-
-            if (inputIndex == 0)  //left derivative
-            {
-                ComputeInputPartialLeft(Inputs(1)->FunctionValues(), Inputs(0)->GradientValues(), GradientValues()); 
-            }
-            else  //right derivative
-            {
-                ComputeInputPartialRight(Inputs(0)->FunctionValues(), Inputs(1)->GradientValues(), GradientValues()); 
-            }
-        }
-
-        virtual void ComputeInputPartial(const size_t inputIndex, const size_t timeIdxInSeq) 
-        {
-            if (inputIndex > 1)
-                throw std::invalid_argument("KhatriRaoProduct operation only takes two inputs.");
-
-            Matrix<ElemType> sliceOutputGrad = GradientValues().ColumnSlice(timeIdxInSeq * m_samplesInRecurrentStep, m_samplesInRecurrentStep);
-
-            if (inputIndex == 0)  //left derivative
-            {
-                Matrix<ElemType> sliceInput0Grad = Inputs(0)->GradientValues().ColumnSlice(timeIdxInSeq * m_samplesInRecurrentStep, m_samplesInRecurrentStep);
-                Matrix<ElemType> sliceInput1Value = Inputs(1)->FunctionValues().ColumnSlice(timeIdxInSeq * m_samplesInRecurrentStep, m_samplesInRecurrentStep);
-
-                ComputeInputPartialLeft(sliceInput1Value, sliceInput0Grad, sliceOutputGrad); 
-            }
-            else  //right derivative
-            {
-                Matrix<ElemType> sliceInput0Value = Inputs(0)->FunctionValues().ColumnSlice(timeIdxInSeq * m_samplesInRecurrentStep, m_samplesInRecurrentStep);
-                Matrix<ElemType> sliceInput1Grad = Inputs(1)->GradientValues().ColumnSlice(timeIdxInSeq * m_samplesInRecurrentStep, m_samplesInRecurrentStep);
-
-                ComputeInputPartialRight(sliceInput0Value, sliceInput1Grad, sliceOutputGrad); 
-            }
-        }
-
-        static void WINAPI ComputeInputPartialLeft(Matrix<ElemType>& childFunctionValues, Matrix<ElemType>& childGradientValues, const Matrix<ElemType>& gradientValues)
-        {
-            childGradientValues.AddColumnReshapeProductOf(gradientValues, childFunctionValues, false);
-        }
-
-        static void WINAPI ComputeInputPartialRight(Matrix<ElemType>& childFunctionValues, Matrix<ElemType>& childGradientValues, const Matrix<ElemType>& gradientValues)  
-        {
-            childGradientValues.AddColumnReshapeProductOf(gradientValues, childFunctionValues, true);
-        }
-
-        // GetTaskDescriptor - Get a task descriptor for this node
-        // taskType - task type we are generating a task for
-        virtual TaskDescriptor<ElemType>* GetPTaskDescriptor(TaskType taskType, size_t inputIndex=0) const
-        {
-            TaskDescriptor<ElemType>* descriptor = new TaskDescriptor<ElemType>(this, taskType, inputIndex);
-            switch(taskType)
-            {
-            case taskComputeInputPartial:
-                descriptor->FunctionParam(1-inputIndex, paramOptionsInput);
-                descriptor->GradientParam(inputIndex,paramOptionsInput | paramOptionsOutput | paramOptionsInitialize);
-                descriptor->GradientParam();
-                descriptor->SetFunction(inputIndex?(FARPROC)ComputeInputPartialRight:(FARPROC)ComputeInputPartialLeft);
-                break;
-            case taskEvaluate:
-                descriptor->FunctionParam();
-                descriptor->FunctionParam(0, paramOptionsInput);
-                descriptor->FunctionParam(1, paramOptionsInput);
-                descriptor->SetFunction((FARPROC)EvaluateThisNodeS);
-                break;
-            default:
-                assert(false);
-                throw std::logic_error("Unsupported task requested");
-            }
-            return descriptor;
-        }
-
-        virtual void EvaluateThisNode()  
-        {
-            EvaluateThisNodeS(FunctionValues(), Inputs(0)->FunctionValues(), Inputs(1)->FunctionValues());  
-        }
-
-        virtual void EvaluateThisNode(const size_t timeIdxInSeq)  
-        {
-            Matrix<ElemType> sliceInput0Value = Inputs(0)->FunctionValues().ColumnSlice(timeIdxInSeq * m_samplesInRecurrentStep, m_samplesInRecurrentStep);
-            Matrix<ElemType> sliceInput1Value = Inputs(1)->FunctionValues().ColumnSlice(timeIdxInSeq * m_samplesInRecurrentStep, m_samplesInRecurrentStep);
-            Matrix<ElemType> sliceOutputValue = m_functionValues.ColumnSlice(timeIdxInSeq * m_samplesInRecurrentStep, m_samplesInRecurrentStep);
-
-            EvaluateThisNodeS(sliceOutputValue, sliceInput0Value, sliceInput1Value); 
-        }
-
-        static void WINAPI EvaluateThisNodeS(Matrix<ElemType>& functionValues, Matrix<ElemType>& in0, Matrix<ElemType>& in1)  
-        {
-            functionValues.AssignKhatriRaoProductOf(in0,in1);
-#if NANCHECK
-            functionValues.HasNan("KhatriRaoProduct");
-#endif
-        }
-
-        virtual void Validate()
-        {
-            PrintSelfBeforeValidation();
-
-            if (m_children.size() != 2) 
-                throw std::logic_error("KhatriRaoProduct operation requires two inputs.");
-
-            //support automatic dimention inference for learnable parameters
-            size_t rows0 = Inputs(0)->FunctionValues().GetNumRows(), cols0 = Inputs(0)->FunctionValues().GetNumCols();
-            size_t rows1 = Inputs(1)->FunctionValues().GetNumRows(), cols1 = Inputs(1)->FunctionValues().GetNumCols();
-
-            if (rows0 == 0 || rows1 == 0)
-                throw logic_error("KhatriRaoProduct operation: The number of rows in the input should not be 0.");
-
-            if (Inputs(0)->OperationName() == LearnableParameter<ElemType>::TypeName() && cols0 == 0 && cols1 != 0)
-                Inputs(0)->FunctionValues().Resize(rows0, cols1);
-
-            if (Inputs(1)->OperationName() == LearnableParameter<ElemType>::TypeName() && cols0 != 0 && cols1 == 0)
-                Inputs(1)->FunctionValues().Resize(rows1, cols0);
-
-            //cols may be changed before this line and so cannot use cached cols values below
-            if (Inputs(0)->FunctionValues().GetNumElements() == 0 || Inputs(1)->FunctionValues().GetNumElements() == 0)
-                throw std::logic_error("KhatriRaoProduct operation: One of the operants has 0 elements.");
-
-            if (Inputs(1)->FunctionValues().GetNumCols() != Inputs(0)->FunctionValues().GetNumCols())
-            {
-                throw std::logic_error("The Matrices should have same number of columns.");
-            }
-
-            FunctionValues().Resize(rows0 * rows1, Inputs(0)->FunctionValues().GetNumCols());
-            CopyImageSizeFromInputs(); 
-        }
-
-        virtual void CopyImageSizeFromInputs()  
-        {
-            //since it's symmetrical any one of the input may be the true input. 
-            //since we dont' use the input image size info in the operation, the input part doesn't matter.
-            CopyImageSizeFromInput(1, false); 
-
-            //after KhatriRaoProduct the structure is lost
-            m_outputWidth = 1;
-            m_outputHeight = m_functionValues.GetNumRows();
-            m_outputChannels =  1;
-        }
-
-        virtual void AttachInputs(const ComputationNodePtr leftNode, const ComputationNodePtr rightNode) 
-        {
-            m_children.resize(2);
-            m_children[0] = leftNode;
-            m_children[1] = rightNode;
-        }
-    };
-
-    template class KhatriRaoProductNode<float>; 
-    template class KhatriRaoProductNode<double>;
-
-    //originally designed to extract word embedding representation from bag-of-word. 
-    //takes two inputs, input0 is weight matrix and input1 is the bag-of-word representation of the inputs
-    template<class ElemType>
-    class LookupTableNode : public ComputationNode<ElemType>
-    {
-        UsingComputationNodeMembers;
-    public:
-        LookupTableNode(const DEVICEID_TYPE deviceId=AUTOPLACEMATRIX, const std::wstring name = L"") : ComputationNode<ElemType>(deviceId)
-        {
-            m_nodeName = (name == L""? CreateUniqNodeName() : name);
-            m_deviceId = deviceId;
-            MoveMatricesToDevice(deviceId);
-            InitRecurrentNode();
-        }
-
-        LookupTableNode(File& fstream, const size_t modelVersion, const DEVICEID_TYPE deviceId=AUTOPLACEMATRIX, const std::wstring name = L"") : ComputationNode<ElemType>(deviceId)
-        {
-            m_nodeName = (name == L""? CreateUniqNodeName() : name);
-            LoadFromFile(fstream, modelVersion, deviceId);
-        }
-
-        virtual const std::wstring OperationName() const {return TypeName();}
-        static const std::wstring TypeName() {return L"LookupTable";} 
-
-        virtual void ComputeInputPartial(const size_t inputIndex)
-        {
-            if (inputIndex > 1)
-                throw std::invalid_argument("LookupTable operation only takes two inputs.");
-
-            if (inputIndex == 0)  //left derivative
-            {
-                ComputeInputPartialLeft(Inputs(1)->FunctionValues(), Inputs(0)->GradientValues(), GradientValues());
-            }
-            else  //right derivative
-        {
-                ComputeInputPartialRight(Inputs(0)->FunctionValues(), Inputs(1)->GradientValues(), GradientValues());
-            }
-        }
-
-        virtual void ComputeInputPartial(const size_t inputIndex, const size_t timeIdxInSeq)
-        {
-            if (inputIndex > 1)
-                throw std::invalid_argument("LookupTable operation only takes two inputs.");
-
-            if (inputIndex == 0)  //left derivative
-        {
-                Matrix<ElemType> sliceOutputGrad = GradientValues().ColumnSlice(timeIdxInSeq * m_samplesInRecurrentStep, m_samplesInRecurrentStep);
-                Matrix<ElemType> sliceInput1Value = Inputs(1)->FunctionValues().ColumnSlice(timeIdxInSeq * m_samplesInRecurrentStep, m_samplesInRecurrentStep);
-
-                ComputeInputPartialLeft(sliceInput1Value, Inputs(0)->GradientValues(), sliceOutputGrad);
-            }
-            else  //right derivative
-            {
-                Matrix<ElemType> sliceInput1Grad = Inputs(1)->GradientValues().ColumnSlice(timeIdxInSeq * m_samplesInRecurrentStep, m_samplesInRecurrentStep);
-                Matrix<ElemType> sliceOutputGrad = GradientValues().ColumnSlice(timeIdxInSeq * m_samplesInRecurrentStep, m_samplesInRecurrentStep);
-
-                ComputeInputPartialRight(Inputs(0)->FunctionValues(), sliceInput1Grad, sliceOutputGrad);
-            }
-        }
-
-        static void WINAPI ComputeInputPartialLeft(Matrix<ElemType>& inputFunctionValues, Matrix<ElemType>& inputGradientValues, Matrix<ElemType>& gradientValues)  
-        {
-            size_t rows1 =inputFunctionValues.GetNumRows(), cols1 = inputFunctionValues.GetNumCols();
-            size_t rowsp = gradientValues.GetNumRows(), colsp = gradientValues.GetNumCols();
-            int wordsInEachSample = rows1 / inputGradientValues.GetNumCols();
-
-            inputFunctionValues.Reshape(rows1 / wordsInEachSample, cols1 * wordsInEachSample);
-            gradientValues.Reshape(rowsp / wordsInEachSample, colsp * wordsInEachSample);
-
-            Matrix<ElemType>::MultiplyAndAdd(gradientValues, false, inputFunctionValues, true, inputGradientValues);
-
-            inputFunctionValues.Reshape(rows1, cols1);
-            gradientValues.Reshape(rowsp, colsp);
-        }
-
-        static void WINAPI ComputeInputPartialRight(Matrix<ElemType>& inputFunctionValues, Matrix<ElemType>& inputGradientValues, Matrix<ElemType>& gradientValues)  
-            {
-            size_t rows1 =inputGradientValues.GetNumRows(), cols1 = inputGradientValues.GetNumCols();
-            size_t rowsp = gradientValues.GetNumRows(), colsp = gradientValues.GetNumCols();
-            int wordsInEachSample = rows1 / inputFunctionValues.GetNumCols();
-
-            inputGradientValues.Reshape(rows1 / wordsInEachSample, cols1 * wordsInEachSample);
-            gradientValues.Reshape(rowsp / wordsInEachSample, colsp * wordsInEachSample);
-
-            Matrix<ElemType>::MultiplyAndAdd(inputFunctionValues, true, gradientValues, false, inputGradientValues);
-
-            inputGradientValues.Reshape(rows1, cols1);
-            gradientValues.Reshape(rowsp, colsp);
-        }
-
-        virtual void EvaluateThisNode()
-        {
-            EvaluateThisNodeS(FunctionValues(), Inputs(0)->FunctionValues(), Inputs(1)->FunctionValues());
-        }
-
-        virtual void EvaluateThisNode(const size_t timeIdxInSeq) 
-        {
-            Matrix<ElemType> sliceInput1Value = Inputs(1)->FunctionValues().ColumnSlice(timeIdxInSeq * m_samplesInRecurrentStep, m_samplesInRecurrentStep);
-            Matrix<ElemType> sliceOutputValue = m_functionValues.ColumnSlice(timeIdxInSeq * m_samplesInRecurrentStep, m_samplesInRecurrentStep);
-
-            EvaluateThisNodeS(sliceOutputValue, Inputs(0)->FunctionValues(), sliceInput1Value);
-        }
-
-        //input0 is the weight (each column is an embedding of one word), input 1 contains m_bnrLooked words in each column (sample)
-        static void WINAPI EvaluateThisNodeS(Matrix<ElemType>& functionValues, const Matrix<ElemType>& input0, Matrix<ElemType>& input1)  
-        {
-            size_t rows1 =input1.GetNumRows(), cols1 = input1.GetNumCols();
-            int wordsInEachSample = rows1 / input0.GetNumCols();
-
-            input1.Reshape(rows1 / wordsInEachSample, cols1 * wordsInEachSample);
-
-            functionValues.AssignProductOf(input0, false, input1, false);
-
-            input1.Reshape(rows1, cols1);
-            size_t rows = functionValues.GetNumRows();
-            functionValues.Reshape(rows * wordsInEachSample, cols1);
-        }
-            
-        virtual void Validate()
-        {
-            PrintSelfBeforeValidation();
-
-            if (Inputs(1)->FunctionValues().GetNumRows() % Inputs(0)->FunctionValues().GetNumCols() != 0)
-                throw invalid_argument("Mismatched dimention. rows in input1 must be multiples of cols in input0.");
-
-            int wordsInEachSample = Inputs(1)->FunctionValues().GetNumRows() / Inputs(0)->FunctionValues().GetNumCols();
-          
-            FunctionValues().Resize(Inputs(0)->FunctionValues().GetNumRows() * wordsInEachSample, Inputs(1)->FunctionValues().GetNumCols());
-
-            CopyImageSizeFromInputs(); 
-        }
-
-        // GetTaskDescriptor - Get a task descriptor for this node
-        // taskType - task type we are generating a task for
-        virtual TaskDescriptor<ElemType>* GetPTaskDescriptor(TaskType taskType, size_t inputIndex=0) const
-        {
-            TaskDescriptor<ElemType>* descriptor = new TaskDescriptor<ElemType>(this, taskType, inputIndex);
-            switch(taskType)
-        {
-            //case taskComputeInputPartialRecurrent:
-            //    descriptor->Param(paramTypeInteger, "RecurrantIterator", paramOptionsInput | paramOptionsRecurrantIterator);
-            //    descriptor->FunctionParam(1-inputIndex, paramOptionsInput);
-            //    descriptor->GradientParam(inputIndex, paramOptionsInput | paramOptionsOutput | paramOptionsInitialize);
-            //    descriptor->GradientParam();
-            //    descriptor->SetFunction((inputIndex?(FARPROC)ComputeInputPartialRightR:(FARPROC)ComputeInputPartialLeftR));
-            //    break;
-            case taskComputeInputPartial:
-                descriptor->FunctionParam(1-inputIndex, paramOptionsInput);
-                descriptor->GradientParam(inputIndex,paramOptionsInput | paramOptionsOutput | paramOptionsInitialize);
-                descriptor->GradientParam();
-                descriptor->SetFunction((inputIndex?(FARPROC)ComputeInputPartialRight:(FARPROC)ComputeInputPartialLeft));
-                break;
-            //case taskEvaluateRecurrent:
-            //    descriptor->Param(paramTypeInteger, "RecurrantIterator", paramOptionsInput | paramOptionsRecurrantIterator);
-            //    descriptor->FunctionParam();
-            //    descriptor->FunctionParam(0, paramOptionsInput);
-            //    descriptor->FunctionParam(1, paramOptionsInput);
-            //    descriptor->Param(paramTypeSizet, "mNbrSlicesInEachRecurrentIter", paramOptionsInput);
-            //    break;
-            case taskEvaluate:
-                descriptor->FunctionParam();
-                descriptor->FunctionParam(0, paramOptionsInput);
-                descriptor->FunctionParam(1, paramOptionsInput);
-                descriptor->SetFunction((FARPROC)EvaluateThisNodeS);
-                break;
-            default:
-                assert(false);
-                throw std::logic_error("Unsupported task requested");
-        }
-            return descriptor;
-        }
-        virtual void AttachInputs(const ComputationNodePtr leftNode, const ComputationNodePtr rightNode) 
-        {
-            m_children.resize(2);
-            m_children[0] = leftNode;
-            m_children[1] = rightNode;
-        }
-
-        virtual ComputationNodePtr Duplicate(const std::wstring& newName, const CopyNodeFlags flags) const
-        {
-            const std::wstring& name = (newName == L"")?NodeName():newName;
-            ComputationNodePtr node = new LookupTableNode<ElemType>(this, name, flags);
-            return node;
-        }
-
-        LookupTableNode(const LookupTableNode<ElemType>* node, const std::wstring& newName, const CopyNodeFlags flags) : ComputationNode<ElemType>(node->m_deviceId)
-        {
-            node->CopyTo(this, newName, flags);
-        }
-    };
-
-    template class LookupTableNode<float>;
-    template class LookupTableNode<double>;
-
-    template<class ElemType>
-    class DelayNode : public ComputationNode<ElemType>
-    {
-        ElemType  m_default_activity; 
-
-        UsingComputationNodeMembers;
-    public:
-        DelayNode(const DEVICEID_TYPE deviceId=AUTOPLACEMATRIX, const std::wstring name = L"")  
-            : ComputationNode<ElemType>(deviceId), m_pastActivity(deviceId)
-        {
-            m_nodeName = (name == L""? CreateUniqNodeName() : name);
-            m_deviceId = deviceId;
-            MoveMatricesToDevice(deviceId);
-            m_default_activity = (ElemType)DEFAULT_HIDDEN_ACTIVITY;
-            m_delay = 1;
-            m_functionValues.Resize(1,1);
-            m_pastActivity.Resize(1,1);
-            Reset();
-            InitRecurrentNode();
-        }
-                
-        DelayNode(File& fstream, const size_t modelVersion, const DEVICEID_TYPE deviceId=AUTOPLACEMATRIX, const std::wstring name = L"")
-            : ComputationNode<ElemType>(deviceId), m_pastActivity(deviceId)
-        {
-            m_nodeName = (name == L""? CreateUniqNodeName() : name);
-
-            m_default_activity = (ElemType)DEFAULT_HIDDEN_ACTIVITY;
-            m_delay = 1;
-            m_functionValues.Resize(1,1);
-            m_pastActivity.Resize(1,1);
-            Reset();
-
-            LoadFromFile(fstream, modelVersion, deviceId);
-        }
-
-        void SaveToFile(File& fstream) const
-        {
-            fstream << OperationName() << NodeName();
-            fstream << m_delay; 
-            fstream << FunctionValues().GetNumRows() << FunctionValues().GetNumCols(); 
-        }
-
-        void LoadFromFile(File& fstream, const size_t /*modelVersion*/, const DEVICEID_TYPE deviceId = AUTOPLACEMATRIX)
-        {
-            m_deviceId = deviceId;
-            MoveMatricesToDevice(deviceId);
-            InitRecurrentNode();
-
-            fstream >> m_delay;
-
-            size_t iRow, timeIdxInSeq;
-            fstream >> iRow >> timeIdxInSeq;
-            FunctionValues().Resize(iRow,timeIdxInSeq);
-            m_pastActivity.Resize(iRow, timeIdxInSeq);
-        }
-
-        DelayNode(const DEVICEID_TYPE deviceId, ElemType initHiddenActivity, size_t row_size, size_t col_size, const std::wstring name = L"") : ComputationNode<ElemType>(deviceId)  
-        {
-            m_nodeName = (name == L""? CreateUniqNodeName() : name);
-            m_deviceId = deviceId;
-            MoveMatricesToDevice(deviceId);
-            m_default_activity = initHiddenActivity;
-            m_delay = 1;
-
-            m_functionValues.Resize(row_size, col_size);
-            m_functionValues.SetValue(m_default_activity);
-
-            m_pastActivity.Resize(row_size, col_size);
-            m_pastActivity.SetValue(m_default_activity);
-
-            m_gradientValues.Resize(row_size, col_size);
-            m_gradientValues.SetValue(0.0f);
-
-            Reset();
-            InitRecurrentNode();
-        }
-
-        virtual const std::wstring OperationName() const {return TypeName();}
-
-        virtual void ComputeInputPartial(const size_t inputIndex)
-        {
-            if (inputIndex > 0)
-                throw std::invalid_argument("Delay operation only takes one input.");
-
-            size_t nbrSamples = GradientValues().GetNumCols() / m_samplesInRecurrentStep; 
-            for (int i = nbrSamples - 1; i >= 0; i--)
-            {
-                ComputeInputPartialSR(i, m_delay, Inputs(0)->GradientValues(), GradientValues(), m_samplesInRecurrentStep);
-            }
-        }
-
-        virtual void ComputeInputPartial(const size_t inputIndex, const size_t timeIdxInSeq)
-        {
-            if (inputIndex > 0)
-                throw std::invalid_argument("Delay operation only takes one input.");
-            assert(m_functionValues.GetNumRows() == GradientValues().GetNumRows()); // original used m_functionValues.GetNumRows() for loop dimension
-            //if (m_samplesInRecurrentStep == 1)
-            //{
-            ComputeInputPartialSR(timeIdxInSeq, m_delay, Inputs(0)->GradientValues(), GradientValues(), m_samplesInRecurrentStep);
-            /*}else
-            {
-                for (size_t i = 0 ; i < m_samplesInRecurrentStep; i++)
-                {
-                    ComputeInputPartialSRP(timeIdxInSeq, m_delay, Inputs(0)->GradientValues(), GradientValues(), i, m_samplesInRecurrentStep);
-                }
-            }*/
-        }
-
-        static void WINAPI ComputeInputPartialSR(int timeIdxInSeq, int delay,  
-            Matrix<ElemType>& inputGradientValues, const Matrix<ElemType>& gradientValues, const size_t mNbr)
-        {
-            assert(timeIdxInSeq >= 0);
-            if ((timeIdxInSeq - delay) >= 0 && (timeIdxInSeq - delay) * mNbr <= inputGradientValues.GetNumCols())
-            {
-                Matrix<ElemType> to = inputGradientValues.ColumnSlice((timeIdxInSeq - delay)*mNbr, mNbr);
-                Matrix<ElemType> frm= gradientValues.ColumnSlice(timeIdxInSeq * mNbr, mNbr);
-                to += frm; 
-            }
-        }
-
-        static void WINAPI ComputeInputPartialSRP(int timeIdxInSeq, int delay,  
-            Matrix<ElemType>& inputGradientValues, const Matrix<ElemType>& gradientValues, const size_t indexInBatch, const size_t mNbr)
-        {
-            assert(timeIdxInSeq >= 0);
-            if ((timeIdxInSeq - delay) >= 0 && (timeIdxInSeq - delay) * mNbr <= inputGradientValues.GetNumCols())
-            {
-                Matrix<ElemType> to = inputGradientValues.ColumnSlice((timeIdxInSeq - delay)*mNbr + indexInBatch, 1);
-                Matrix<ElemType> frm= gradientValues.ColumnSlice(timeIdxInSeq * mNbr + indexInBatch, 1);
-                to += frm; 
-            }
-        }
-
-        // GetTaskDescriptor - Get a task descriptor for this node
-        // taskType - task type we are generating a task for
-        virtual TaskDescriptor<ElemType>* GetPTaskDescriptor(TaskType taskType, size_t inputIndex=0) const
-        {
-            TaskDescriptor<ElemType>* descriptor = new TaskDescriptor<ElemType>(this, taskType, inputIndex);
-            switch(taskType)
-            {
-            case taskComputeInputPartialRecurrent:
-                descriptor->Param(paramTypeInteger, "RecurrantIterator", paramOptionsInput | paramOptionsRecurrantIterator);
-                descriptor->Param(paramTypeInteger, "delay", paramOptionsInput | paramOptionsOutput);
-                descriptor->GradientParam(inputIndex,paramOptionsInput | paramOptionsOutput | paramOptionsInitialize);
-                descriptor->GradientParam();
-                descriptor->Param(paramTypeLongLong, "nbrSlicesInEachIter");
-                descriptor->SetFunction((FARPROC)ComputeInputPartialSR);
-                break;
-            case taskEvaluateRecurrent:
-                descriptor->Param(paramTypeInteger, "RecurrantIterator", paramOptionsInput | paramOptionsRecurrantIterator);
-                descriptor->Param(paramTypeInteger, "delay", paramOptionsInput | paramOptionsOutput);
-                descriptor->Param(paramTypeBool, "reset", paramOptionsInput | paramOptionsOutput);
-                descriptor->Param(sizeof(ElemType)==4?paramTypeSingle:paramTypeDouble, "default_activity", paramOptionsInput);
-                descriptor->FunctionParam();
-                descriptor->FunctionParam(0, paramOptionsInput);
-                descriptor->Param(paramTypeLongLong, "nbrSlicesInEachIter");
-                descriptor->SetFunction((FARPROC)EvaluateThisNodeSR);
-                break;
-            default:
-                assert(false);
-                throw std::logic_error("Unsupported task requested");
-            }
-            return descriptor;
-        }
-
-        virtual void EvaluateThisNode()  
-        {
-            ASSERT(m_delay > 0);
-            size_t blogSize = Inputs(0)->FunctionValues().GetNumCols();
-
-            for (size_t i = 0; i < blogSize / m_samplesInRecurrentStep; i++)
-                EvaluateThisNodeSR(i, m_delay, m_Reset, m_default_activity, m_functionValues, m_pastActivity, Inputs(0)->FunctionValues(), m_samplesInRecurrentStep);
-            /// reset past activity
-            m_pastActivity = Inputs(0)->FunctionValues();
-        }
-
-        void Reset()
-        {
-            m_Reset = true;
-        }
-
-
-        void NotReset()
-        {
-            m_Reset = false;
-        }
-
-        virtual void EvaluateThisNode(const size_t timeIdxInSeq)  
-        {
-            /// reset past activity as it reached to the begining of a minibatch
-            /// the node pointed hasn't yet updated, so it is the past activity 
-            if (timeIdxInSeq == 0)
-                m_pastActivity = Inputs(0)->FunctionValues();
-            
-            if (m_samplesInRecurrentStep == 1)
-            {
-                bool reset = (m_sentenceEnd[0] <= timeIdxInSeq);
-                EvaluateThisNodeSR(timeIdxInSeq, m_delay, reset, m_default_activity, m_functionValues, m_pastActivity, Inputs(0)->FunctionValues(), m_samplesInRecurrentStep);
-            } else
-            {
-                for (size_t i = 0 ; i < m_samplesInRecurrentStep; i++)
-                {
-                    bool reset = (m_sentenceEnd[i] <= timeIdxInSeq);
-                    EvaluateThisNodeSRP(timeIdxInSeq, m_delay, reset, m_default_activity, m_functionValues, m_pastActivity, Inputs(0)->FunctionValues(), i, m_samplesInRecurrentStep);
-                }
-            }
-
-        }
-
-        static void WINAPI EvaluateThisNodeSR(const size_t timeIdxInSeq, const int delay, const bool reset, const ElemType default_activity, Matrix<ElemType>& functionValues, const Matrix<ElemType>& pastActivity, const Matrix<ElemType>& inputFunctionValues, const size_t mNbr)
-        {
-            ASSERT(delay > 0);
-
-            if (functionValues.GetNumRows() != inputFunctionValues.GetNumRows() ||
-                functionValues.GetNumCols() != inputFunctionValues.GetNumCols())
-                functionValues.Resize(inputFunctionValues.GetNumRows(),
-                    inputFunctionValues.GetNumCols());
-
-            int iPastIndex = (int) (timeIdxInSeq - delay) * mNbr;
-            int d = iPastIndex; 
-            if (d < 0)
-                d = (int)functionValues.Mod((float)iPastIndex, (float)pastActivity.GetNumCols());  
-           /// this can point to the past activity of the previous mninibatch
-
-            Matrix<ElemType> out = functionValues.ColumnSlice(timeIdxInSeq * mNbr, mNbr);
-            Matrix<ElemType> inp((DEVICEID_TYPE)functionValues.GetDeviceId()) ;
-
-            if (iPastIndex < 0 && reset)
-                out.SetValue(default_activity);
-            else
-            {
-                if (iPastIndex < 0)
-                    inp = pastActivity.ColumnSlice(d, mNbr);
-                else
-                    inp = inputFunctionValues.ColumnSlice(d, mNbr);
-                out.SetValue(inp);
-            }
-        }
-
-        static void WINAPI EvaluateThisNodeSRP(const size_t timeIdxInSeq, const int delay, const bool reset, const ElemType default_activity, Matrix<ElemType>& functionValues, const Matrix<ElemType>& pastActivity, const Matrix<ElemType>& inputFunctionValues, const size_t indexInBatch, const size_t mNbr)
-        {
-            ASSERT(delay > 0);
-
-            if (functionValues.GetNumRows() != inputFunctionValues.GetNumRows() ||
-                functionValues.GetNumCols() != inputFunctionValues.GetNumCols())
-                functionValues.Resize(inputFunctionValues.GetNumRows(),
-                    inputFunctionValues.GetNumCols());
-
-            int iPastIndex = (int) (timeIdxInSeq - delay) * mNbr;
-            int d = iPastIndex; 
-            if (d < 0)
-                d = (int)functionValues.Mod((float)iPastIndex, (float)pastActivity.GetNumCols());  
-            /// this can point to the past activity of the previous mninibatch
-
-            Matrix<ElemType> out = functionValues.ColumnSlice(timeIdxInSeq * mNbr+indexInBatch, 1);
-            Matrix<ElemType> inp((DEVICEID_TYPE)functionValues.GetDeviceId()) ;
-
-            if (iPastIndex < 0 && reset)
-                out.SetValue(default_activity);
-            else
-            {
-                if (iPastIndex < 0)
-                    inp = pastActivity.ColumnSlice(d+indexInBatch, 1);
-                else
-                    inp = inputFunctionValues.ColumnSlice(d+indexInBatch, 1);
-                out.SetValue(inp);
-            }
-        }
-
-
-
-        virtual const Matrix<ElemType>& FunctionValues() const 
-        {
-            return m_functionValues;
-        }
-
-        virtual Matrix<ElemType>& FunctionValues() 
-        {
-            return m_functionValues;
-        }
-
-        virtual void Validate()
-        {
-            PrintSelfBeforeValidation(true/*allowNulls*/);
-
-            if (m_children.size() != 1) 
-                throw std::logic_error("Delay operation should have one input.");
-
-            if (!(Inputs(0) == nullptr))
-            {
-                size_t rows0 = Inputs(0)->FunctionValues().GetNumRows(), cols0 = Inputs(0)->FunctionValues().GetNumCols();
-
-                if (rows0 > 0 && cols0 > 0) FunctionValues().Resize(rows0, cols0);
-            }
-            CopyImageSizeFromInputs(); 
-        }
-
-        virtual void AttachInputs(const ComputationNodePtr inputNode) 
-        {
-            m_children.resize(1);
-            m_children[0] = inputNode;
-        }
-
-        void SetDelay(const int val)
-        {
-            if (val <= 0)
-                throw std::logic_error("Delay must be > 0.");
-            m_delay = val;
-        }
-
-        virtual void MoveMatricesToDevice(const DEVICEID_TYPE deviceId)
-        {
-            ComputationNode<ElemType>::MoveMatricesToDevice(deviceId);
-
-            if (deviceId != AUTOPLACEMATRIX)
-            {
-                if (m_functionValues.GetDeviceId() != deviceId)
-                    m_functionValues.TransferFromDeviceToDevice(m_functionValues.GetDeviceId(), deviceId);
-                if (m_pastActivity.GetDeviceId() != deviceId)
-                    m_pastActivity.TransferFromDeviceToDevice(m_pastActivity.GetDeviceId(), deviceId, true);
-            }
-        }
-
-        static const std::wstring TypeName() {return L"Delay";} 
-
-        virtual void CopyTo(const ComputationNodePtr nodeP, const std::wstring& newName, const CopyNodeFlags flags) const
-        {
-            ComputationNode<ElemType>::CopyTo(nodeP, newName, flags);
-            DelayNode<ElemType>* node = (DelayNode<ElemType>*) nodeP;
-
-            if (flags & CopyNodeFlags::copyNodeValue)
-            {
-                node->m_delay = m_delay;
-                node->m_Reset = m_Reset;
-                node->m_default_activity = m_default_activity;
-                node->m_pastActivity = m_pastActivity;
-            }
-        }
-
-        // copy constructor
-        DelayNode(const DelayNode<ElemType>* node, const std::wstring& newName, const CopyNodeFlags flags)
-            : ComputationNode<ElemType>(node->m_deviceId), m_pastActivity(node->m_deviceId)
-        {
-            node->CopyTo(this, newName, flags);
-        }
-
-        virtual ComputationNodePtr Duplicate(const std::wstring& newName, const CopyNodeFlags flags) const
-        {
-            const std::wstring& name = (newName == L"")?NodeName():newName;
-                
-            ComputationNodePtr node = new DelayNode<ElemType>(this, name, flags);
-            return node;
-        }
-
-    private:
-        Matrix<ElemType> m_pastActivity;  /// saves the past activity this delay node points to
-        int      m_delay;    /// steps for delay 
-        bool     m_Reset; 
-
-    };
-
-    template class DelayNode<float>; 
-    template class DelayNode<double>;
-
-
-
-	template<class ElemType>
-	class CosDistanceWithNegativeSamplesNode : public ComputationNode<ElemType>
-	{
-		//typedef ComputationNode<ElemType>* ComputationNodePtr;
-		UsingComputationNodeMembers;
-
-
-	public:
-		CosDistanceWithNegativeSamplesNode(const DEVICEID_TYPE deviceId = AUTOPLACEMATRIX, const std::wstring name = L"")
-			: ComputationNode<ElemType>(deviceId), m_invNorm0(deviceId), m_invNorm1(deviceId), m_leftTerm(deviceId), m_rightTerm(deviceId), m_temp(deviceId)
-		{
-				m_nodeName = (name == L"" ? CreateUniqNodeName() : name);
-				m_deviceId = deviceId;
-				MoveMatricesToDevice(deviceId);
-				InitRecurrentNode();
-			}
-
-		CosDistanceWithNegativeSamplesNode(File& fstream, const size_t modelVersion, const DEVICEID_TYPE deviceId = AUTOPLACEMATRIX, const std::wstring name = L"")
-			: ComputationNode<ElemType>(deviceId), m_invNorm0(deviceId), m_invNorm1(deviceId), m_leftTerm(deviceId), m_rightTerm(deviceId), m_temp(deviceId)
-		{
-				m_nodeName = (name == L"" ? CreateUniqNodeName() : name);
-				LoadFromFile(fstream, modelVersion, deviceId);
-			}
-
-		virtual const std::wstring OperationName() const { return TypeName(); }
-		static const std::wstring TypeName() { return L"CosDistanceWithNegativeSamples"; }
-
-		virtual void ComputeInputPartial(const size_t inputIndex)
-		{
-			if (inputIndex > 1)
-				throw std::invalid_argument("CosDistanceWithNegativeSamples operation only takes two inputs.");
-
-			if (inputIndex == 0)  //left derivative
-			{
-				//				ComputeInputPartialLeft(m_invNorm0, m_invNorm1, FunctionValues(), m_temp, m_rightTerm, m_leftTerm, Inputs(0)->FunctionValues(), Inputs(1)->FunctionValues(), Inputs(2)->FunctionValues(), Inputs(3)->FunctionValues(), Inputs(inputIndex)->GradientValues(), GradientValues());
-				ComputeInputPartialS(inputIndex, m_invNorm0, m_invNorm1, FunctionValues(), m_temp, m_rightTerm, m_leftTerm, Inputs(0)->FunctionValues(), Inputs(1)->FunctionValues(), Inputs(2)->FunctionValues(), Inputs(3)->FunctionValues(), Inputs(inputIndex)->GradientValues(), GradientValues());
-			}
-			else  //right derivative
-			{
-				//				ComputeInputPartialRight(m_invNorm0, m_invNorm1, FunctionValues(), m_temp, m_rightTerm, m_leftTerm, Inputs(0)->FunctionValues(), Inputs(1)->FunctionValues(), Inputs(inputIndex)->GradientValues());
-				ComputeInputPartialS(inputIndex, m_invNorm0, m_invNorm1, FunctionValues(), m_temp, m_rightTerm, m_leftTerm, Inputs(0)->FunctionValues(), Inputs(1)->FunctionValues(), Inputs(2)->FunctionValues(), Inputs(3)->FunctionValues(), Inputs(inputIndex)->GradientValues(), GradientValues());
-			}
-		}
-
-		virtual void ComputeInputPartial(const size_t inputIndex, const size_t timeIdxInSeq)
-		{
-			if (inputIndex > 1)
-				throw std::invalid_argument("CosDistanceWithNegativeSamples operation only takes two inputs.");
-
-			Matrix<ElemType> sliceInput0Value = Inputs(0)->FunctionValues().ColumnSlice(timeIdxInSeq * m_samplesInRecurrentStep, m_samplesInRecurrentStep);
-			Matrix<ElemType> sliceInput1Value = Inputs(1)->FunctionValues().ColumnSlice(timeIdxInSeq * m_samplesInRecurrentStep, m_samplesInRecurrentStep);
-			Matrix<ElemType> sliceOutputValue = m_functionValues.ColumnSlice(timeIdxInSeq * m_samplesInRecurrentStep, m_samplesInRecurrentStep);
-			Matrix<ElemType> sliceInputGrad = Inputs(inputIndex)->GradientValues().ColumnSlice(timeIdxInSeq * m_samplesInRecurrentStep, m_samplesInRecurrentStep);
-
-			if (inputIndex == 0)  //left derivative
-			{
-				ComputeInputPartialLeft(m_invNorm0, m_invNorm1, sliceOutputValue, m_temp, m_rightTerm, m_leftTerm, sliceInput0Value, sliceInput1Value, sliceInputGrad);
-			}
-			else  //right derivative
-			{
-				ComputeInputPartialRight(m_invNorm0, m_invNorm1, sliceOutputValue, m_temp, m_rightTerm, m_leftTerm, sliceInput0Value, sliceInput1Value, sliceInputGrad);
-			}
-		}
-
-		static void WINAPI ComputeInputPartialLeft(const Matrix<ElemType>& invNorm0, const Matrix<ElemType>& invNorm1, const Matrix<ElemType>& functionValues,
-			Matrix<ElemType>& temp, Matrix<ElemType>& rightTerm, Matrix<ElemType>& leftTerm, // the temporary variables
-			const Matrix<ElemType>& in0, const Matrix<ElemType>& in1,
-			Matrix<ElemType>& inputGradientValues)
-		{
-			ComputeInputPartialS(0, invNorm0, invNorm1, functionValues, temp, rightTerm, leftTerm, in0, in1, inputGradientValues);
-		}
-
-
-		static void WINAPI ComputeInputPartialRight(const Matrix<ElemType>& invNorm0, const Matrix<ElemType>& invNorm1, const Matrix<ElemType>& functionValues,
-			Matrix<ElemType>& temp, Matrix<ElemType>& rightTerm, Matrix<ElemType>& leftTerm, // the temporary variables
-			const Matrix<ElemType>& in0, const Matrix<ElemType>& in1,
-			Matrix<ElemType>& inputGradientValues)
-		{
-			ComputeInputPartialS(1, invNorm0, invNorm1, functionValues, temp, rightTerm, leftTerm, in0, in1, inputGradientValues);
-		}
-
-		// functionValues, invNorm0, invNorm1 - output from the EvaluateNode() method
-		// temp, rightTerm, leftTerm - temporary matrices
-		// in0, in1 - input functionValues from other nodes
-		// inputGradientValues(x) - gradients to update, where x matches inputIndex
-		static void WINAPI ComputeInputPartialS(const size_t inputIndex, const Matrix<ElemType>& invNorm0, const Matrix<ElemType>& invNorm1, const Matrix<ElemType>& functionValues,
-			Matrix<ElemType>& temp, Matrix<ElemType>& rightTerm, Matrix<ElemType>& leftTerm, // the temporary variables
-			const Matrix<ElemType>& in0, const Matrix<ElemType>& in1,
-			Matrix<ElemType>& inputGradientValues)
-		{
-			if (inputIndex == 0)  //left derivative
-			{
-				temp.AssignElementProductOf(invNorm0, invNorm0);
-			}
-			else  //right derivative
-			{
-				temp.AssignElementProductOf(invNorm1, invNorm1);
-			}
-
-			temp.ElementMultiplyWith(functionValues);
-			rightTerm.SetValue(inputIndex ? in1 : in0);
-			rightTerm.RowElementMultiplyWith(temp);
-
-			temp.AssignElementProductOf(invNorm0, invNorm1);
-			leftTerm.SetValue(inputIndex ? in0 : in1);
-			leftTerm.RowElementMultiplyWith(temp);
-
-			Matrix<ElemType>::AddScaledDifference(1, leftTerm, rightTerm, inputGradientValues);
-		}
-
-
-		// functionValues, invNorm0, invNorm1 - output from the EvaluateNode() method
-		// temp, rightTerm, leftTerm - temporary matrices
-		// in0, in1, in2, in3 - input functionValues from other nodes
-		// inputGradientValues(x) - gradients to update, where x matches inputIndex
-		static void WINAPI ComputeInputPartialS(const size_t inputIndex, const Matrix<ElemType>& invNorm0, const Matrix<ElemType>& invNorm1, const Matrix<ElemType>& functionValues,
-			Matrix<ElemType>& temp, Matrix<ElemType>& rightTerm, Matrix<ElemType>& leftTerm, // the temporary variables
-			const Matrix<ElemType>& in0, const Matrix<ElemType>& in1, const Matrix<ElemType>& in2, const Matrix<ElemType>& in3,
-			Matrix<ElemType>& inputGradientValues, Matrix<ElemType>& thisGradientValues)
-		{
-			size_t shift = (size_t)in2.Get00Element();
-			size_t negnumber = (size_t)in3.Get00Element();
-			size_t cc = in0.GetNumCols(); // used in computing right child's graident
-
-			DEVICE_TYPE deviceId = in0.GetDeviceId();
-			Matrix<ElemType> cumulatematrix(deviceId), invNorm0SquareMatrix(deviceId), invNorm1SquareMatrix(deviceId), tmpRowMatrix(deviceId), currgradientrow(deviceId), finalmatrix(deviceId);
-			cumulatematrix.Resize(in0.GetNumRows(), in0.GetNumCols());
-			cumulatematrix.SetValue(0);
-
-			//			thisGradientValues.Print("thisGradientValues");
-			//			in0.Print("in0");
-			//			in1.Print("in1");
-			//thisGradientValues.TransferFromDeviceToDevice(thisGradientValues.GetDeviceId(), -1);
-			//thisGradientValues.Print("thisGradientValues");
-			//thisGradientValues.TransferFromDeviceToDevice(-1, deviceId);
-
-			/*
-			in0.TransferFromDeviceToDevice(in0.GetDeviceId(), -1);
-			in0.Print("in0");
-			in0.TransferFromDeviceToDevice(-1, deviceId);
-
-			in1.TransferFromDeviceToDevice(in1.GetDeviceId(), -1);
-			in1.Print("in1");
-			in1.TransferFromDeviceToDevice(-1, deviceId);
-			*/
-#ifdef GPU_DEBUGGING2
-			in0.Print("in0");
-			fprintf(stderr, "\n");
-			in1.Print("in1");
-			fprintf(stderr, "\n");
-#endif
-
-			if (inputIndex == 0) // left derivative
-			{
-				invNorm0SquareMatrix.AssignElementProductOf(invNorm0, invNorm0);  //this matrix should be save and unchanged. It should not be changed
-#ifdef GPU_DEBUGGING
-				invNorm0SquareMatrix.TransferFromDeviceToDevice(invNorm0SquareMatrix.GetDeviceId(), -1);
-				invNorm0SquareMatrix.Print("invNorm0SquareMatrix");
-				fprintf(stderr, "\n");
-				invNorm0SquareMatrix.TransferFromDeviceToDevice(-1, deviceId);
-#endif
-
-				for (long m = 0; m < negnumber + 1; m++)
-				{
-					tmpRowMatrix.GetARowByIndex(functionValues, m); // set this matrx to be the m-th row in functionValues
-#ifdef GPU_DEBUGGING
-					tmpRowMatrix.TransferFromDeviceToDevice(tmpRowMatrix.GetDeviceId(), -1);
-					tmpRowMatrix.Print("tmpRowMatrix");
-					tmpRowMatrix.TransferFromDeviceToDevice(-1, deviceId);
-#endif
-					tmpRowMatrix.ElementMultiplyWith(invNorm0SquareMatrix);
-#ifdef GPU_DEBUGGING
-					tmpRowMatrix.TransferFromDeviceToDevice(tmpRowMatrix.GetDeviceId(), -1);
-					tmpRowMatrix.Print("tmpRowMatrix");
-					tmpRowMatrix.TransferFromDeviceToDevice(-1, deviceId);
-#endif
-
-					/*
-					rightTerm.SetValue(inputIndex ? in1 : in0); // Here,inputIndex = 0, so in0 is picked
-					#ifdef GPU_DEBUGGING
-					rightTerm.TransferFromDeviceToDevice(rightTerm.GetDeviceId(), -1);
-					rightTerm.Print("rightTerm");
-					rightTerm.TransferFromDeviceToDevice(-1, deviceId);
-					#endif
-					rightTerm.RowElementMultiplyWith(tmpRowMatrix);
-					//#ifdef GPU_DEBUGGING
-					rightTerm.TransferFromDeviceToDevice(rightTerm.GetDeviceId(), -1);
-					rightTerm.Print("rightTerm");
-					rightTerm.TransferFromDeviceToDevice(-1, deviceId);
-					//#endif
-					*/
-
-					Matrix<ElemType>::ConductRowElementMultiplyWithShift(tmpRowMatrix, in0, rightTerm, 0, true);
-#ifdef GPU_DEBUGGING
-					rightTerm.TransferFromDeviceToDevice(rightTerm.GetDeviceId(), -1);
-					rightTerm.Print("rightTerm");
-					fprintf(stderr, "\n");
-					rightTerm.TransferFromDeviceToDevice(-1, deviceId);
-#endif
-
-					if (m == 0)
-					{
-						temp.AssignElementProductOf(invNorm0, invNorm1);
-#ifdef GPU_DEBUGGING
-						temp.TransferFromDeviceToDevice(temp.GetDeviceId(), -1);
-						temp.Print("temp");
-						temp.TransferFromDeviceToDevice(-1, deviceId);
-#endif
-						/*
-						leftTerm.SetValue(inputIndex ? in0 : in1);
-						#ifdef GPU_DEBUGGING
-						leftTerm.TransferFromDeviceToDevice(leftTerm.GetDeviceId(), -1);
-						leftTerm.Print("leftTerm");
-						leftTerm.TransferFromDeviceToDevice(-1, deviceId);
-						#endif
-						leftTerm.RowElementMultiplyWith(temp);
-						#ifdef GPU_DEBUGGING
-						leftTerm.TransferFromDeviceToDevice(leftTerm.GetDeviceId(), -1);
-						leftTerm.Print("leftTerm");
-						leftTerm.TransferFromDeviceToDevice(-1, deviceId);
-						#endif
-						*/
-						Matrix<ElemType>::ConductRowElementMultiplyWithShift(temp, in1, leftTerm, 0, true);
-
-					}
-					else
-					{
-						size_t currshift = m + shift - 1;  // for current line, how much should we shift
-
-						temp.AssignElementProductOfWithShift(invNorm0, invNorm1, currshift); // this is a row vector
-#ifdef GPU_DEBUGGING
-						temp.TransferFromDeviceToDevice(temp.GetDeviceId(), -1);
-						temp.Print("temp");
-						temp.TransferFromDeviceToDevice(-1, deviceId);
-#endif
-
-						Matrix<ElemType>::ConductRowElementMultiplyWithShift(temp, in1, leftTerm, currshift, true);
-#ifdef GPU_DEBUGGING
-						leftTerm.TransferFromDeviceToDevice(leftTerm.GetDeviceId(), -1);
-						leftTerm.Print("leftTerm");
-						leftTerm.TransferFromDeviceToDevice(-1, deviceId);
-#endif
-					}
-
-					leftTerm = leftTerm - rightTerm;
-#ifdef GPU_DEBUGGING
-					leftTerm.TransferFromDeviceToDevice(leftTerm.GetDeviceId(), -1);
-					leftTerm.Print("leftTerm");
-					leftTerm.TransferFromDeviceToDevice(-1, deviceId);
-#endif
-					currgradientrow.GetARowByIndex(thisGradientValues, m);
-#ifdef GPU_DEBUGGING
-					currgradientrow.TransferFromDeviceToDevice(currgradientrow.GetDeviceId(), -1);
-					currgradientrow.Print("currgradientrow");
-					currgradientrow.TransferFromDeviceToDevice(-1, deviceId);
-#endif
-					/*
-					leftTerm.RowElementMultiplyWith(currgradientrow); // now, we have computed the whole update amount of current m value
-					#ifdef GPU_DEBUGGING
-					leftTerm.TransferFromDeviceToDevice(leftTerm.GetDeviceId(), -1);
-					leftTerm.Print("leftTerm");
-					leftTerm.TransferFromDeviceToDevice(-1, deviceId);
-					#endif
-					*/
-					Matrix<ElemType>::ConductRowElementMultiplyWithShift(currgradientrow, leftTerm, finalmatrix, 0, true);
-
-					cumulatematrix += finalmatrix;
-#ifdef GPU_DEBUGGING
-					cumulatematrix.TransferFromDeviceToDevice(cumulatematrix.GetDeviceId(), -1);
-					cumulatematrix.Print("cumulatematrix");
-					cumulatematrix.TransferFromDeviceToDevice(-1, deviceId);
-#endif
-				}
-
-				// Now, use cumulate matrix to do upgrade
-				inputGradientValues += cumulatematrix;
-#ifdef GPU_DEBUGGING2
-				//inputGradientValues.TransferFromDeviceToDevice(inputGradientValues.GetDeviceId(), -1);
-				inputGradientValues.Print("Left Derivative");
-				fprintf(stderr, "\n\n");
-				//inputGradientValues.TransferFromDeviceToDevice(-1, deviceId);
-#endif
-			}
-			else // right part
-			{
-				invNorm1SquareMatrix.AssignElementProductOf(invNorm1, invNorm1);  //this matrix should be save and unchanged. It should not be changed
-#ifdef GPU_DEBUGGING
-				invNorm1SquareMatrix.TransferFromDeviceToDevice(invNorm1SquareMatrix.GetDeviceId(), -1);
-				invNorm1SquareMatrix.Print("invNorm1SquareMatrix");
-				invNorm1SquareMatrix.TransferFromDeviceToDevice(-1, deviceId);
-#endif
-				for (long m = 0; m < negnumber + 1; m++)
-				{
-					tmpRowMatrix.GetARowByIndex(functionValues, m); // set this matrx to be the m-th row in functionValues
-#ifdef GPU_DEBUGGING
-					tmpRowMatrix.TransferFromDeviceToDevice(tmpRowMatrix.GetDeviceId(), -1);
-					tmpRowMatrix.Print("tmpRowMatrix");
-					tmpRowMatrix.TransferFromDeviceToDevice(-1, deviceId);
-#endif
-					if (m == 0) // this is the first line. computation should be symmetric
-					{
-						// the following is for the right part
-						tmpRowMatrix.ElementMultiplyWith(invNorm1SquareMatrix);
-#ifdef GPU_DEBUGGING
-						tmpRowMatrix.TransferFromDeviceToDevice(tmpRowMatrix.GetDeviceId(), -1);
-						tmpRowMatrix.Print("tmpRowMatrix");
-						tmpRowMatrix.TransferFromDeviceToDevice(-1, deviceId);
-#endif
-						/*
-						rightTerm.SetValue(inputIndex ? in1 : in0);
-						#ifdef GPU_DEBUGGING
-						rightTerm.TransferFromDeviceToDevice(rightTerm.GetDeviceId(), -1);
-						rightTerm.Print("rightTerm");
-						rightTerm.TransferFromDeviceToDevice(-1, deviceId);
-						#endif
-						rightTerm.RowElementMultiplyWith(tmpRowMatrix);
-						#ifdef GPU_DEBUGGING
-						rightTerm.TransferFromDeviceToDevice(rightTerm.GetDeviceId(), -1);
-						rightTerm.Print("rightTerm");
-						rightTerm.TransferFromDeviceToDevice(-1, deviceId);
-						#endif
-						*/
-						Matrix<ElemType>::ConductRowElementMultiplyWithShift(tmpRowMatrix, in1, rightTerm, 0, true);
-
-
-						// the following is for the left part
-						temp.AssignElementProductOf(invNorm0, invNorm1);
-#ifdef GPU_DEBUGGING
-						temp.TransferFromDeviceToDevice(temp.GetDeviceId(), -1);
-						temp.Print("temp");
-						temp.TransferFromDeviceToDevice(-1, deviceId);
-#endif
-						/*
-						leftTerm.SetValue(inputIndex ? in0 : in1);
-						#ifdef GPU_DEBUGGING
-						leftTerm.TransferFromDeviceToDevice(leftTerm.GetDeviceId(), -1);
-						leftTerm.Print("leftTerm");
-						leftTerm.TransferFromDeviceToDevice(-1, deviceId);
-						#endif
-						leftTerm.RowElementMultiplyWith(temp);
-						#ifdef GPU_DEBUGGING
-						leftTerm.TransferFromDeviceToDevice(leftTerm.GetDeviceId(), -1);
-						leftTerm.Print("leftTerm");
-						leftTerm.TransferFromDeviceToDevice(-1, deviceId);
-						#endif
-						*/
-
-						Matrix<ElemType>::ConductRowElementMultiplyWithShift(temp, in0, leftTerm, 0, true);
-
-						leftTerm = leftTerm - rightTerm;
-#ifdef GPU_DEBUGGING
-						leftTerm.TransferFromDeviceToDevice(leftTerm.GetDeviceId(), -1);
-						leftTerm.Print("leftTerm");
-						leftTerm.TransferFromDeviceToDevice(-1, deviceId);
-#endif
-						currgradientrow.GetARowByIndex(thisGradientValues, m);
-#ifdef GPU_DEBUGGING
-						currgradientrow.TransferFromDeviceToDevice(currgradientrow.GetDeviceId(), -1);
-						currgradientrow.Print("currgradientrow");
-						currgradientrow.TransferFromDeviceToDevice(-1, deviceId);
-#endif
-
-						/*
-						leftTerm.RowElementMultiplyWith(currgradientrow); // now, we have computed the whole update amount of current m value
-						#ifdef GPU_DEBUGGING
-						leftTerm.TransferFromDeviceToDevice(leftTerm.GetDeviceId(), -1);
-						leftTerm.Print("leftTerm");
-						leftTerm.TransferFromDeviceToDevice(-1, deviceId);
-						#endif
-						*/
-
-						Matrix<ElemType>::ConductRowElementMultiplyWithShift(currgradientrow, leftTerm, finalmatrix, 0, true);
-
-						cumulatematrix += finalmatrix;
-#ifdef GPU_DEBUGGING
-						cumulatematrix.TransferFromDeviceToDevice(cumulatematrix.GetDeviceId(), -1);
-						cumulatematrix.Print("cumulatematrix");
-						cumulatematrix.TransferFromDeviceToDevice(-1, deviceId);
-#endif
-
-					}
-					else // this requires shift
-					{
-						//size_t currshift = (m + shift - 1);
-						size_t currshift = (m + shift - 1) % cc;
-						size_t reverseshift = cc - currshift;
-
-						temp.AssignElementProductOfWithShift(invNorm1SquareMatrix, tmpRowMatrix, reverseshift);
-#ifdef GPU_DEBUGGING
-						temp.TransferFromDeviceToDevice(temp.GetDeviceId(), -1);
-						temp.Print("temp");
-						temp.TransferFromDeviceToDevice(-1, deviceId);
-#endif
-						/*
-						rightTerm = in1;
-						#ifdef GPU_DEBUGGING
-						rightTerm.TransferFromDeviceToDevice(rightTerm.GetDeviceId(), -1);
-						rightTerm.Print("rightTerm");
-						rightTerm.TransferFromDeviceToDevice(-1, deviceId);
-						#endif
-						rightTerm.RowElementMultiplyWith(temp);
-						#ifdef GPU_DEBUGGING
-						rightTerm.TransferFromDeviceToDevice(rightTerm.GetDeviceId(), -1);
-						rightTerm.Print("rightTerm");
-						rightTerm.TransferFromDeviceToDevice(-1, deviceId);
-						#endif
-						*/
-						Matrix<ElemType>::ConductRowElementMultiplyWithShift(temp, in1, rightTerm, 0, true);
-
-						temp.AssignElementProductOfWithShift(invNorm1, invNorm0, reverseshift);
-#ifdef GPU_DEBUGGING
-						temp.TransferFromDeviceToDevice(temp.GetDeviceId(), -1);
-						temp.Print("temp");
-						temp.TransferFromDeviceToDevice(-1, deviceId);
-#endif
-						Matrix<ElemType>::ConductRowElementMultiplyWithShift(temp, in0, leftTerm, reverseshift, true);
-#ifdef GPU_DEBUGGING
-						leftTerm.TransferFromDeviceToDevice(leftTerm.GetDeviceId(), -1);
-						leftTerm.Print("leftTerm");
-						leftTerm.TransferFromDeviceToDevice(-1, deviceId);
-#endif
-						leftTerm = leftTerm - rightTerm;
-#ifdef GPU_DEBUGGING
-						leftTerm.TransferFromDeviceToDevice(leftTerm.GetDeviceId(), -1);
-						leftTerm.Print("leftTerm");
-						leftTerm.TransferFromDeviceToDevice(-1, deviceId);
-#endif
-						currgradientrow.GetARowByIndex(thisGradientValues, m);
-#ifdef GPU_DEBUGGING
-						currgradientrow.TransferFromDeviceToDevice(currgradientrow.GetDeviceId(), -1);
-						currgradientrow.Print("currgradientrow");
-						currgradientrow.TransferFromDeviceToDevice(-1, deviceId);
-#endif
-
-						Matrix<ElemType>::ConductRowElementMultiplyWithShift(currgradientrow, leftTerm, finalmatrix, reverseshift, false);
-#ifdef GPU_DEBUGGING
-						finalmatrix.TransferFromDeviceToDevice(finalmatrix.GetDeviceId(), -1);
-						finalmatrix.Print("finalmatrix");
-						finalmatrix.TransferFromDeviceToDevice(-1, deviceId);
-#endif
-						cumulatematrix += finalmatrix;
-#ifdef GPU_DEBUGGING
-						cumulatematrix.TransferFromDeviceToDevice(cumulatematrix.GetDeviceId(), -1);
-						cumulatematrix.Print("cumulatematrix");
-						cumulatematrix.TransferFromDeviceToDevice(-1, deviceId);
-#endif
-					}
-				}
-
-				// Now, use cumulate matrix to do upgrade
-				inputGradientValues += cumulatematrix;
-#ifdef GPU_DEBUGGING2
-				//inputGradientValues.TransferFromDeviceToDevice(inputGradientValues.GetDeviceId(), -1);
-				inputGradientValues.Print("Right derivative");
-				fprintf(stderr, "\n");
-				//inputGradientValues.TransferFromDeviceToDevice(-1, deviceId);
-#endif
-			}
-		}
-
-
-		// GetTaskDescriptor - Get a task descriptor for this node
-		// taskType - task type we are generating a task for
-		virtual TaskDescriptor<ElemType>* GetPTaskDescriptor(TaskType taskType, size_t inputIndex = 0) const
-		{
-			TaskDescriptor<ElemType>* descriptor = new TaskDescriptor<ElemType>(this, taskType, inputIndex);
-			switch (taskType)
-			{
-			case taskComputeInputPartial:
-				descriptor->MatrixParam(m_invNorm0, "invNorm0", paramOptionsInput);
-				descriptor->MatrixParam(m_invNorm1, "invNorm1", paramOptionsInput);
-				descriptor->FunctionParam(-1, paramOptionsInput);
-				descriptor->MatrixParam(m_temp, "temp", paramOptionsInput | paramOptionsTemporary);
-				descriptor->MatrixParam(m_rightTerm, "rightTerm", paramOptionsInput | paramOptionsTemporary);
-				descriptor->MatrixParam(m_leftTerm, "leftTerm", paramOptionsInput | paramOptionsTemporary);
-				descriptor->FunctionParam(0, paramOptionsInput);
-				descriptor->FunctionParam(1, paramOptionsInput);
-				descriptor->GradientParam(inputIndex, paramOptionsInput | paramOptionsOutput | paramOptionsInitialize);
-				descriptor->SetFunction(inputIndex ? (FARPROC)ComputeInputPartialRight : (FARPROC)ComputeInputPartialLeft);
-				break;
-			case taskEvaluate:
-				descriptor->MatrixParam(m_invNorm0, "invNorm0", paramOptionsOutput);
-				descriptor->MatrixParam(m_invNorm1, "invNorm1", paramOptionsOutput);
-				descriptor->FunctionParam();
-				descriptor->FunctionParam(0, paramOptionsInput);
-				descriptor->FunctionParam(1, paramOptionsInput);
-				descriptor->SetFunction((FARPROC)EvaluateThisNodeS);
-				break;
-			default:
-				assert(false);
-				throw std::logic_error("Unsupported task requested");
-			}
-			return descriptor;
-		}
-
-		virtual void EvaluateThisNode()
-		{
-			EvaluateThisNodeS(m_invNorm0, m_invNorm1, FunctionValues(), Inputs(0)->FunctionValues(), Inputs(1)->FunctionValues(), Inputs(2)->FunctionValues(), Inputs(3)->FunctionValues());
-		}
-
-		virtual void EvaluateThisNode(const size_t timeIdxInSeq)
-		{
-			Matrix<ElemType> sliceInput0Value = Inputs(0)->FunctionValues().ColumnSlice(timeIdxInSeq * m_samplesInRecurrentStep, m_samplesInRecurrentStep);
-			Matrix<ElemType> sliceInput1Value = Inputs(1)->FunctionValues().ColumnSlice(timeIdxInSeq * m_samplesInRecurrentStep, m_samplesInRecurrentStep);
-			Matrix<ElemType> sliceOutputValue = m_functionValues.ColumnSlice(timeIdxInSeq * m_samplesInRecurrentStep, m_samplesInRecurrentStep);
-
-			//			EvaluateThisNodeS(m_invNorm0, m_invNorm1, sliceOutputValue, sliceInput0Value, sliceInput1Value);
-		}
-
-		static void WINAPI EvaluateThisNodeS(Matrix<ElemType>& invNorm0, Matrix<ElemType>& invNorm1,
-			Matrix<ElemType>& functionValues, Matrix<ElemType>& in0, Matrix<ElemType>& in1, Matrix<ElemType>& in2, Matrix<ElemType>& in3)
-		{
-			invNorm0.AssignVectorNorm2Of(in0, true); // seems to modify input (in0)
-			invNorm0.AssignElementInverseOf(invNorm0);
-
-			invNorm1.AssignVectorNorm2Of(in1, true); // seems to modify the input (in1)
-			invNorm1.AssignElementInverseOf(invNorm1);
-
-			// create local matrices, and then move them to the right device
-			DEVICE_TYPE deviceId = in0.GetDeviceId();
-			Matrix<ElemType> tmpLeftValues(deviceId);
-			Matrix<ElemType> tmpRightValues(deviceId);
-
-			size_t shift = (size_t)in2.Get00Element();
-			size_t negnumber = (size_t)in3.Get00Element();
-
-			// In the next line, we mutiply invNorm0 and invNorm1 with shift and neg. 
-			// The result is a matrix of (numberneg+1, invNorm0.Cols), save it in tmpLeftValues.
-			tmpLeftValues.AssignElementProductOfWithShiftNeg(invNorm0, invNorm1, shift, negnumber);
-
-			// next, compute the right values
-			// Again, the ouput is a matrix of (negnumber+1, invNorm0.cols)
-			tmpRightValues.AssignInnerProductOfWithShiftNeg(in0, in1, true, shift, negnumber);
-
-			// now we can compute the evaluation result matrix by multiply these two matrices, element by element
-			// we get a (negnumber+1, n) matrix
-			functionValues.AssignElementProductOf(tmpLeftValues, tmpRightValues);
-#ifdef GPU_DEBUGGING
-			functionValues.TransferFromDeviceToDevice(functionValues.GetDeviceId(), -1);
-			functionValues.Print("sim");
-			functionValues.TransferFromDeviceToDevice(-1, deviceId);
-#endif
-		}
-
-		virtual void Validate()
-		{
-			PrintSelfBeforeValidation();
-
-			if (m_children.size() != 4)
-				throw std::logic_error("CosDistanceWithNegativeSamples operation requires 4 inputs.");
-
-			//if dimention is missing make the two operatants to have same size
-			size_t index = 0;
-			if (Inputs(index)->OperationName() == LearnableParameter<ElemType>::TypeName())
-			{
-				size_t rows = Inputs(index)->FunctionValues().GetNumRows() == 0 ? Inputs(1 - index)->FunctionValues().GetNumRows() : Inputs(index)->FunctionValues().GetNumRows();
-				size_t cols = Inputs(index)->FunctionValues().GetNumCols() == 0 ? Inputs(1 - index)->FunctionValues().GetNumCols() : Inputs(index)->FunctionValues().GetNumCols();
-				Inputs(index)->FunctionValues().Resize(rows, cols);
-			}
-
-			index = 1;
-			if (Inputs(index)->OperationName() == LearnableParameter<ElemType>::TypeName())
-			{
-				size_t rows = Inputs(index)->FunctionValues().GetNumRows() == 0 ? Inputs(1 - index)->FunctionValues().GetNumRows() : Inputs(index)->FunctionValues().GetNumRows();
-				size_t cols = Inputs(index)->FunctionValues().GetNumCols() == 0 ? Inputs(1 - index)->FunctionValues().GetNumCols() : Inputs(index)->FunctionValues().GetNumCols();
-				Inputs(index)->FunctionValues().Resize(rows, cols);
-			}
-
-			if (Inputs(0)->FunctionValues().GetNumElements() == 0 || Inputs(1)->FunctionValues().GetNumElements() == 0)
-				throw std::logic_error("CosDistanceWithNegativeSamples operation: one of the operants has 0 element.");
-
-			if (Inputs(1)->FunctionValues().GetNumRows() != Inputs(0)->FunctionValues().GetNumRows() ||
-				Inputs(1)->FunctionValues().GetNumCols() != Inputs(0)->FunctionValues().GetNumCols())
-				throw std::logic_error("The Matrix dimension in the CosDistanceWithNegativeSamples operation does not match.");
-
-			// input(2) is shift, input(3) is the #neg
-			size_t negnumber = (size_t)Inputs(3)->FunctionValues()(0, 0);
-
-			FunctionValues().Resize(negnumber + 1, Inputs(1)->FunctionValues().GetNumCols());
-			size_t rowsp = FunctionValues().GetNumRows(), colsp = FunctionValues().GetNumCols();
-			m_invNorm0.Resize(rowsp, colsp);
-			m_invNorm1.Resize(rowsp, colsp);
-			m_leftTerm.Resize(rowsp, colsp);
-			m_rightTerm.Resize(rowsp, colsp);
-			m_temp.Resize(rowsp, colsp);
-
-			CopyImageSizeFromInputs();
-		}
-
-		virtual void CopyImageSizeFromInputs()
-		{
-			CopyImageSizeFromInput(0, false);
-
-			m_outputChannels = 1;
-			m_outputWidth = 1;
-			m_outputHeight = 1;
-		}
-
-		virtual void AttachInputs(const ComputationNodePtr leftNode, const ComputationNodePtr rightNode, const ComputationNodePtr shiftNode, const ComputationNodePtr negNode)
-		{
-			m_children.resize(4);
-			m_children[0] = leftNode;
-			m_children[1] = rightNode;
-			m_children[2] = shiftNode;
-			m_children[3] = negNode;
-		}
-
-		virtual void MoveMatricesToDevice(const short deviceId)
-		{
-			ComputationNode<ElemType>::MoveMatricesToDevice(deviceId);
-
-			if (deviceId != AUTOPLACEMATRIX)
-			{
-				if (m_invNorm0.GetDeviceId() != deviceId)
-					m_invNorm0.TransferFromDeviceToDevice(m_invNorm0.GetDeviceId(), deviceId);
-				if (m_invNorm1.GetDeviceId() != deviceId)
-					m_invNorm1.TransferFromDeviceToDevice(m_invNorm1.GetDeviceId(), deviceId);
-				if (m_leftTerm.GetDeviceId() != deviceId)
-					m_leftTerm.TransferFromDeviceToDevice(m_leftTerm.GetDeviceId(), deviceId);
-				if (m_rightTerm.GetDeviceId() != deviceId)
-					m_rightTerm.TransferFromDeviceToDevice(m_rightTerm.GetDeviceId(), deviceId);
-				if (m_temp.GetDeviceId() != deviceId)
-					m_temp.TransferFromDeviceToDevice(m_temp.GetDeviceId(), deviceId);
-			}
-		}
-
-		virtual void CopyTo(const ComputationNodePtr nodeP, const std::wstring& newName, const CopyNodeFlags flags) const
-		{
-			ComputationNode<ElemType>::CopyTo(nodeP, newName, flags);
-			CosDistanceWithNegativeSamplesNode<ElemType>* node = (CosDistanceWithNegativeSamplesNode<ElemType>*) nodeP;
-
-			if (flags & CopyNodeFlags::copyNodeValue)
-			{
-				node->m_invNorm0 = m_invNorm0;
-				node->m_invNorm1 = m_invNorm1;
-				node->m_leftTerm = m_leftTerm;
-				node->m_rightTerm = m_rightTerm;
-				node->m_temp = m_temp;
-			}
-		}
-
-		// copy constructor
-		CosDistanceWithNegativeSamplesNode(const CosDistanceWithNegativeSamplesNode<ElemType>* node, const std::wstring& newName, const CopyNodeFlags flags)
-			: ComputationNode(node->m_deviceId), m_invNorm0(node->m_deviceId), m_invNorm1(node->m_deviceId), m_leftTerm(node->m_deviceId), m_rightTerm(node->m_deviceId), m_temp(node->m_deviceId)
-		{
-			node->CopyTo(this, newName, flags);
-		}
-
-		virtual ComputationNodePtr Duplicate(const std::wstring& newName, const CopyNodeFlags flags) const
-		{
-			const std::wstring& name = (newName == L"") ? NodeName() : newName;
-
-			ComputationNodePtr node = new CosDistanceWithNegativeSamplesNode<ElemType>(this, name, flags);
-			return node;
-		}
-
-	private:
-		// invNorm nodes tranfer data between EvaluateThisNode and ComputeInputPartial
-		Matrix<ElemType> m_invNorm0;
-		Matrix<ElemType> m_invNorm1;
-		// the rest are temporaries, values don't need to be maintained
-		Matrix<ElemType> m_leftTerm;
-		Matrix<ElemType> m_rightTerm;
-		Matrix<ElemType> m_temp;
-	};
-
-	template class CosDistanceWithNegativeSamplesNode<float>;
-	template class CosDistanceWithNegativeSamplesNode<double>;
-
-
-#pragma endregion derived operations
-
-}}}
+//
+// <copyright file="ComputationNode.h" company="Microsoft">
+//     Copyright (c) Microsoft Corporation.  All rights reserved.
+// </copyright>
+//
+#pragma once
+
+#include <unordered_set>
+#include <map>
+#include <string>
+#include <vector>
+#include <stdexcept>
+#include <list>
+#include <memory>
+#include <algorithm>
+#include <assert.h>
+#include "basetypes.h"
+
+#include <Matrix.h>
+#include "PTaskGraphBuilder.h"
+
+#ifndef _WIN32
+static inline int64_t InterlockedIncrement64(int64_t * v) { return (*v)++; }          // BUGBUG: find the Linux equivalent
+#define WINAPI      // TODO: what is this needed for? If not needed, let's get rid of it
+#endif
+
+//#define RNN_DEBUG 1
+#define DEFAULT_HIDDEN_ACTIVITY 0.1
+
+#ifndef NOT_IMPLEMENTED
+#define NOT_IMPLEMENTED LogicError("Not implemented")
+#endif
+
+#pragma warning (disable: 4267)
+
+//version number to control how to read and write 
+#define CNTK_MODEL_VERSION_1 1
+#define CURRENT_CNTK_MODEL_VERSION 1
+
+namespace Microsoft { namespace MSR { namespace CNTK {
+
+    enum CopyNodeFlags
+    {
+        copyNodeNull = 0, // invalid value
+        copyNodeValue=1, // copy everything but the children links
+        copyNodeChildren=2, // only copy over children links
+        copyNodeAll=3, // copy everything
+        copyNodeChildrenCrossNetwork=4, // allow a cross network child copy
+    };
+
+#pragma region base computation class
+
+    template<class ElemType>
+    class ComputationNode //Abstract Class that cannot be instantiated
+    {
+    protected:
+        //std containers such as list and map does not support class reference so we need to use pointer
+        typedef ComputationNode<ElemType>* ComputationNodePtr;
+        int     m_loopId;
+        size_t  m_samplesInRecurrentStep; 
+
+        /// the order in reverse graph. 
+        int     m_visitedOrder;  
+        int m_index;
+        int m_lowlink;
+        bool m_visited;
+        bool m_inStack;
+        int m_indexInLoop;
+        vector<size_t> m_sentenceEnd;
+    public:
+        ComputationNode(DEVICEID_TYPE deviceId): m_functionValues(deviceId), m_gradientValues(deviceId) 
+        {
+            m_deviceId = deviceId;
+            m_loopId = -1;
+            m_samplesInRecurrentStep = 1;
+            m_visitedOrder = -1;
+            m_index = -1;
+            m_lowlink = -1;
+            m_indexInLoop = 0;
+            m_visited = false;
+            m_inStack = false;
+        }
+
+        virtual ~ComputationNode()
+        {
+#ifdef DISPLAY_DEBUG
+            fprintf (stderr, "Called Destructor NodeName: %s\n",(msra::strfun::utf8 (NodeName())).c_str());
+#endif
+        }
+
+        virtual const std::wstring OperationName() const = 0;
+        virtual void SaveToFile(File& fstream) const
+        {
+            fstream << OperationName() << NodeName();
+        }
+
+        virtual void LoadFromFile(File& /*fstream*/, const size_t /*modelVersion*/, const DEVICEID_TYPE deviceId = AUTOPLACEMATRIX)
+        {
+            m_deviceId = deviceId;
+            MoveMatricesToDevice(deviceId);
+            InitRecurrentNode();
+        }
+
+        virtual void ComputeInputPartial(const size_t inputIndex) = 0;
+        virtual void ComputeInputPartial(const size_t /*inputIndex*/, const size_t /*timeIdxInSeq*/) 
+        {
+            NOT_IMPLEMENTED;
+        }
+        
+        virtual void EvaluateThisNode() = 0;
+        // evaluate only at time index timeIdxInSeq
+        virtual void EvaluateThisNode(const size_t /*timeIdxInSeq*/) 
+        {
+            NOT_IMPLEMENTED;
+        }
+        virtual void Validate() = 0;
+        
+        virtual void Reset() {}
+        virtual void NotReset() {}
+
+        virtual void AttachInputs(const ComputationNodePtr /*singleInput*/) 
+        {
+            throw std::logic_error("This operation does not support single input.");
+        }
+
+        virtual void AttachInputs(const ComputationNodePtr /*leftInput*/, const ComputationNodePtr /*rightInput*/) 
+        {
+            throw std::logic_error("This operation does not support two inputs.");
+        }
+
+        virtual void AttachInputs(const ComputationNodePtr /*leftInput*/, const ComputationNodePtr /*middleInput*/, const ComputationNodePtr /*rightInput*/) 
+        {
+            throw std::logic_error("This operation does not support three inputs.");
+        }
+
+        virtual void AttachInputs(const ComputationNodePtr /*firstInput*/, const ComputationNodePtr /*secondInput*/, const ComputationNodePtr /*thirdInput*/, const ComputationNodePtr /*fourthInput*/)
+        {
+            throw std::logic_error("This operation does not support four inputs.");
+        }
+
+        virtual void AttachInputs(const ComputationNodePtr /*firstInput*/, const ComputationNodePtr /*secondInput*/, const ComputationNodePtr /*thirdInput*/, 
+            const ComputationNodePtr /*fourthInput*/, const ComputationNodePtr /*fifthInput*/)
+        {
+            throw std::logic_error("This operation does not support five inputs.");
+        }
+
+        virtual void AttachInputs(const ComputationNodePtr /*firstInput*/, const ComputationNodePtr /*secondInput*/, const ComputationNodePtr /*thirdInput*/,
+            const ComputationNodePtr /*fourthInput*/, const ComputationNodePtr /*fifthInput*/, const ComputationNodePtr /* sixthInput */)
+        {
+            throw std::logic_error("This operation does not support six inputs.");
+        }
+
+        virtual void DetachInputs()
+        {
+            m_children.resize(0);
+        }
+
+        virtual void MoveMatricesToDevice(const DEVICEID_TYPE deviceId)
+        {
+            if (deviceId != AUTOPLACEMATRIX)
+            {
+                if (m_functionValues.GetDeviceId() != deviceId)
+                {
+                    bool fEmpty = m_functionValues.GetNumElements() == 0;
+                    m_functionValues.TransferFromDeviceToDevice(m_functionValues.GetDeviceId(), deviceId,true, fEmpty);
+                }
+
+                if (m_gradientValues.GetDeviceId() != deviceId)
+                {
+                    bool fEmpty = m_gradientValues.GetNumElements() == 0;
+                    m_gradientValues.TransferFromDeviceToDevice(m_gradientValues.GetDeviceId(), deviceId,true, fEmpty);
+                }
+            }
+        }
+
+        //making them virtual so that nodes that only copy values from it's children (e.g., dropout) can be efficient in evaluation
+        virtual const Matrix<ElemType>& FunctionValues() const {return m_functionValues;}
+        virtual Matrix<ElemType>& FunctionValues() { return m_functionValues;}
+
+        //return true if the node's value should be computed before the normal training. e.g., mean and invStd of input features.
+        virtual bool RequirePreCompute() const { return false;}
+
+        virtual void DumpNodeInfo(const bool /*printValues*/, File& fstream) const
+        {
+            fstream << L"\n" + NodeName() + L"=" + OperationName();
+
+            if (!IsLeaf())
+            {
+                fstream << wstring(L"(");
+                for (size_t i=0; i<ChildrenSize(); i++)
+                {
+                    if (i > 0)
+                        fstream << wstring(L",");
+                    fstream << (Inputs(i) ? Inputs(i)->NodeName() : L"NULL");
+                }
+                fstream << wstring(L")");
+            }
+        }
+
+        virtual void SetFunctionAndGradientSize(const int numSamples) 
+        {
+            size_t numRows = m_functionValues.GetNumRows();
+            if (numRows > 0 && numSamples > 0)
+            {
+                m_functionValues.Resize(numRows, numSamples); 
+                m_gradientValues.Resize(numRows, numSamples); 
+            }
+        }
+        void ResetBound(size_t indexInBatch, size_t frameNum)
+        {
+            m_sentenceEnd[indexInBatch] = frameNum;
+        }
+        void SetLoopId(const int id)
+        {
+            m_loopId = id;
+        }
+        void SetVisitedOrder(const int id)
+        {
+            m_visitedOrder = id;
+        }
+        void SetIndex(const size_t ind)
+        {
+            m_index = ind;
+        }
+
+        void Setlowlink(const size_t lowlink)
+        {
+            m_lowlink = lowlink;
+        }
+
+        void SetVisited(const bool visited)
+        {
+            m_visited = visited;
+        }
+
+        void SetInStack(const bool instack)
+        {
+            m_inStack = instack;
+        }
+
+        void SetIndexInLoop(const size_t index)
+        {
+            m_indexInLoop = index;
+        }
+
+		void clearCache()
+		{
+			m_loopId = -1;
+			m_visitedOrder = -1;
+			m_index = -1;
+			m_lowlink = -1;
+			m_indexInLoop = 0;
+			m_visited = false;
+			m_inStack = false;
+		}
+        size_t GetIndex()
+        {
+            return m_index;
+        }
+
+        size_t GetVisitedOrder()
+        {
+            return m_visitedOrder;
+        }
+
+        size_t Getlowlink ()
+        {
+            return m_lowlink;
+        }
+
+        size_t GetIndexInLoop()
+        {
+            return m_indexInLoop;
+        }
+        bool isVisisted()
+        {
+            return m_visited;
+        }
+
+        bool isInStack()
+        {
+            return m_inStack;
+        }
+        int LoopId()
+        {
+            return m_loopId;
+        }
+
+        void SetNbrSlicesInEachRecurrentIteration(size_t bsz)
+        {
+            m_samplesInRecurrentStep = bsz;
+            m_sentenceEnd.resize(bsz);
+        }
+
+        int64_t UpdateEvalTimeStamp()
+        {
+            m_evalTimeStamp = InterlockedIncrement64(&s_timeStampCounter);
+            return m_evalTimeStamp;
+        }
+
+        void ResetEvalTimeStamp()
+        {
+            m_evalTimeStamp = s_timeStampCounter;
+        }
+
+        //for debugging purpose
+        virtual void PrintSelf(bool printMatrices = false) const
+        {
+            fprintf(stderr, "\n%ls[%lu, %lu] = %ls", NodeName().c_str(), FunctionValues().GetNumRows(),  FunctionValues().GetNumCols(), OperationName().c_str());           
+
+            if (!IsLeaf())
+            {
+                fprintf(stderr, "(");           
+                for (size_t i=0; i<ChildrenSize(); i++)
+                {
+                    if (i > 0)
+                        fprintf(stderr, ", ");           
+                    fprintf(stderr, "%ls[%lu, %lu]", Inputs(i)?Inputs(i)->NodeName().c_str():L"NULL", Inputs(i)->FunctionValues().GetNumRows(), Inputs(i)->FunctionValues().GetNumCols());
+                }
+                fprintf(stderr, ")");           
+            }
+
+            if (printMatrices)
+            {
+                fprintf (stderr, "\n    $$$$ Function Values\n");
+                FunctionValues().Print("FunctionValue");
+
+                fprintf (stderr, "\n    $$$$ Gradient Values\n");
+                GradientValues().Print("GradientValue");
+            }
+        }
+
+        const std::wstring& NodeName() const { return m_nodeName;}
+        std::wstring& NodeName() { return m_nodeName;}
+        
+        const std::wstring& DerivativeName() const {return L"D_" + m_nodeName;}
+
+        const Matrix<ElemType>& GradientValues() const {return m_gradientValues;}
+        Matrix<ElemType>& GradientValues() {return m_gradientValues;}
+
+        bool IsLeaf() const {return m_children.size() == 0;}
+        bool& NeedGradient() {return m_needGradient;}
+        const bool& NeedGradient() const {return m_needGradient; }
+
+        void InitRecurrentNode() 
+        {
+            SetLoop(0);     // TODO: SetLoop() takes a bool, not an int?
+        }
+
+        bool HasLoop() const { return m_hasloop ; }
+        void SetLoop(const bool bl)
+        {
+            m_hasloop = bl; 
+        }
+
+        virtual ComputationNodePtr FindChildInASet(const std::list<ComputationNodePtr>& loop) const
+        {
+            for (int i = 0; i < this->m_children.size(); i++)
+            {
+                if (std::find(loop.begin(), loop.end(), this->m_children[i]) != loop.end())
+                {
+                    return this->m_children[i];
+                }
+            }
+            return NULL;
+        }
+
+        virtual void CopyImageSizeFromInputs()
+        {
+            if (!IsLeaf())
+                CopyImageSizeFromInput(0); //copy from child 0 by default.
+        }
+
+        bool IsChildAnImage(const size_t index) const
+        {
+            if (index > ChildrenSize())
+                throw invalid_argument("IsChildAnImage: out of index.");
+
+            return (Inputs(index)->m_outputWidth != 1 || Inputs(index)->m_outputChannels != 1);
+        }
+
+        const size_t ChildrenSize() const {return m_children.size();}
+
+        inline const ComputationNodePtr Inputs(const size_t childIndex) const 
+        {
+#ifdef DEBUG  // profile shows this is range check very expensive in release mode, skip it  
+            if (childIndex >= m_children.size())
+                throw std::invalid_argument ("childIndex is out of range.");
+#endif
+            return m_children[childIndex];
+        }
+
+        inline ComputationNodePtr Inputs(const size_t childIndex)
+        {
+#ifdef DEBUG // profile shows this is range check very expensive in release mode, skip it  
+            if (childIndex >= m_children.size())
+                throw std::invalid_argument ("childIndex is out of range.");
+#endif
+            return m_children[childIndex];
+        }
+
+        void SetInput(const size_t childIndex, const ComputationNodePtr node)
+        {
+            //require first nodes specified before the second to avoid null nodes condition.
+           if (childIndex > m_children.size())
+               throw invalid_argument("SetInput: You must specify the input for children with index less than this one first.");
+
+           // expand the inputs to exist up to the desired index
+           while (childIndex >= m_children.size())
+           {
+               m_children.push_back(NULL);
+           }
+
+           // set the input value
+            m_children[childIndex] = node;
+        }
+
+        void ComputeGradientForChildren()
+        {
+
+            /// batch is done only for feed-forward nodes
+            if (HasLoop()) 
+                return;
+
+            for (size_t i=0; i<m_children.size(); i++)
+            {
+                ComputationNodePtr child = m_children[i];
+                if (child->NeedGradient())
+                {
+#ifdef DISPLAY_DEBUG
+                    fprintf (stderr, "    [%lu]: %s(%s)\n", i, 
+                        (msra::strfun::utf8 (child->OperationName())).c_str(),
+                        (msra::strfun::utf8 (child->NodeName())).c_str());
+#endif              
+#if DUMPOUTPUT
+                    fprintf(stderr,"Backprop%d_%ls\n",i,NodeName().c_str());
+#endif
+                    ComputeInputPartial(i); //this computes partial wrt to the child and sums the gradient value in the child
+                }
+#ifdef DISPLAY_DEBUG
+                else fprintf (stderr, "    [%lu]: %s(%s) (no gradient needed so don't compute for)\n", i, 
+                        (msra::strfun::utf8 (child->OperationName())).c_str(),
+                        (msra::strfun::utf8 (child->NodeName())).c_str());
+#endif              
+            }
+            
+        }
+
+        void ComputeGradientForChildren(const size_t timeIdxInSeq)
+        {
+
+            for (size_t i=0; i<m_children.size(); i++)
+            {
+                ComputationNodePtr child = m_children[i];
+                if (child->NeedGradient())
+                {
+#ifdef DISPLAY_DEBUG
+                    fprintf (stderr, "    [%lu]: %s(%s)\n", i, 
+                        (msra::strfun::utf8 (child->OperationName())).c_str(),
+                        (msra::strfun::utf8 (child->NodeName())).c_str());
+#endif              
+                    ComputeInputPartial(i, timeIdxInSeq); //this computes partial wrt to the child and sums the gradient value in the child
+                }
+#ifdef DISPLAY_DEBUG
+                else fprintf (stderr, "    [%lu]: %s(%s) (no gradient needed so don't compute for)\n", i, 
+                        (msra::strfun::utf8 (child->OperationName())).c_str(),
+                        (msra::strfun::utf8 (child->NodeName())).c_str());
+#endif              
+            }
+        }
+
+        static bool IsSmaller(const ComputationNodePtr lhs, const ComputationNodePtr rhs) 
+        { 
+            return lhs->m_visitedOrder < rhs->m_visitedOrder;
+        }
+
+        bool IsEqualTo (const ComputationNodePtr other) const //this will be used to determine whehter two nodes are the same
+        {
+            if (OperationName() != other->OperationName() || m_children.size() != other->m_children.size())
+                return false;
+
+            if (NodeName() == other->NodeName())  //assume names are unique in the system
+                return true;
+
+            if (IsLeaf() && other->IsLeaf())  //since names are not equal otherwise will return above
+                return false;
+
+            for (size_t i=0; i<m_children.size(); i++)
+            {
+                if (!(Inputs(i) == other->Inputs(i)))
+                    return false;
+            }
+
+            return true;
+        }
+        
+        std::list<ComputationNodePtr> EnumerateNodes(const bool forwardComputation, std::vector<ComputationNodePtr>& rootOfLoop)
+        {
+            std::list<ComputationNodePtr> result;
+
+            if (forwardComputation)
+            {
+                std::unordered_set<ComputationNodePtr> visited;
+                EnumerateNodesForEval(visited, result, rootOfLoop,false);
+            }
+            else
+            {
+                result = EnumerateNodesForGradient();
+            }
+           
+            return result;          
+        }
+
+        std::list<ComputationNodePtr> ReshuffleNodes(std::map<int, std::list<ComputationNodePtr>> recurrentResult)
+        {
+            std::list<ComputationNodePtr> noRecurrentResult;
+            std::unordered_set<ComputationNodePtr> visited;
+
+            ReshuffleNodesForEvalWithRecurrentLoops(visited, recurrentResult, noRecurrentResult);
+           
+            return noRecurrentResult;          
+        }
+
+
+
+        std::list<ComputationNodePtr> EnumerateNodes(const bool forwardComputation)
+        {
+            std::list<ComputationNodePtr> result;
+
+            if (forwardComputation)
+            {
+                std::unordered_set<ComputationNodePtr> visited;
+                EnumerateNodesForEval(visited, result);
+            }
+            else
+            {
+                result = EnumerateNodesForGradient();
+            }
+           
+            return result;          
+        }
+
+        bool IsFuncValueOlderThanInputs() const
+        {
+              for (size_t i=0; i<ChildrenSize(); i++)
+              {
+                  //the second condition is used when the time stamp change from positive to negative
+                  if (Inputs(i)->m_evalTimeStamp >= m_evalTimeStamp || Inputs(i)->m_evalTimeStamp + 1e10 < m_evalTimeStamp) 
+                      return true;
+              }
+
+              return false;
+        }
+
+        void ClearGradientForChildren(const int /*iActMiniBatchSize*/)
+        {
+            for (size_t i=0; i<m_children.size(); i++)
+            {
+                ComputationNodePtr child = m_children[i];
+                if (child->NeedGradient())
+                {
+                    if(child->GradientValues().GetMatrixType() == DENSE) 
+                    {
+                        child->GradientValues().Resize(child->FunctionValues().GetNumRows(), child->FunctionValues().GetNumCols());
+                        child->GradientValues().SetValue(0); 
+                    }
+                    else
+                    {
+                        child->GradientValues().Reset();
+                    }
+                }
+            }
+        }
+
+
+        // NOTE: we should reimplement this to be thread-safe and use a larger than requested initialized memory block
+        // we can then just wrap that memory block in a matrix of the correct dimensions since it will be const no one can change it
+        // should only need one memory block per device
+        static const Matrix<ElemType>& ConstOnes(const size_t rows, const size_t cols, const int deviceId)
+        {
+            if (s_constOnes.find(rows) == s_constOnes.end() ||
+                s_constOnes[rows].find(cols) == s_constOnes[rows].end()) //not found
+            {
+                Matrix<ElemType>* matrix = new Matrix<ElemType>(rows, cols, (DEVICEID_TYPE)deviceId);
+                matrix->SetValue(ElemType(1.000));
+                s_constOnes[rows][cols] = matrix;
+            }
+
+            Matrix<ElemType>* m = s_constOnes[rows][cols];
+            m->TransferFromDeviceToDevice(m->GetDeviceId(), deviceId);
+
+            return *m;
+        }
+
+    protected:
+        void CopyImageSizeFromInput(const size_t index, const bool outputSameAsInput = true)
+        {
+            if (index >= ChildrenSize())
+                throw invalid_argument("CopyImageSizeFromInput: output index");
+        
+            ComputationNodePtr child = m_children[index];
+            if (child != nullptr)
+            {
+                m_inputWidth = child->m_outputWidth;
+                m_inputHeight = child->m_outputHeight;
+                m_inputChannels = child->m_outputChannels;
+            }
+
+            if (outputSameAsInput)
+            {
+                m_outputWidth = m_inputWidth;
+                m_outputHeight = m_inputHeight;
+                m_outputChannels = m_inputChannels;
+            }
+        }
+
+        virtual void PrintSelfBeforeValidation(bool allowNulls=false) const
+        {
+            fprintf(stderr, "\nValidating --> %ls = %ls", NodeName().c_str(), OperationName().c_str());           
+
+            if (!IsLeaf())
+            {
+                fprintf(stderr, "(");           
+                for (size_t i=0; i<ChildrenSize(); i++)
+                {
+                    ComputationNodePtr child = Inputs(i);
+                    if (i > 0)
+                        fprintf(stderr, ", ");           
+
+                    if (child == nullptr)
+                    {
+                        if (allowNulls)
+                        {
+                            fprintf(stderr, "NULL");
+                            continue;
+                        }
+                        throw runtime_error("One of the children is missing.");
+                    }
+
+
+                    if (IsChildAnImage(i))  //image
+                        fprintf(stderr, "%ls[%lu {W=%lu, H=%lu, C=%lu}, %lu]", child->NodeName().c_str(), child->FunctionValues().GetNumRows(), 
+                            child->m_outputWidth, child->m_outputHeight, child->m_outputChannels, child->FunctionValues().GetNumCols());
+                    else
+                        fprintf(stderr, "%ls[%lu, %lu]", child->NodeName().c_str(), child->FunctionValues().GetNumRows(), child->FunctionValues().GetNumCols());
+
+                }
+                fprintf(stderr, ")");           
+            }
+        }
+
+        //to be called by derived classed if that class needs to print node values
+        void PrintNodeValuesToFile(const bool printValues, File& fstream) const
+        {
+            if (printValues)
+            {
+                fstream << wstring(L"\n");
+                const Matrix<ElemType>&  m = FunctionValues();
+                for (size_t i=0; i < m.GetNumRows(); i++)
+                {
+                    for (size_t j=0; j < m.GetNumCols(); j++)
+                    {
+                        fstream << m(i,j);
+                    }
+                    fstream << wstring(L"\n");
+                }
+                fstream << wstring(L"####################################################################");
+            }
+       }
+
+        std::list<ComputationNodePtr> EnumerateNodesForGradient() 
+        {
+            std::list<ComputationNodePtr>  nodes = this->EnumerateNodes(true);  //get forward computation order first
+
+            nodes.sort(IsSmaller); 
+            nodes.reverse();
+            
+            return nodes;
+        }
+
+
+
+        std::wstring CreateUniqNodeName() const
+        {
+#ifdef USE_GUID_AS_NAME
+            UUID uuid;
+            ZeroMemory(&uuid, sizeof(UUID));
+            std::wstring name;
+
+            UuidCreate(&uuid);
+            WCHAR* szUuid = nullptr;
+            if (UuidToStringW(&uuid, (RPC_WSTR*)&szUuid) != RPC_S_OK)
+                throw std::runtime_error("Failed to craete unique node name.");
+            else
+            {
+              name = szUuid;
+              RpcStringFreeW((RPC_WSTR*)&szUuid);
+            }
+#else
+            int64_t id = InterlockedIncrement64(&s_timeStampCounter);
+            msra::strfun::wstrprintf name(L"%s%d", L"AutoName", id);
+#endif
+
+            return name;
+        }
+
+        bool ChildrenNeedGradient()  const //this is only valid when called in the forward computation order.
+        {
+            for (int i=0; i<m_children.size(); i++)         
+            {
+                if (m_children[i] == nullptr)
+                    continue;
+                if (m_children[i]->m_needGradient) 
+                    return true;
+            }
+            return false;
+        }
+
+        void EnumerateNodesForEval(std::unordered_set<ComputationNodePtr>& visited, std::list<ComputationNodePtr>& result,
+            std::vector<ComputationNodePtr>& sourceRecurrentNodePtr, const bool bFromDelayNode) 
+        {
+            if (visited.find(this) == visited.end())  //not visited
+            {   
+                visited.insert(this);   // have visited tagged here to avoid infinite loop over children, children's children, etc
+
+                for (int i=0; i<m_children.size(); i++)
+                {
+                    if (m_children[i] == nullptr)
+                        continue;
+                    m_children[i]->EnumerateNodesForEval(visited, result, sourceRecurrentNodePtr, this->OperationName() == L"Delay");
+                }
+                
+                //children first for function evaluation
+                if (!IsLeaf())
+                {
+                    if (ChildrenNeedGradient())  //only nodes that require gradient calculation is included in gradient calculation
+                        m_needGradient = true;
+                    else
+                        m_needGradient = false;
+                }
+                
+                result.push_back(ComputationNodePtr(this));  //we put this in the list even if it's leaf since we need to use it to determine learnable params 
+                this->m_visitedOrder = result.size();
+            }
+            else
+            {
+                if (!IsLeaf() && bFromDelayNode)
+                    sourceRecurrentNodePtr.push_back(this) ;
+            }
+        }
+
+        void ReshuffleNodesForEvalWithRecurrentLoops(std::unordered_set<ComputationNodePtr>& visited, std::map<int, std::list<ComputationNodePtr>>& recurrentResult, 
+            std::list<ComputationNodePtr>& noRecurrentResult) 
+        {
+            if (visited.find(this) == visited.end())  //not visited
+            {   
+                visited.insert(this);   // have visited tagged here to avoid infinite loop over children, children's children, etc
+
+                for (int i=0; i<m_children.size(); i++)
+                {
+                    m_children[i]->ReshuffleNodesForEvalWithRecurrentLoops(visited, recurrentResult, noRecurrentResult);
+                }
+                
+                //children first for function evaluation
+                if (!IsLeaf())
+                {
+                    if (ChildrenNeedGradient())  //only nodes that require gradient calculation is included in gradient calculation
+                        m_needGradient = true;
+                    else
+                        m_needGradient = false;
+                }
+                
+                if (LoopId() >= 0)
+                {
+                    recurrentResult[LoopId()].push_back(ComputationNodePtr(this));
+                }
+                else
+                {
+                    noRecurrentResult.push_back(ComputationNodePtr(this));  //we put this in the list even if it's leaf since we need to use it to determine learnable params 
+                }
+            }
+        }
+
+        void EnumerateNodesForEval(std::unordered_set<ComputationNodePtr>& visited, std::list<ComputationNodePtr>& result) 
+        {
+            if (visited.find(this) == visited.end())  //not visited
+            {   
+                visited.insert(this);   // have visited tagged here to avoid infinite loop over children, children's children, etc
+
+                for (int i=0; i<m_children.size(); i++)
+                {
+                    m_children[i]->EnumerateNodesForEval(visited, result);
+                }
+                
+                //children first for function evaluation
+                if (!IsLeaf())
+                {
+                    if (ChildrenNeedGradient())  //only nodes that require gradient calculation is included in gradient calculation
+                        m_needGradient = true;
+                    else
+                        m_needGradient = false;
+                }
+                
+                result.push_back(ComputationNodePtr(this));  //we put this in the list even if it's leaf since we need to use it to determine learnable params 
+            }
+        }
+
+
+    public:
+        virtual void CopyTo(const ComputationNodePtr node, const std::wstring& newName, const CopyNodeFlags flags) const
+        {
+            if (OperationName() != node->OperationName())
+                throw std::runtime_error("Cannot copy from one node type to another node type");
+            if (flags & CopyNodeFlags::copyNodeChildren)
+            {
+                node->m_children = m_children;
+            }
+            if (flags & CopyNodeFlags::copyNodeValue)
+            {
+                node->m_deviceId = m_deviceId;
+                node->m_needGradient = m_needGradient;
+                node->m_nodeName = newName;
+                node->m_evalTimeStamp = m_evalTimeStamp;
+
+                node->m_hasloop = m_hasloop; 
+
+                node->m_inputWidth = m_inputWidth;
+                node->m_inputHeight = m_inputHeight;
+                node->m_inputChannels = m_inputChannels;
+
+                node->m_outputWidth = m_outputWidth;
+                node->m_outputHeight = m_outputHeight;
+                node->m_outputChannels = m_outputChannels;
+
+                node->m_functionValues = m_functionValues; 
+                node->m_gradientValues = m_gradientValues;
+            }
+        }
+
+        virtual ComputationNodePtr Duplicate(const std::wstring& newName, const CopyNodeFlags flags) const = 0;
+        virtual TaskDescriptor<ElemType>* GetPTaskDescriptor(TaskType /*taskType*/, size_t /*inputIndex=0*/) const
+        {
+            assert(false);
+            NOT_IMPLEMENTED;
+            //return NULL;
+        }
+    protected:
+
+        DEVICEID_TYPE m_deviceId; //CPU=-1, >=0 GPU
+        bool m_needGradient;  //only used for leaf, i.e., learnable parameters, etc.
+
+        size_t m_inputWidth, m_inputHeight, m_inputChannels;  //how to interpret each column in the input as an image
+        size_t m_outputWidth, m_outputHeight, m_outputChannels;  //how to interpret each column in the output as an image
+
+        std::vector<ComputationNodePtr> m_children;
+
+        std::wstring m_nodeName;
+        Matrix<ElemType> m_functionValues, m_gradientValues;
+
+        static int64_t s_timeStampCounter;
+        int64_t m_evalTimeStamp; //this is used to reduce unnecessary recomputation when a different node in the model is reevaluated
+
+        static std::map<size_t, std::map<size_t, Matrix<ElemType>*>> s_constOnes;
+
+    private:
+        // for loop nodes
+        bool m_hasloop; 
+    };
+    // add this at the start of each derived class, to get access to the members of ComputationNode
+    // BUGBUG: some should be protected, not public; TODO: comment here why this is needed and how to maintain it
+#define UsingComputationNodeMembers    \
+        typedef ComputationNode<ElemType> B; \
+protected:  \
+        typedef ComputationNode<ElemType>* ComputationNodePtr;  \
+public: \
+        using B::AttachInputs; using B::ChildrenNeedGradient; using B::ChildrenSize; using B::ClearGradientForChildren; \
+        using B::ComputeGradientForChildren; using B::ComputeInputPartial; using B::ConstOnes; using B::CopyImageSizeFromInput; \
+        using B::CopyImageSizeFromInputs; using B::CopyTo; using B::CreateUniqNodeName; using B::DerivativeName; using B::DetachInputs; \
+        using B::DumpNodeInfo; using B::Duplicate; using B::EnumerateNodes; using B::EnumerateNodesForEval; \
+        using B::EnumerateNodesForGradient; using B::EvaluateThisNode; using B::FindChildInASet; using B::FunctionValues; \
+        using B::GetPTaskDescriptor; using B::GradientValues; using B::HasLoop; using B::InitRecurrentNode; using B::Inputs; \
+        using B::IsChildAnImage; using B::IsEqualTo; using B::IsFuncValueOlderThanInputs; using B::IsLeaf; using B::IsSmaller; \
+        using B::LoadFromFile; using B::MoveMatricesToDevice; using B::NeedGradient; using B::NodeName; using B::NotReset; \
+        using B::OperationName; using B::PrintNodeValuesToFile; using B::PrintSelf; using B::PrintSelfBeforeValidation; \
+        using B::RequirePreCompute; using B::Reset; using B::ReshuffleNodes; using B::ReshuffleNodesForEvalWithRecurrentLoops; \
+        using B::SaveToFile; using B::SetFunctionAndGradientSize; using B::SetInput; using B::Validate; \
+protected:  \
+        using B::m_loopId; using B::m_samplesInRecurrentStep; \
+        using B::m_visitedOrder; using B::m_index; using B::m_lowlink; using B::m_visited; using B::m_inStack; \
+        using B::m_indexInLoop; using B::m_sentenceEnd; \
+        using B::m_children; using B::m_deviceId; using B::m_evalTimeStamp; using B::m_functionValues; using B::m_gradientValues; \
+        using B::m_inputChannels; using B::m_inputHeight; using B::m_inputWidth; using B::m_needGradient; using B::m_nodeName; \
+        using B::m_outputChannels; using B::m_outputHeight; using B::m_outputWidth; using B::s_constOnes; using B::s_timeStampCounter
+
+#pragma endregion base computation class
+
+#pragma region derived operations
+
+    //used to represent weight Matrix<ElemType> and biases
+    template<class ElemType>
+    class LearnableParameter : public ComputationNode<ElemType>
+    {
+        UsingComputationNodeMembers;
+    public:
+        LearnableParameter(size_t rows, size_t cols, const DEVICEID_TYPE deviceId=AUTOPLACEMATRIX, const std::wstring name = L"") : ComputationNode<ElemType>(deviceId)
+        {
+            //intentionally comment out so that we may support automatic dimention inference
+            //if (rows * cols == 0) 
+            //    throw std::logic_error("This LearnableParameter dimension is 0.");
+
+            m_nodeName = (name == L""? CreateUniqNodeName() : name);
+            m_needGradient = true;
+            m_deviceId = deviceId;
+            MoveMatricesToDevice(deviceId);
+            m_functionValues.Resize(rows, cols);
+
+            m_outputWidth = 1;
+            m_outputHeight = rows;
+            m_outputChannels = 1;
+
+            InitRecurrentNode();
+        }
+
+        LearnableParameter(File& fstream, const size_t modelVersion, const DEVICEID_TYPE deviceId=AUTOPLACEMATRIX, const std::wstring name = L"") : ComputationNode<ElemType>(deviceId)
+        {
+            m_nodeName = (name == L""? CreateUniqNodeName() : name);
+            LoadFromFile(fstream, modelVersion, deviceId);
+        }
+
+        virtual void SaveToFile(File& fstream) const
+        {
+            ComputationNode<ElemType>::SaveToFile(fstream);
+
+            fstream << NeedGradient();
+            fstream << FunctionValues().GetNumRows() << FunctionValues().GetNumCols(); 
+            fstream << FunctionValues();
+        }
+        
+        virtual void LoadFromFile(File& fstream, const size_t modelVersion, const DEVICEID_TYPE deviceId = AUTOPLACEMATRIX)
+        {
+            ComputationNode<ElemType>::LoadFromFile(fstream, modelVersion, deviceId);
+
+            size_t rows, cols;
+            fstream >> m_needGradient;
+            fstream >> rows >> cols;
+
+            //intentionally comment out to support automatic dimention inference
+            //if (rows * cols == 0) 
+            //    throw std::logic_error("This LearnableParameter dimension is 0.");
+
+            m_functionValues.Resize(rows, cols);
+            fstream >> m_functionValues;
+
+            m_outputWidth = 1;
+            m_outputHeight = rows;
+            m_outputChannels = 1;
+        }
+
+
+        virtual const std::wstring OperationName() const {return TypeName();}
+        virtual void ComputeInputPartial(const size_t /*inputIndex*/) {}
+        virtual void ComputeInputPartial(const size_t /*inputIndex*/, const size_t /*timeIdxInSeq*/) {}
+        virtual void EvaluateThisNode()  {}
+        virtual void EvaluateThisNode(const size_t /*timeIdxInSeq*/) {}
+        virtual void Validate() 
+        {
+            PrintSelfBeforeValidation();
+        }
+
+        static const std::wstring TypeName() {return L"LearnableParameter";} 
+
+        virtual void DumpNodeInfo(const bool printValues, File& fstream) const
+        {
+            ComputationNode<ElemType>::DumpNodeInfo(printValues, fstream);
+
+            char str[4096];
+            sprintf(str, "[%lu,%lu]  ", FunctionValues().GetNumRows(), FunctionValues().GetNumCols());
+            fstream << string(str);
+            sprintf(str, "NeedGradient=%s", NeedGradient()? "true" : "false");
+            fstream << string(str);
+
+            PrintNodeValuesToFile(printValues, fstream);
+        }
+
+        // copy constructor
+        LearnableParameter(const LearnableParameter<ElemType>* node, const std::wstring& newName, const CopyNodeFlags flags) : ComputationNode<ElemType>(node->m_deviceId)
+        {
+            node->CopyTo(this, newName, flags);
+        }
+
+        virtual ComputationNodePtr Duplicate(const std::wstring& newName, const CopyNodeFlags flags) const
+        {
+            const std::wstring& name = (newName == L"")?NodeName():newName;
+                
+            ComputationNodePtr node = new LearnableParameter<ElemType>(this, name, flags);
+            return node;
+        }
+
+        virtual TaskDescriptor<ElemType>* GetPTaskDescriptor(TaskType taskType, size_t inputIndex=0) const;
+    };
+
+    template<class ElemType>
+    class SparseLearnableParameter : public LearnableParameter<ElemType>
+    {
+        UsingComputationNodeMembers;
+    public:
+        SparseLearnableParameter(size_t rows, size_t cols, const size_t size, const DEVICEID_TYPE deviceId = AUTOPLACEMATRIX, const std::wstring name = L"")
+            : LearnableParameter<ElemType>(rows, cols, deviceId, name)
+        {
+            m_gradientValues.SwitchToMatrixType(MatrixType::SPARSE, matrixFormatSparseBlockCol, false);
+            m_gradientValues.Resize(rows, cols, size);
+        }
+
+        SparseLearnableParameter (File& fstream, const size_t modelVersion, const DEVICEID_TYPE deviceId = AUTOPLACEMATRIX, const std::wstring name = L"") 
+            : LearnableParameter<ElemType>(fstream, modelVersion, deviceId, name)
+        {
+            m_gradientValues.SwitchToMatrixType(MatrixType::SPARSE, matrixFormatSparseBlockCol, false);
+            m_gradientValues.Resize(FunctionValues().GetNumRows(), FunctionValues().GetNumCols());
+        }
+
+        virtual void LoadFromFile(File& fstream, const size_t modelVersion, const DEVICEID_TYPE deviceId = AUTOPLACEMATRIX)
+        {
+            LearnableParameter<ElemType>::LoadFromFile(fstream,   modelVersion, deviceId);
+            m_gradientValues.SwitchToMatrixType(MatrixType::SPARSE, matrixFormatSparseBlockCol, false);
+            m_gradientValues.Resize(FunctionValues().GetNumRows(), FunctionValues().GetNumCols());
+        }
+
+        virtual const std::wstring OperationName() const {return TypeName();}
+        static const std::wstring TypeName() {return L"SparseLearnableParameter";} 
+
+        // copy constructor
+        SparseLearnableParameter (const SparseLearnableParameter <ElemType>* node, const std::wstring& newName, const CopyNodeFlags flags) 
+            : LearnableParameter<ElemType>( node, newName, flags)
+        {
+        }
+
+        virtual ComputationNodePtr Duplicate(const std::wstring& newName, const CopyNodeFlags flags) const
+        {
+            const std::wstring& name = (newName == L"")?NodeName():newName;
+                
+            ComputationNodePtr node = new SparseLearnableParameter<ElemType>(this, name, flags);
+            return node;
+        }
+    };
+
+    template class SparseLearnableParameter<float>; 
+    template class SparseLearnableParameter<double>;
+
+    template<class ElemType>
+    class InputValue : public ComputationNode<ElemType>
+    {
+        UsingComputationNodeMembers;
+    public:
+        InputValue(size_t rows, size_t cols, const DEVICEID_TYPE deviceId=AUTOPLACEMATRIX, const std::wstring name = L"") : ComputationNode<ElemType>(deviceId) 
+        {
+            if (rows * cols == 0) 
+                throw std::logic_error("This InputValue dimension is 0.");
+
+            m_outputWidth = 1;
+            m_outputHeight = rows;
+            m_outputChannels = 1;
+
+            m_nodeName = (name == L""? CreateUniqNodeName() : name);
+            m_deviceId = deviceId;
+            MoveMatricesToDevice(deviceId);
+            m_functionValues.Resize(rows, cols);
+            m_needGradient = false;
+            InitRecurrentNode();
+        }
+        
+        InputValue(size_t imageWidth, size_t imageHeight, size_t imageChannels, size_t numImages, const DEVICEID_TYPE deviceId=AUTOPLACEMATRIX, const std::wstring name = L"") : ComputationNode<ElemType>(deviceId) 
+        {
+            size_t rows = imageWidth * imageHeight * imageChannels;
+            size_t cols = numImages;
+
+            if (rows * cols == 0) 
+                throw std::logic_error("This InputValue dimension is 0.");
+
+            m_outputWidth = imageWidth;
+            m_outputHeight = imageHeight;
+            m_outputChannels = imageChannels;
+
+            m_nodeName = (name == L""? CreateUniqNodeName() : name);
+            m_deviceId = deviceId;
+            MoveMatricesToDevice(deviceId);
+            m_functionValues.Resize(rows, cols);
+            m_needGradient = false;
+            InitRecurrentNode();
+        }        
+
+        InputValue(File& fstream, const size_t modelVersion, const DEVICEID_TYPE deviceId=AUTOPLACEMATRIX, const std::wstring name = L"") : ComputationNode<ElemType>(deviceId)
+        {
+            m_nodeName = (name == L""? CreateUniqNodeName() : name);
+            LoadFromFile(fstream, modelVersion, deviceId);
+        }
+
+        virtual void SaveToFile(File& fstream) const
+        {
+            ComputationNode<ElemType>::SaveToFile(fstream);
+
+            fstream << FunctionValues().GetNumRows() << FunctionValues().GetNumCols(); 
+            fstream << m_outputWidth << m_outputHeight << m_outputChannels; 
+        }
+
+        virtual void LoadFromFile(File& fstream, const size_t modelVersion, const DEVICEID_TYPE deviceId = AUTOPLACEMATRIX)
+        {
+            ComputationNode<ElemType>::LoadFromFile(fstream, modelVersion, deviceId);
+
+            size_t rows, cols;
+            fstream >> rows >> cols;
+            if (rows * cols == 0) 
+                throw std::logic_error("This InputValue dimension is 0.");
+
+            fstream >> m_outputWidth >> m_outputHeight >> m_outputChannels; 
+
+            m_functionValues.Resize(rows, cols);
+            m_needGradient = false;
+        }
+
+        virtual const std::wstring OperationName() const {return TypeName();}
+        static const std::wstring TypeName() {return L"InputValue";} 
+
+        virtual void EvaluateThisNode()  {} 
+        virtual void EvaluateThisNode(const size_t /*timeIdxInSeq*/) {}
+        
+        virtual void ComputeInputPartial(const size_t /*inputIndex*/) {}
+        virtual void ComputeInputPartial(const size_t /*inputIndex*/, const size_t /*timeIdxInSeq*/) {}
+
+        virtual void Validate() 
+        {
+            PrintSelfBeforeValidation();
+            //CopyImageSizeFromInputs(); //not necessary since InputValue are leafs. put it here for consistent
+        }
+
+        virtual void DumpNodeInfo(const bool printValues, File& fstream) const
+        {
+            ComputationNode<ElemType>::DumpNodeInfo(printValues, fstream);
+
+            char str[4096];
+            sprintf(str, "[%lu,%lu]", FunctionValues().GetNumRows(), FunctionValues().GetNumCols());
+            fstream << string(str);        
+        }
+
+        // copy constructor
+        InputValue(const InputValue<ElemType>* node, const std::wstring& newName, const CopyNodeFlags flags) : ComputationNode<ElemType>(node->m_deviceId)
+        {
+            node->CopyTo(this, newName, flags);
+        }
+
+        virtual ComputationNodePtr Duplicate(const std::wstring& newName, const CopyNodeFlags flags) const
+        {
+            const std::wstring& name = (newName == L"")?NodeName():newName;
+                
+            ComputationNodePtr node = new InputValue<ElemType>(this, name, flags);
+            return node;
+        }
+
+        virtual TaskDescriptor<ElemType>* GetPTaskDescriptor(TaskType /*taskType*/, size_t inputIndex=0) const
+        {
+            inputIndex;
+            return nullptr;
+        }
+    };
+
+    template class InputValue<float>; 
+    template class InputValue<double>;
+
+    template<class ElemType>
+    class SparseInputValue : public InputValue<ElemType>
+    {
+        UsingComputationNodeMembers;
+    public:
+        SparseInputValue (size_t rows, size_t cols, const DEVICEID_TYPE deviceId=AUTOPLACEMATRIX, const std::wstring name = L"") : InputValue<ElemType>(rows, cols, deviceId, name) 
+        {
+            ConvertToSparseMatrix();
+        }
+        
+        SparseInputValue (size_t imageWidth, size_t imageHeight, size_t imageChannels, size_t numImages, const DEVICEID_TYPE deviceId=AUTOPLACEMATRIX, const std::wstring name = L"") 
+            : InputValue<ElemType>(imageWidth, imageHeight, imageChannels, numImages, deviceId, name)
+        {
+                ConvertToSparseMatrix();
+        }
+
+        SparseInputValue (File& fstream, const size_t modelVersion, const DEVICEID_TYPE deviceId=AUTOPLACEMATRIX, const std::wstring name = L"") : InputValue<ElemType>(fstream, modelVersion, deviceId, name)
+        {
+            ConvertToSparseMatrix();
+        }
+
+        virtual void LoadFromFile(File& fstream, const size_t modelVersion, const DEVICEID_TYPE deviceId = AUTOPLACEMATRIX)
+        {
+            InputValue<ElemType>::LoadFromFile(fstream, modelVersion, deviceId);
+            ConvertToSparseMatrix();
+        }
+
+        virtual const std::wstring OperationName() const {return TypeName();}
+        static const std::wstring TypeName() {return L"SparseInputValue";} 
+
+        // copy constructor
+        SparseInputValue (const SparseInputValue <ElemType>* node, const std::wstring& newName, const CopyNodeFlags flags) : InputValue<ElemType>(node, newName, flags)
+        {
+        }
+
+        virtual ComputationNodePtr Duplicate(const std::wstring& newName, const CopyNodeFlags flags) const
+        {
+            const std::wstring& name = (newName == L"")?NodeName():newName;
+                
+            ComputationNodePtr node = new SparseInputValue<ElemType>(this, name, flags);
+            return node;
+        }
+
+    private:
+        void ConvertToSparseMatrix()
+        {
+            size_t rows = m_functionValues.GetNumRows();
+            size_t cols = m_functionValues.GetNumCols();
+            m_functionValues.SwitchToMatrixType(MatrixType::SPARSE, matrixFormatSparseCSC);
+            m_functionValues.Resize(rows, cols); //SwitchToMatrixType does not reserve information right now.
+        }
+
+    };
+
+
+    template class SparseInputValue<float>; 
+    template class SparseInputValue<double>;
+
+    template<class ElemType>
+    class NegateNode : public ComputationNode<ElemType>
+    {
+        UsingComputationNodeMembers;
+    public:
+        NegateNode(const DEVICEID_TYPE deviceId=AUTOPLACEMATRIX, const std::wstring name = L"") : ComputationNode<ElemType>(deviceId)  
+        {
+            m_nodeName = (name == L""? CreateUniqNodeName() : name);
+            m_deviceId = deviceId;
+            MoveMatricesToDevice(deviceId);
+            InitRecurrentNode();
+        }
+
+        NegateNode(File& fstream, const size_t modelVersion, const DEVICEID_TYPE deviceId=AUTOPLACEMATRIX, const std::wstring name = L"") : ComputationNode<ElemType>(deviceId)
+        {
+            m_nodeName = (name == L""? CreateUniqNodeName() : name);
+            LoadFromFile(fstream, modelVersion, deviceId);
+        }
+
+        // copy constructor
+        NegateNode(const NegateNode<ElemType>* node, const std::wstring& newName, const CopyNodeFlags flags) : ComputationNode<ElemType>(node->m_deviceId)
+        {
+            node->CopyTo(this, newName, flags);
+        }
+
+        virtual ComputationNodePtr Duplicate(const std::wstring& newName, const CopyNodeFlags flags) const
+        {
+            const std::wstring& name = (newName == L"")?NodeName():newName;
+                
+            ComputationNodePtr node = new NegateNode<ElemType>(this, name, flags);
+            return node;
+        }
+
+        virtual const std::wstring OperationName() const {return TypeName();}
+        static const std::wstring TypeName() {return L"Negate";} 
+
+        virtual void ComputeInputPartial(const size_t inputIndex)
+        {
+            if (inputIndex != 0)
+                throw std::invalid_argument("Negate operation only has one input.");
+            ComputeInputPartialS(Inputs(0)->GradientValues(), GradientValues());
+        }
+
+        virtual void ComputeInputPartial(const size_t inputIndex, const size_t timeIdxInSeq)
+        {
+            if (inputIndex != 0)
+                throw std::invalid_argument("Negate operation only has one input.");
+
+            Matrix<ElemType> sliceInputGrad = Inputs(0)->GradientValues().ColumnSlice(timeIdxInSeq * m_samplesInRecurrentStep, m_samplesInRecurrentStep);
+            Matrix<ElemType> sliceOutputGrad = GradientValues().ColumnSlice(timeIdxInSeq * m_samplesInRecurrentStep, m_samplesInRecurrentStep);
+
+            ComputeInputPartialS(sliceInputGrad, sliceOutputGrad);
+        }
+
+        static void WINAPI ComputeInputPartialS(Matrix<ElemType>& childGradientValues, const Matrix<ElemType>& gradientValues)
+        {
+            childGradientValues -= gradientValues;
+        }
+
+        // GetTaskDescriptor - Get a task descriptor for this node
+        // forward - EvalutateThisNode() if set otherwise ComputeInputPartial()
+        virtual TaskDescriptor<ElemType>* GetPTaskDescriptor(TaskType taskType, size_t inputIndex=0) const
+        {
+            TaskDescriptor<ElemType>* descriptor = new TaskDescriptor<ElemType>(this, taskType, inputIndex);
+            if (taskType == taskEvaluate)
+            {
+                descriptor->FunctionParam();
+                descriptor->FunctionParam(0, paramOptionsInput);
+                descriptor->SetFunction((FARPROC)EvaluateThisNodeS);
+            }
+            else if (taskType == taskComputeInputPartial)
+            {
+                descriptor->GradientParam(0, paramOptionsInput | paramOptionsOutput | paramOptionsInitialize);
+                descriptor->GradientParam();
+                descriptor->SetFunction((FARPROC)ComputeInputPartialS);
+            }
+            else
+            {
+                assert(false);
+                throw std::logic_error("Unsupported task requested");
+            }
+            return descriptor;
+        }
+
+        virtual void EvaluateThisNode()  
+        {
+            EvaluateThisNodeS(m_functionValues, Inputs(0)->FunctionValues());
+        }
+
+        virtual void EvaluateThisNode(const size_t timeIdxInSeq) 
+        {
+            Matrix<ElemType> sliceInputValue = Inputs(0)->FunctionValues().ColumnSlice(timeIdxInSeq * m_samplesInRecurrentStep, m_samplesInRecurrentStep);
+            Matrix<ElemType> sliceOutputValue = m_functionValues.ColumnSlice(timeIdxInSeq * m_samplesInRecurrentStep, m_samplesInRecurrentStep);
+            EvaluateThisNodeS(sliceOutputValue, sliceInputValue);
+        }
+
+        static void WINAPI EvaluateThisNodeS(Matrix<ElemType>& functionValues, const Matrix<ElemType>& input)  
+        {
+            functionValues.AssignDifferenceOf(0, input);
+#if NANCHECK
+            functionValues.HasNan("Negate");
+#endif
+        }
+
+        virtual void Validate()
+        {
+            PrintSelfBeforeValidation();
+
+            if (m_children.size() != 1) 
+                throw std::logic_error("Negate operation should have one input.");
+
+            if (Inputs(0)->FunctionValues().GetNumElements() == 0)
+                throw std::logic_error("Negate operation: the input node has 0 element.");
+
+            FunctionValues().Resize(Inputs(0)->FunctionValues().GetNumRows(), Inputs(0)->FunctionValues().GetNumCols());
+            
+            CopyImageSizeFromInputs(); 
+        }
+
+        virtual void AttachInputs(const ComputationNodePtr singleInput) 
+        {
+            m_children.resize(1);
+            m_children[0] = singleInput;
+        }
+    };
+
+    template class NegateNode<float>; 
+    template class NegateNode<double>;
+
+    template<class ElemType>
+    class RectifiedLinearNode : public ComputationNode<ElemType>
+    {
+        UsingComputationNodeMembers;
+    public:
+        RectifiedLinearNode(const DEVICEID_TYPE deviceId=AUTOPLACEMATRIX, const std::wstring name = L"")  
+            : ComputationNode<ElemType>(deviceId), m_gradientOfRectifiedLinear(deviceId)
+        {
+            m_nodeName = (name == L""? CreateUniqNodeName() : name);
+            m_deviceId = deviceId;
+            MoveMatricesToDevice(deviceId);
+            InitRecurrentNode();
+        }
+
+        RectifiedLinearNode(File& fstream, const size_t modelVersion, const DEVICEID_TYPE deviceId=AUTOPLACEMATRIX, const std::wstring name = L"")
+            : ComputationNode<ElemType>(deviceId), m_gradientOfRectifiedLinear(deviceId)
+        {
+            m_nodeName = (name == L""? CreateUniqNodeName() : name);
+            LoadFromFile(fstream, modelVersion, deviceId);
+        }
+
+        virtual const std::wstring OperationName() const {return TypeName();}
+
+        virtual void ComputeInputPartial(const size_t inputIndex)
+        {
+            if (inputIndex != 0)
+                throw std::invalid_argument("RectifiedLinear only has one input.");
+            ComputeInputPartialS(m_gradientOfRectifiedLinear, Inputs(0)->FunctionValues(), Inputs(0)->GradientValues(), GradientValues());
+        }
+
+        virtual void ComputeInputPartial(const size_t inputIndex, const size_t timeIdxInSeq)
+        {
+            if (inputIndex != 0)
+                throw std::invalid_argument("RectifiedLinear only has one input.");
+
+            Matrix<ElemType> sliceInputGrad = Inputs(0)->GradientValues().ColumnSlice(timeIdxInSeq * m_samplesInRecurrentStep, m_samplesInRecurrentStep);
+            Matrix<ElemType> sliceOutputGrad = GradientValues().ColumnSlice(timeIdxInSeq * m_samplesInRecurrentStep, m_samplesInRecurrentStep);
+
+            Matrix<ElemType> sliceInputValue = Inputs(0)->FunctionValues().ColumnSlice(timeIdxInSeq * m_samplesInRecurrentStep, m_samplesInRecurrentStep);
+
+            ComputeInputPartialS(m_gradientOfRectifiedLinear, sliceInputValue, sliceInputGrad, sliceOutputGrad);
+        }
+
+        static void WINAPI ComputeInputPartialS(Matrix<ElemType>& gradientOfRectifiedLinear, const Matrix<ElemType>& inputFunctionValues, Matrix<ElemType>& inputGradientValues, const Matrix<ElemType>& gradientValues)
+        {
+            gradientOfRectifiedLinear.AssignLinearRectifierDerivativeOf(inputFunctionValues);
+#if DUMPOUTPUT
+            inputGradientValues.Print("RecitifiedLinearNode-Partial-in");
+#endif
+            inputGradientValues.AddElementProductOf(gradientValues, gradientOfRectifiedLinear); 
+#if DUMPOUTPUT
+            inputGradientValues.Print("RecitifiedLinearNode-Partial-out");
+#endif
+        }
+
+        // GetTaskDescriptor - Get a task descriptor for this node
+        // taskType - type of task we are making a descriptor for
+        virtual TaskDescriptor<ElemType>* GetPTaskDescriptor(TaskType taskType, size_t inputIndex=0) const
+        {
+            TaskDescriptor<ElemType>* descriptor = new TaskDescriptor<ElemType>(this, taskType, inputIndex);
+            switch(taskType)
+            {
+            case taskEvaluate:
+                descriptor->FunctionParam();
+                descriptor->FunctionParam(0, paramOptionsInput);
+                descriptor->SetFunction((FARPROC)EvaluateThisNodeS);
+                break;
+            case taskComputeInputPartial:
+                descriptor->MatrixParam(m_gradientOfRectifiedLinear, "GradientOfRectifiedLinear", paramOptionsInput | paramOptionsTemporary);
+                descriptor->FunctionParam(0, paramOptionsInput);
+                descriptor->GradientParam(0, paramOptionsInput | paramOptionsOutput | paramOptionsInitialize);
+                descriptor->GradientParam();
+                descriptor->SetFunction((FARPROC)ComputeInputPartialS);
+                break;
+            default:
+                assert(false);
+                throw std::logic_error("Unsupported task requested");
+            }
+            return descriptor;
+        }
+
+        virtual void EvaluateThisNode()  
+        {
+            EvaluateThisNodeS(m_functionValues, Inputs(0)->FunctionValues());
+        }
+
+        virtual void EvaluateThisNode(const size_t timeIdxInSeq)
+        {
+            Matrix<ElemType> sliceInputValue = Inputs(0)->FunctionValues().ColumnSlice(timeIdxInSeq * m_samplesInRecurrentStep, m_samplesInRecurrentStep);
+            Matrix<ElemType> sliceOutputValue = m_functionValues.ColumnSlice(timeIdxInSeq * m_samplesInRecurrentStep, m_samplesInRecurrentStep);
+
+            EvaluateThisNodeS(sliceOutputValue, sliceInputValue);
+        }
+
+        static void WINAPI EvaluateThisNodeS(Matrix<ElemType>& functionValues, const Matrix<ElemType>& inputFunctionValues)  
+        {
+            functionValues.AssignTruncateBottomOf(inputFunctionValues, 0);
+#if NANCHECK
+            functionValues.HasNan("RectifiedLinear");
+#endif
+#if DUMPOUTPUT
+            functionValues.Print("RectifiedLinearNode");
+#endif
+        }
+
+        virtual void Validate()
+        {
+            PrintSelfBeforeValidation();
+
+            if (m_children.size() != 1) 
+                throw std::logic_error("RectifiedLinear operation should have one input.");
+
+            if (Inputs(0)->FunctionValues().GetNumElements() == 0)
+                throw std::logic_error("RectifiedLinear operation: the input node has 0 element.");
+
+            FunctionValues().Resize(Inputs(0)->FunctionValues().GetNumRows(), Inputs(0)->FunctionValues().GetNumCols());
+            m_gradientOfRectifiedLinear.Resize(Inputs(0)->FunctionValues().GetNumRows(), Inputs(0)->FunctionValues().GetNumCols());
+            CopyImageSizeFromInputs(); 
+        }
+
+        virtual void AttachInputs(const ComputationNodePtr singleInput) 
+        {
+            m_children.resize(1);
+            m_children[0] = singleInput;
+        }
+
+        virtual void MoveMatricesToDevice(const DEVICEID_TYPE deviceId)
+        {
+            ComputationNode<ElemType>::MoveMatricesToDevice(deviceId);
+
+            if (deviceId != AUTOPLACEMATRIX)
+            {
+                if (m_gradientOfRectifiedLinear.GetDeviceId() != deviceId)
+                    m_gradientOfRectifiedLinear.TransferFromDeviceToDevice(m_gradientOfRectifiedLinear.GetDeviceId(), deviceId);
+            }
+        }
+
+        static const std::wstring TypeName() {return L"RectifiedLinear";} 
+
+        virtual void CopyTo(const ComputationNodePtr nodeP, const std::wstring& newName, const CopyNodeFlags flags) const
+        {
+            ComputationNode<ElemType>::CopyTo(nodeP, newName, flags);
+            RectifiedLinearNode<ElemType>* node = (RectifiedLinearNode<ElemType>*) nodeP;
+
+            if (flags & CopyNodeFlags::copyNodeValue)
+            {
+                node->m_gradientOfRectifiedLinear = m_gradientOfRectifiedLinear;
+            }
+        }
+
+        // copy constructor
+        RectifiedLinearNode(const RectifiedLinearNode<ElemType>* node, const std::wstring& newName, const CopyNodeFlags flags)
+            : ComputationNode<ElemType>(node->m_deviceId), m_gradientOfRectifiedLinear(node->m_deviceId)
+        {
+            node->CopyTo(this, newName, flags);
+        }
+
+        virtual ComputationNodePtr Duplicate(const std::wstring& newName, const CopyNodeFlags flags) const
+        {
+            const std::wstring& name = (newName == L"")?NodeName():newName;
+                
+            ComputationNodePtr node = new RectifiedLinearNode<ElemType>(this, name, flags);
+            return node;
+        }
+
+    private:
+        Matrix<ElemType> m_gradientOfRectifiedLinear;
+    };
+
+    template class RectifiedLinearNode<float>; 
+    template class RectifiedLinearNode<double>;
+
+    template<class ElemType>
+    class SigmoidNode : public ComputationNode<ElemType>
+    {
+        UsingComputationNodeMembers;
+    public:
+        SigmoidNode(const DEVICEID_TYPE deviceId=AUTOPLACEMATRIX, const std::wstring name = L"")  
+            : ComputationNode<ElemType>(deviceId), m_gradientOfSigmoid(deviceId)
+        {
+            m_nodeName = (name == L""? CreateUniqNodeName() : name);
+            m_deviceId = deviceId;
+            MoveMatricesToDevice(deviceId);
+            InitRecurrentNode();
+        }
+
+        SigmoidNode(File& fstream, const size_t modelVersion, const DEVICEID_TYPE deviceId=AUTOPLACEMATRIX, const std::wstring name = L"")
+            : ComputationNode<ElemType>(deviceId), m_gradientOfSigmoid(deviceId)
+        {
+            m_nodeName = (name == L""? CreateUniqNodeName() : name);
+            LoadFromFile(fstream, modelVersion, deviceId);
+        }
+
+        virtual const std::wstring OperationName() const {return TypeName();}
+        static const std::wstring TypeName() {return L"Sigmoid";} 
+
+        virtual void ComputeInputPartial(const size_t inputIndex)
+        {
+            if (inputIndex != 0)
+                throw std::invalid_argument("Sigmoid only has one input.");
+            ComputeInputPartialS(m_gradientOfSigmoid, Inputs(0)->GradientValues(), GradientValues(), FunctionValues());  
+        }
+
+        virtual void ComputeInputPartial(const size_t inputIndex, const size_t timeIdxInSeq)
+        {
+            if (inputIndex != 0)
+                throw std::invalid_argument("Sigmoid only has one input.");
+
+            Matrix<ElemType> sliceInputGrad = Inputs(0)->GradientValues().ColumnSlice(timeIdxInSeq * m_samplesInRecurrentStep, m_samplesInRecurrentStep);
+            Matrix<ElemType> sliceOutputGrad = GradientValues().ColumnSlice(timeIdxInSeq * m_samplesInRecurrentStep, m_samplesInRecurrentStep);
+
+            Matrix<ElemType> sliceOutputValue = m_functionValues.ColumnSlice(timeIdxInSeq * m_samplesInRecurrentStep, m_samplesInRecurrentStep);
+
+            ComputeInputPartialS(m_gradientOfSigmoid, sliceInputGrad, sliceOutputGrad, sliceOutputValue);  
+        }
+
+        static void WINAPI ComputeInputPartialS(Matrix<ElemType>& gradientOfSigmoid, Matrix<ElemType>& inputGradientValues, const Matrix<ElemType>& gradientValues, const Matrix<ElemType>& functionValues)  
+        {
+            gradientOfSigmoid.AssignSigmoidDerivativeOf(functionValues);
+
+            inputGradientValues.AddElementProductOf(gradientValues, gradientOfSigmoid);
+        }
+
+        // GetTaskDescriptor - Get a task descriptor for this node
+        // taskType - task type we are generating a task for
+        virtual TaskDescriptor<ElemType>* GetPTaskDescriptor(TaskType taskType, size_t inputIndex=0) const
+        {
+            TaskDescriptor<ElemType>* descriptor = new TaskDescriptor<ElemType>(this, taskType, inputIndex);
+            switch(taskType)
+            {
+            //case taskComputeInputPartialRecurrent:
+            //    descriptor->Param(paramTypeInteger, "RecurrantIterator", paramOptionsInput | paramOptionsRecurrantIterator);
+            //    descriptor->MatrixParam(m_gradientOfSigmoid, "GradientOfSigmoid", paramOptionsInput | paramOptionsTemporary);
+            //    descriptor->GradientParam(0, paramOptionsInput | paramOptionsOutput | paramOptionsInitialize);
+            //    descriptor->GradientParam();
+            //    descriptor->FunctionParam(-1, paramOptionsInput);
+            //    descriptor->Param(paramTypeLongLong, "nbrSlicesInEachIter");
+            //    descriptor->SetFunction((FARPROC)ComputeInputPartialSR);
+                //break;
+            case taskComputeInputPartial:
+                descriptor->MatrixParam(m_gradientOfSigmoid, "GradientOfSigmoid", paramOptionsInput | paramOptionsTemporary);
+                descriptor->GradientParam(0, paramOptionsInput | paramOptionsOutput | paramOptionsInitialize);
+                descriptor->GradientParam();
+                descriptor->FunctionParam(-1, paramOptionsInput);
+                descriptor->SetFunction((FARPROC)ComputeInputPartialS);
+                break;
+            //case taskEvaluateRecurrent:
+            //    descriptor->Param(paramTypeInteger, "RecurrantIterator", paramOptionsInput | paramOptionsRecurrantIterator);
+            //    descriptor->FunctionParam();
+            //    descriptor->FunctionParam(0, paramOptionsInput);
+            //    descriptor->Param(paramTypeLongLong, "nbrSlicesInEachIter");
+            //    descriptor->SetFunction((FARPROC)EvaluateThisNodeSR);
+                //break;
+            case taskEvaluate:
+                descriptor->FunctionParam();
+                descriptor->FunctionParam(0, paramOptionsInput);
+                descriptor->SetFunction((FARPROC)EvaluateThisNodeS);
+                break;
+            default:
+                assert(false);
+                throw std::logic_error("Unsupported task requested");
+            }
+            return descriptor;
+        }
+
+        virtual void EvaluateThisNode()  
+        {
+            EvaluateThisNodeS(m_functionValues, Inputs(0)->FunctionValues());
+        }
+
+        virtual void EvaluateThisNode(const size_t timeIdxInSeq)  
+        {
+            Matrix<ElemType> sliceInputValue = Inputs(0)->FunctionValues().ColumnSlice(timeIdxInSeq * m_samplesInRecurrentStep, m_samplesInRecurrentStep);
+            Matrix<ElemType> sliceOutputValue = m_functionValues.ColumnSlice(timeIdxInSeq * m_samplesInRecurrentStep, m_samplesInRecurrentStep);
+
+            EvaluateThisNodeS(sliceOutputValue, sliceInputValue);
+        }
+
+        static void WINAPI EvaluateThisNodeS(Matrix<ElemType>& functionValues, const Matrix<ElemType>& inputFunctionValues)  
+        {
+            functionValues.AssignSigmoidOf(inputFunctionValues);
+#if NANCHECK
+            functionValues.HasNan("Sigmoid");
+#endif
+        }
+
+        virtual void Validate()
+        {
+            PrintSelfBeforeValidation();
+
+            if (m_children.size() != 1) 
+                throw std::logic_error("Sigmoid operation should have one input.");
+
+            if (Inputs(0)->FunctionValues().GetNumElements() == 0)
+                throw std::logic_error("Sigmoid operation: the input node has 0 element.");
+
+            FunctionValues().Resize(Inputs(0)->FunctionValues().GetNumRows(), Inputs(0)->FunctionValues().GetNumCols());
+            m_gradientOfSigmoid.Resize(FunctionValues().GetNumRows(), FunctionValues().GetNumCols());
+            CopyImageSizeFromInputs(); 
+        }
+
+        virtual void AttachInputs(const ComputationNodePtr singleInput) 
+        {
+            m_children.resize(1);
+            m_children[0] = singleInput;
+        }
+
+        virtual void MoveMatricesToDevice(const DEVICEID_TYPE deviceId)
+        {
+            ComputationNode<ElemType>::MoveMatricesToDevice(deviceId);
+
+            if (deviceId != AUTOPLACEMATRIX)
+            {
+                if (m_gradientOfSigmoid.GetDeviceId() != deviceId)
+                    m_gradientOfSigmoid.TransferFromDeviceToDevice(m_gradientOfSigmoid.GetDeviceId(), deviceId);
+            }
+        }
+
+        virtual void CopyTo(const ComputationNodePtr nodeP, const std::wstring& newName, const CopyNodeFlags flags) const
+        {
+            ComputationNode<ElemType>::CopyTo(nodeP, newName, flags);
+            SigmoidNode<ElemType>* node = (SigmoidNode<ElemType>*) nodeP;
+
+            if (flags & CopyNodeFlags::copyNodeValue)
+            {
+                node->m_gradientOfSigmoid = m_gradientOfSigmoid;
+            }
+        }
+
+        // copy constructor
+        SigmoidNode(const SigmoidNode<ElemType>* node, const std::wstring& newName, const CopyNodeFlags flags)
+            : ComputationNode<ElemType>(node->m_deviceId), m_gradientOfSigmoid(node->m_deviceId)
+        {
+            node->CopyTo(this, newName, flags);
+        }
+
+        virtual ComputationNodePtr Duplicate(const std::wstring& newName, const CopyNodeFlags flags) const
+        {
+            const std::wstring& name = (newName == L"")?NodeName():newName;
+                
+            ComputationNodePtr node = new SigmoidNode<ElemType>(this, name, flags);
+            return node;
+        }
+
+    private:
+        Matrix<ElemType> m_gradientOfSigmoid;
+    };
+
+    template class SigmoidNode<float>; 
+    template class SigmoidNode<double>;
+
+    template<class ElemType>
+    class TanhNode : public ComputationNode<ElemType>
+    {
+        UsingComputationNodeMembers;
+    public:
+        TanhNode(const DEVICEID_TYPE deviceId=AUTOPLACEMATRIX, const std::wstring name = L"")  
+            : ComputationNode<ElemType>(deviceId), m_gradientOfTanh(deviceId)  
+        {
+            m_nodeName = (name == L""? CreateUniqNodeName() : name);
+            m_deviceId = deviceId;
+            MoveMatricesToDevice(deviceId);
+            InitRecurrentNode();
+        }
+
+        TanhNode(File& fstream, const size_t modelVersion, const DEVICEID_TYPE deviceId=AUTOPLACEMATRIX, const std::wstring name = L"")
+            : ComputationNode<ElemType>(deviceId), m_gradientOfTanh(deviceId)
+        {
+            m_nodeName = (name == L""? CreateUniqNodeName() : name);
+            LoadFromFile(fstream, modelVersion, deviceId);
+        }
+
+        virtual const std::wstring OperationName() const {return TypeName();}
+        static const std::wstring TypeName() {return L"Tanh";} 
+
+        virtual void ComputeInputPartial(const size_t inputIndex)
+        {
+            if (inputIndex != 0)
+                throw std::invalid_argument("Tanh only has one input.");
+            ComputeInputPartialS(m_gradientOfTanh, Inputs(0)->GradientValues(), GradientValues(), FunctionValues());
+        }
+
+        virtual void ComputeInputPartial(const size_t inputIndex, const size_t timeIdxInSeq)
+        {
+            if (inputIndex != 0)
+                throw std::invalid_argument("Tanh only has one input.");
+
+            Matrix<ElemType> sliceInputGrad = Inputs(0)->GradientValues().ColumnSlice(timeIdxInSeq * m_samplesInRecurrentStep, m_samplesInRecurrentStep);
+            Matrix<ElemType> sliceOutputGrad = GradientValues().ColumnSlice(timeIdxInSeq * m_samplesInRecurrentStep, m_samplesInRecurrentStep);
+
+            Matrix<ElemType> sliceOutputValue = m_functionValues.ColumnSlice(timeIdxInSeq * m_samplesInRecurrentStep, m_samplesInRecurrentStep);
+
+            ComputeInputPartialS(m_gradientOfTanh, sliceInputGrad, sliceOutputGrad, sliceOutputValue);
+        }
+
+        static void WINAPI ComputeInputPartialS(Matrix<ElemType>& gradientOfTanh, Matrix<ElemType>& inputGradientValues, const Matrix<ElemType>& gradientValues, const Matrix<ElemType>& functionValues)  
+        {
+            gradientOfTanh.AssignElementProductOf(functionValues, functionValues); // v .* v
+            gradientOfTanh.AssignDifferenceOf(1, gradientOfTanh); // 1-v^2
+
+            inputGradientValues.AddElementProductOf(gradientValues, gradientOfTanh); // += d .* ((1-v) .* v))
+        }
+
+
+        // GetTaskDescriptor - Get a task descriptor for this node
+        // taskType - task type we are generating a task for
+        virtual TaskDescriptor<ElemType>* GetPTaskDescriptor(TaskType taskType, size_t inputIndex=0) const
+        {
+            TaskDescriptor<ElemType>* descriptor = new TaskDescriptor<ElemType>(this, taskType, inputIndex);
+            switch(taskType)
+            {
+            //case taskComputeInputPartialRecurrent:
+            //    recurrant = true;
+            //    descriptor->Param(paramTypeInteger, "RecurrantIterator", paramOptionsInput | paramOptionsRecurrantIterator);
+            //    descriptor->MatrixParam(m_gradientOfTanh, "GradientOfTanh", paramOptionsInput | paramOptionsTemporary);
+            //    descriptor->GradientParam(0, paramOptionsInput | paramOptionsOutput | paramOptionsInitialize);
+            //    descriptor->GradientParam();
+            //    descriptor->FunctionParam(-1, paramOptionsInput);
+            //    descriptor->Param(paramTypeLongLong, "nbrSlicesInEachIter");
+            //    descriptor->SetFunction((FARPROC)ComputeInputPartialSR);
+                //break;
+            case taskComputeInputPartial:
+                descriptor->MatrixParam(m_gradientOfTanh, "GradientOfTanh", paramOptionsInput | paramOptionsTemporary);
+                descriptor->GradientParam(0, paramOptionsInput | paramOptionsOutput | paramOptionsInitialize);
+                descriptor->GradientParam();
+                descriptor->FunctionParam(-1, paramOptionsInput);
+                descriptor->SetFunction((FARPROC)ComputeInputPartialS);
+                break;
+            //case taskEvaluateRecurrent:
+            //    descriptor->Param(paramTypeInteger, "RecurrantIterator", paramOptionsInput | paramOptionsRecurrantIterator);
+            //    descriptor->FunctionParam();
+            //    descriptor->FunctionParam(0, paramOptionsInput);
+            //    descriptor->Param(paramTypeLongLong, "nbrSlicesInEachIter");
+            //    descriptor->SetFunction((FARPROC)EvaluateThisNodeSR);
+            //    break;
+            case taskEvaluate:
+                descriptor->FunctionParam();
+                descriptor->FunctionParam(0, paramOptionsInput);
+                descriptor->SetFunction((FARPROC)EvaluateThisNodeS);
+                break;
+            default:
+                assert(false);
+                throw std::logic_error("Unsupported task requested");
+            }
+            return descriptor;
+        }
+
+        virtual void EvaluateThisNode()  
+        {
+            EvaluateThisNodeS(m_functionValues, Inputs(0)->FunctionValues());
+        }
+
+        virtual void EvaluateThisNode(const size_t timeIdxInSeq)  
+        {
+            Matrix<ElemType> sliceInputValue = Inputs(0)->FunctionValues().ColumnSlice(timeIdxInSeq * m_samplesInRecurrentStep, m_samplesInRecurrentStep);
+            Matrix<ElemType> sliceOutputValue = m_functionValues.ColumnSlice(timeIdxInSeq * m_samplesInRecurrentStep, m_samplesInRecurrentStep);
+
+            EvaluateThisNodeS(sliceOutputValue, sliceInputValue);
+        }
+
+        static void WINAPI EvaluateThisNodeS(Matrix<ElemType>& functionValues, const Matrix<ElemType>& inputFunctionValues)  
+        {
+            functionValues.AssignTanhOf(inputFunctionValues);
+#if NANCHECK
+            functionValues.HasNan("Tanh");
+#endif
+        }
+
+        virtual void Validate()
+        {
+            PrintSelfBeforeValidation();
+
+            if (m_children.size() != 1) 
+                throw std::logic_error("Tanh operation should have one input.");
+
+            if (Inputs(0)->FunctionValues().GetNumElements() == 0)
+                throw std::logic_error("Tanh operation: the input node has 0 element.");
+
+            FunctionValues().Resize(Inputs(0)->FunctionValues().GetNumRows(), Inputs(0)->FunctionValues().GetNumCols());
+            m_gradientOfTanh.Resize(FunctionValues().GetNumRows(), FunctionValues().GetNumCols());
+            CopyImageSizeFromInputs(); 
+        }
+
+        virtual void AttachInputs(const ComputationNodePtr singleInput) 
+        {
+            m_children.resize(1);
+            m_children[0] = singleInput;
+        }
+
+        virtual void MoveMatricesToDevice(const DEVICEID_TYPE deviceId)
+        {
+            ComputationNode<ElemType>::MoveMatricesToDevice(deviceId);
+
+            if (deviceId != AUTOPLACEMATRIX)
+            {
+                if (m_gradientOfTanh.GetDeviceId() != deviceId)
+                    m_gradientOfTanh.TransferFromDeviceToDevice(m_gradientOfTanh.GetDeviceId(), deviceId);
+            }
+        }
+
+        virtual void CopyTo(const ComputationNodePtr nodeP, const std::wstring& newName, const CopyNodeFlags flags) const
+        {
+            ComputationNode<ElemType>::CopyTo(nodeP, newName, flags);
+            TanhNode<ElemType>* node = (TanhNode<ElemType>*) nodeP;
+
+            if (flags & CopyNodeFlags::copyNodeValue)
+            {
+                node->m_gradientOfTanh = m_gradientOfTanh;
+            }
+        }
+
+        // copy constructor
+        TanhNode(const TanhNode<ElemType>* node, const std::wstring& newName, const CopyNodeFlags flags)
+            : ComputationNode<ElemType>(node->m_deviceId), m_gradientOfTanh(node->m_deviceId)
+        {
+            node->CopyTo(this, newName, flags);
+        }
+
+        virtual ComputationNodePtr Duplicate(const std::wstring& newName, const CopyNodeFlags flags) const
+        {
+            const std::wstring& name = (newName == L"")?NodeName():newName;
+                
+            ComputationNodePtr node = new TanhNode<ElemType>(this, name, flags);
+            return node;
+        }
+
+    private:
+        Matrix<ElemType> m_gradientOfTanh;
+    };
+
+    template class TanhNode<float>; 
+    template class TanhNode<double>;
+
+    template<class ElemType>
+    class LogNode : public ComputationNode<ElemType>
+    {
+                UsingComputationNodeMembers;
+        public:
+        LogNode(const DEVICEID_TYPE deviceId = AUTOPLACEMATRIX, const std::wstring name = L"")
+            : ComputationNode<ElemType>(deviceId), m_gradientOfLog(deviceId)
+        {
+            m_nodeName = (name == L"" ? CreateUniqNodeName() : name);
+            m_deviceId = deviceId;
+            MoveMatricesToDevice(deviceId);
+            InitRecurrentNode();
+        }
+
+        LogNode(File& fstream, const size_t modelVersion, const DEVICEID_TYPE deviceId = AUTOPLACEMATRIX, const std::wstring name = L"")
+            : ComputationNode<ElemType>(deviceId), m_gradientOfLog(deviceId)
+        {
+            m_nodeName = (name == L"" ? CreateUniqNodeName() : name);
+            LoadFromFile(fstream, modelVersion, deviceId);
+        }
+
+        virtual const std::wstring OperationName() const { return TypeName(); }
+        static const std::wstring TypeName() { return L"Log"; }
+
+
+        virtual void ComputeInputPartial(const size_t inputIndex)
+        {
+            if (inputIndex != 0)
+                throw std::invalid_argument("Log only has one input.");
+            ComputeInputPartialS(m_gradientOfLog, Inputs(0)->GradientValues(), Inputs(0)->FunctionValues(), GradientValues());
+        }
+
+        virtual void ComputeInputPartial(const size_t inputIndex, const size_t timeIdxInSeq)
+        {
+            if (inputIndex != 0)
+                throw std::invalid_argument("Log only has one input.");
+
+            Matrix<ElemType> sliceInputGrad = Inputs(0)->GradientValues().ColumnSlice(timeIdxInSeq * m_samplesInRecurrentStep, m_samplesInRecurrentStep);
+            Matrix<ElemType> sliceOutputGrad = GradientValues().ColumnSlice(timeIdxInSeq * m_samplesInRecurrentStep, m_samplesInRecurrentStep);
+
+            Matrix<ElemType> sliceInputValue = Inputs(0)->FunctionValues().ColumnSlice(timeIdxInSeq * m_samplesInRecurrentStep, m_samplesInRecurrentStep);
+
+            ComputeInputPartialS(m_gradientOfLog, sliceInputGrad, sliceInputValue, sliceOutputGrad);
+        }
+
+        static void WINAPI ComputeInputPartialS(Matrix<ElemType>& gradientOfLog, Matrix<ElemType>& inputGradientValues, const Matrix<ElemType>& inputFunctionValues, const Matrix<ElemType>& gradientValues)
+        {
+            gradientOfLog.AssignElementInverseOf(inputFunctionValues); // 1/x (x is input to log(x))
+
+            inputGradientValues.AddElementProductOf(gradientValues, gradientOfLog);
+        }
+
+        // GetTaskDescriptor - Get a task descriptor for this node
+        // taskType - task type we are generating a task for
+        virtual TaskDescriptor<ElemType>* GetPTaskDescriptor(TaskType taskType, size_t inputIndex = 0) const
+        {
+            TaskDescriptor<ElemType>* descriptor = new TaskDescriptor<ElemType>(this, taskType, inputIndex);
+            switch (taskType)
+            {
+            case taskComputeInputPartial:
+                descriptor->MatrixParam(m_gradientOfLog, "GradientOfLog", paramOptionsInput | paramOptionsTemporary);
+                descriptor->GradientParam(0, paramOptionsInput | paramOptionsOutput | paramOptionsInitialize);
+                descriptor->FunctionParam(0, paramOptionsInput);
+                descriptor->GradientParam();
+                descriptor->SetFunction((FARPROC)ComputeInputPartialS);
+                break;
+            case taskEvaluate:
+                descriptor->FunctionParam();
+                descriptor->FunctionParam(0, paramOptionsInput);
+                descriptor->SetFunction((FARPROC)EvaluateThisNodeS);
+                break;
+            default:
+                assert(false);
+                throw std::logic_error("Unsupported task requested");
+            }
+            return descriptor;
+        }
+
+        virtual void EvaluateThisNode()
+        {
+            EvaluateThisNodeS(m_functionValues, Inputs(0)->FunctionValues());
+        }
+
+        virtual void EvaluateThisNode(const size_t timeIdxInSeq)
+        {
+            Matrix<ElemType> sliceInputValue = Inputs(0)->FunctionValues().ColumnSlice(timeIdxInSeq * m_samplesInRecurrentStep, m_samplesInRecurrentStep);
+            Matrix<ElemType> sliceOutputValue = m_functionValues.ColumnSlice(timeIdxInSeq * m_samplesInRecurrentStep, m_samplesInRecurrentStep);
+
+            EvaluateThisNodeS(sliceOutputValue, sliceInputValue);
+        }
+
+        static void WINAPI EvaluateThisNodeS(Matrix<ElemType>& functionValues, const Matrix<ElemType>& inputFunctionValues)
+        {
+            functionValues.AssignLogOf(inputFunctionValues);
+#if NANCHECK
+            functionValues.HasNan("Log");
+#endif
+        }
+
+        virtual void Validate()
+        {
+            PrintSelfBeforeValidation();
+
+            if (m_children.size() != 1)
+                throw std::logic_error("Log operation should have one input.");
+
+            if (Inputs(0)->FunctionValues().GetNumElements() == 0)
+                throw std::logic_error("Log operation: the input node has 0 element.");
+
+            FunctionValues().Resize(Inputs(0)->FunctionValues().GetNumRows(), Inputs(0)->FunctionValues().GetNumCols());
+            m_gradientOfLog.Resize(Inputs(0)->FunctionValues().GetNumRows(), Inputs(0)->FunctionValues().GetNumCols());
+            CopyImageSizeFromInputs();
+        }
+
+        virtual void AttachInputs(const ComputationNodePtr singleInput)
+        {
+            m_children.resize(1);
+            m_children[0] = singleInput;
+        }
+
+        virtual void MoveMatricesToDevice(const DEVICEID_TYPE deviceId)
+        {
+            ComputationNode<ElemType>::MoveMatricesToDevice(deviceId);
+
+            if (deviceId != AUTOPLACEMATRIX)
+            {
+                if (m_gradientOfLog.GetDeviceId() != deviceId)
+                    m_gradientOfLog.TransferFromDeviceToDevice(m_gradientOfLog.GetDeviceId(), deviceId);
+            }
+        }
+
+        virtual void CopyTo(const ComputationNodePtr nodeP, const std::wstring& newName, const CopyNodeFlags flags) const
+        {
+            ComputationNode<ElemType>::CopyTo(nodeP, newName, flags);
+            LogNode<ElemType>* node = (LogNode<ElemType>*) nodeP;
+
+            if (flags & CopyNodeFlags::copyNodeValue)
+            {
+                node->m_gradientOfLog = m_gradientOfLog;
+            }
+        }
+
+        // copy constructor
+        LogNode(const LogNode<ElemType>* node, const std::wstring& newName, const CopyNodeFlags flags)
+            : ComputationNode<ElemType>(node->m_deviceId), m_gradientOfLog(node->m_deviceId)
+        {
+            node->CopyTo(this, newName, flags);
+        }
+
+        virtual ComputationNodePtr Duplicate(const std::wstring& newName, const CopyNodeFlags flags) const
+        {
+            const std::wstring& name = (newName == L"") ? NodeName() : newName;
+
+            ComputationNodePtr node = new LogNode<ElemType>(this, name, flags);
+            return node;
+        }
+
+    private:
+        Matrix<ElemType> m_gradientOfLog;
+    };
+
+    template class LogNode<float>;
+    template class LogNode<double>;
+
+
+    template<class ElemType>
+    class ExpNode : public ComputationNode<ElemType>
+    {
+        UsingComputationNodeMembers;
+    public:
+        ExpNode(const DEVICEID_TYPE deviceId = AUTOPLACEMATRIX, const std::wstring name = L"")
+            : ComputationNode<ElemType>(deviceId), m_gradientOfExp(deviceId)
+        {
+            m_nodeName = (name == L"" ? CreateUniqNodeName() : name);
+            m_deviceId = deviceId;
+            MoveMatricesToDevice(deviceId);
+            InitRecurrentNode();
+        }
+
+        ExpNode(File& fstream, const size_t modelVersion, const DEVICEID_TYPE deviceId = AUTOPLACEMATRIX, const std::wstring name = L"")
+            : ComputationNode<ElemType>(deviceId), m_gradientOfExp(deviceId)
+        {
+            m_nodeName = (name == L"" ? CreateUniqNodeName() : name);
+            LoadFromFile(fstream, modelVersion, deviceId);
+        }
+
+        virtual const std::wstring OperationName() const { return TypeName(); }
+        static const std::wstring TypeName() { return L"Exp"; }
+
+
+        virtual void ComputeInputPartial(const size_t inputIndex)
+        {
+            if (inputIndex != 0)
+                throw std::invalid_argument("Exp only has one input.");
+            ComputeInputPartialS(m_gradientOfExp, Inputs(0)->GradientValues(), Inputs(0)->FunctionValues(), GradientValues());
+        }
+
+        virtual void ComputeInputPartial(const size_t inputIndex, const size_t timeIdxInSeq)
+        {
+            if (inputIndex != 0)
+                throw std::invalid_argument("Exp only has one input.");
+
+            Matrix<ElemType> sliceInputGrad = Inputs(0)->GradientValues().ColumnSlice(timeIdxInSeq * m_samplesInRecurrentStep, m_samplesInRecurrentStep);
+            Matrix<ElemType> sliceOutputGrad = GradientValues().ColumnSlice(timeIdxInSeq * m_samplesInRecurrentStep, m_samplesInRecurrentStep);
+
+            Matrix<ElemType> sliceInputValue = Inputs(0)->FunctionValues().ColumnSlice(timeIdxInSeq * m_samplesInRecurrentStep, m_samplesInRecurrentStep);
+
+            ComputeInputPartialS(m_gradientOfExp, sliceInputGrad, sliceInputValue, sliceOutputGrad);
+        }
+
+        static void WINAPI ComputeInputPartialS(Matrix<ElemType>& gradientOfExp, Matrix<ElemType>& inputGradientValues, const Matrix<ElemType>& inputFunctionValues, const Matrix<ElemType>& gradientValues)
+        {
+            gradientOfExp.AssignExpOf(inputFunctionValues); // Exp(x) is its own partial
+
+            inputGradientValues.AddElementProductOf(gradientValues, gradientOfExp);
+        }
+
+        // GetTaskDescriptor - Get a task descriptor for this node
+        // taskType - task type we are generating a task for
+        virtual TaskDescriptor<ElemType>* GetPTaskDescriptor(TaskType taskType, size_t inputIndex = 0) const
+        {
+            TaskDescriptor<ElemType>* descriptor = new TaskDescriptor<ElemType>(this, taskType, inputIndex);
+            switch (taskType)
+            {
+            case taskComputeInputPartial:
+                descriptor->MatrixParam(m_gradientOfExp, "GradientOfExp", paramOptionsInput | paramOptionsTemporary);
+                descriptor->GradientParam(0, paramOptionsInput | paramOptionsOutput | paramOptionsInitialize);
+                descriptor->FunctionParam(0, paramOptionsInput);
+                descriptor->GradientParam();
+                descriptor->SetFunction((FARPROC)ComputeInputPartialS);
+                break;
+            case taskEvaluate:
+                descriptor->FunctionParam();
+                descriptor->FunctionParam(0, paramOptionsInput);
+                descriptor->SetFunction((FARPROC)EvaluateThisNodeS);
+                break;
+            default:
+                assert(false);
+                throw std::logic_error("Unsupported task requested");
+            }
+            return descriptor;
+        }
+
+        virtual void EvaluateThisNode()
+        {
+            EvaluateThisNodeS(m_functionValues, Inputs(0)->FunctionValues());
+        }
+
+        virtual void EvaluateThisNode(const size_t timeIdxInSeq)
+        {
+            Matrix<ElemType> sliceInputValue = Inputs(0)->FunctionValues().ColumnSlice(timeIdxInSeq * m_samplesInRecurrentStep, m_samplesInRecurrentStep);
+            Matrix<ElemType> sliceOutputValue = m_functionValues.ColumnSlice(timeIdxInSeq * m_samplesInRecurrentStep, m_samplesInRecurrentStep);
+
+            EvaluateThisNodeS(sliceOutputValue, sliceInputValue);
+        }
+
+        static void WINAPI EvaluateThisNodeS(Matrix<ElemType>& functionValues, const Matrix<ElemType>& inputFunctionValues)
+        {
+            functionValues.AssignExpOf(inputFunctionValues);
+#if NANCHECK
+            functionValues.HasNan("Exp");
+#endif
+        }
+
+        virtual void Validate()
+        {
+            PrintSelfBeforeValidation();
+
+            if (m_children.size() != 1)
+                throw std::logic_error("Exp operation should have one input.");
+
+            if (Inputs(0)->FunctionValues().GetNumElements() == 0)
+                throw std::logic_error("Exp operation: the input node has 0 element.");
+
+            FunctionValues().Resize(Inputs(0)->FunctionValues().GetNumRows(), Inputs(0)->FunctionValues().GetNumCols());
+            m_gradientOfExp.Resize(Inputs(0)->FunctionValues().GetNumRows(), Inputs(0)->FunctionValues().GetNumCols());
+            CopyImageSizeFromInputs();
+        }
+
+        virtual void AttachInputs(const ComputationNodePtr singleInput)
+        {
+            m_children.resize(1);
+            m_children[0] = singleInput;
+        }
+
+        virtual void MoveMatricesToDevice(const DEVICEID_TYPE deviceId)
+        {
+            ComputationNode<ElemType>::MoveMatricesToDevice(deviceId);
+
+            if (deviceId != AUTOPLACEMATRIX)
+            {
+                if (m_gradientOfExp.GetDeviceId() != deviceId)
+                    m_gradientOfExp.TransferFromDeviceToDevice(m_gradientOfExp.GetDeviceId(), deviceId);
+            }
+        }
+
+        virtual void CopyTo(const ComputationNodePtr nodeP, const std::wstring& newName, const CopyNodeFlags flags) const
+        {
+            ComputationNode<ElemType>::CopyTo(nodeP, newName, flags);
+            ExpNode<ElemType>* node = (ExpNode<ElemType>*) nodeP;
+
+            if (flags & CopyNodeFlags::copyNodeValue)
+            {
+                node->m_gradientOfExp = m_gradientOfExp;
+            }
+        }
+
+        // copy constructor
+        ExpNode(const ExpNode<ElemType>* node, const std::wstring& newName, const CopyNodeFlags flags)
+            : ComputationNode<ElemType>(node->m_deviceId), m_gradientOfExp(node->m_deviceId)
+        {
+            node->CopyTo(this, newName, flags);
+        }
+
+        virtual ComputationNodePtr Duplicate(const std::wstring& newName, const CopyNodeFlags flags) const
+        {
+            const std::wstring& name = (newName == L"") ? NodeName() : newName;
+
+            ComputationNodePtr node = new ExpNode<ElemType>(this, name, flags);
+            return node;
+        }
+
+    private:
+        Matrix<ElemType> m_gradientOfExp;
+    };
+
+    template class ExpNode<float>;
+    template class ExpNode<double>;
+
+
+    template<class ElemType>
+    class CosineNode : public ComputationNode<ElemType>
+    {
+        UsingComputationNodeMembers;
+    public:
+        CosineNode(const DEVICEID_TYPE deviceId=AUTOPLACEMATRIX, const std::wstring name = L"")  
+            : ComputationNode<ElemType>(deviceId), m_gradientOfCosine(deviceId)
+        {
+            m_nodeName = (name == L""? CreateUniqNodeName() : name);
+            m_deviceId = deviceId;
+            MoveMatricesToDevice(deviceId);
+            InitRecurrentNode();
+        }
+
+        CosineNode(File& fstream, const size_t modelVersion, const DEVICEID_TYPE deviceId=AUTOPLACEMATRIX, const std::wstring name = L"")
+            : ComputationNode<ElemType>(deviceId), m_gradientOfCosine(deviceId)
+        {
+            m_nodeName = (name == L""? CreateUniqNodeName() : name);
+            LoadFromFile(fstream, modelVersion, deviceId);
+        }
+
+        virtual const std::wstring OperationName() const {return TypeName();}
+        static const std::wstring TypeName() {return L"Cosine";} 
+
+        virtual void ComputeInputPartial(const size_t inputIndex)
+        {
+            if (inputIndex != 0)
+                throw std::invalid_argument("Cosine only has one input.");
+            ComputeInputPartialS(m_gradientOfCosine, Inputs(0)->GradientValues(), Inputs(0)->FunctionValues(), GradientValues());
+        }
+
+        virtual void ComputeInputPartial(const size_t inputIndex, const size_t timeIdxInSeq)
+        {
+            if (inputIndex != 0)
+                throw std::invalid_argument("Cosine only has one input.");
+
+            Matrix<ElemType> sliceInputGrad = Inputs(0)->GradientValues().ColumnSlice(timeIdxInSeq * m_samplesInRecurrentStep, m_samplesInRecurrentStep);
+            Matrix<ElemType> sliceOutputGrad = GradientValues().ColumnSlice(timeIdxInSeq * m_samplesInRecurrentStep, m_samplesInRecurrentStep);
+
+            Matrix<ElemType> sliceInputValue = Inputs(0)->FunctionValues().ColumnSlice(timeIdxInSeq * m_samplesInRecurrentStep, m_samplesInRecurrentStep);
+
+            ComputeInputPartialS(m_gradientOfCosine, sliceInputGrad, sliceInputValue, sliceOutputGrad);
+        }
+
+        static void WINAPI ComputeInputPartialS(Matrix<ElemType>& gradientOfCosine, Matrix<ElemType>& inputGradientValues, const Matrix<ElemType>& inputFunctionValues, const Matrix<ElemType>& gradientValues)  
+        {
+            gradientOfCosine.AssignNegativeSineOf(inputFunctionValues); // -sin(x) (x is input to Cosine(x))
+            inputGradientValues.AddElementProductOf(gradientValues, gradientOfCosine);
+        }
+
+        // GetTaskDescriptor - Get a task descriptor for this node
+        // taskType - task type we are generating a task for
+        virtual TaskDescriptor<ElemType>* GetPTaskDescriptor(TaskType taskType, size_t inputIndex=0) const
+        {
+            TaskDescriptor<ElemType>* descriptor = new TaskDescriptor<ElemType>(this, taskType, inputIndex);
+            switch(taskType)
+            {
+            case taskComputeInputPartial:
+                descriptor->MatrixParam(m_gradientOfCosine, "GradientOfCosine", paramOptionsInput | paramOptionsTemporary);
+                descriptor->GradientParam(0, paramOptionsInput | paramOptionsOutput | paramOptionsInitialize);
+                descriptor->FunctionParam(0, paramOptionsInput);
+                descriptor->GradientParam();
+                descriptor->SetFunction((FARPROC)ComputeInputPartialS);
+                break;
+            case taskEvaluate:
+                descriptor->FunctionParam();
+                descriptor->FunctionParam(0, paramOptionsInput);
+                descriptor->SetFunction((FARPROC)EvaluateThisNodeS);
+                break;
+            default:
+                assert(false);
+                throw std::logic_error("Unsupported task requested");
+            }
+            return descriptor;
+        }
+
+        virtual void EvaluateThisNode()  
+        {
+            EvaluateThisNodeS(m_functionValues, Inputs(0)->FunctionValues());
+        }
+
+        virtual void EvaluateThisNode(const size_t timeIdxInSeq)
+        {
+            Matrix<ElemType> sliceInputValue = Inputs(0)->FunctionValues().ColumnSlice(timeIdxInSeq * m_samplesInRecurrentStep, m_samplesInRecurrentStep);
+            Matrix<ElemType> sliceOutputValue = m_functionValues.ColumnSlice(timeIdxInSeq * m_samplesInRecurrentStep, m_samplesInRecurrentStep);
+
+            EvaluateThisNodeS(sliceOutputValue, sliceInputValue);
+        }
+
+        static void WINAPI EvaluateThisNodeS(Matrix<ElemType>& functionValues, const Matrix<ElemType>& inputFunctionValues)  
+        {
+            functionValues.AssignCosineOf(inputFunctionValues);
+#if NANCHECK
+            functionValues.HasNan("Cosine");
+#endif
+        }
+
+
+        virtual void Validate()
+        {
+            PrintSelfBeforeValidation();
+
+            if (m_children.size() != 1) 
+                throw std::logic_error("Cosine operation should have one input.");
+
+            if (Inputs(0)->FunctionValues().GetNumElements() == 0)
+                throw std::logic_error("Cosine operation: the input node has 0 element.");
+
+            FunctionValues().Resize(Inputs(0)->FunctionValues().GetNumRows(), Inputs(0)->FunctionValues().GetNumCols());
+            m_gradientOfCosine.Resize(Inputs(0)->FunctionValues().GetNumRows(), Inputs(0)->FunctionValues().GetNumCols());
+            CopyImageSizeFromInputs(); 
+        }
+
+        virtual void AttachInputs(const ComputationNodePtr singleInput) 
+        {
+            m_children.resize(1);
+            m_children[0] = singleInput;
+        }
+
+        virtual void MoveMatricesToDevice(const DEVICEID_TYPE deviceId)
+        {
+            ComputationNode<ElemType>::MoveMatricesToDevice(deviceId);
+
+            if (deviceId != AUTOPLACEMATRIX)
+            {
+                if (m_gradientOfCosine.GetDeviceId() != deviceId)
+                    m_gradientOfCosine.TransferFromDeviceToDevice(m_gradientOfCosine.GetDeviceId(), deviceId);
+            }
+        }
+
+        virtual void CopyTo(const ComputationNodePtr nodeP, const std::wstring& newName, const CopyNodeFlags flags) const
+        {
+            ComputationNode<ElemType>::CopyTo(nodeP, newName, flags);
+            CosineNode<ElemType>* node = (CosineNode<ElemType>*) nodeP;
+
+            if (flags & CopyNodeFlags::copyNodeValue)
+            {
+                node->m_gradientOfCosine = m_gradientOfCosine;
+            }
+        }
+
+        // copy constructor
+        CosineNode(const CosineNode<ElemType>* node, const std::wstring& newName, const CopyNodeFlags flags)
+            : ComputationNode<ElemType>(node->m_deviceId), m_gradientOfCosine(node->m_deviceId)
+        {
+            node->CopyTo(this, newName, flags);
+        }
+
+        virtual ComputationNodePtr Duplicate(const std::wstring& newName, const CopyNodeFlags flags) const
+        {
+            const std::wstring& name = (newName == L"")?NodeName():newName;
+                
+            ComputationNodePtr node = new CosineNode<ElemType>(this, name, flags);
+            return node;
+        }
+
+    private:
+        Matrix<ElemType> m_gradientOfCosine;
+    };
+
+    template class CosineNode<float>; 
+    template class CosineNode<double>;
+
+
+    //we assume it's  column-wise by default
+    //the derivative will increase the Matrix<ElemType> size to the power of column size and should not be used.
+    template<class ElemType>
+    class SoftmaxNode : public ComputationNode<ElemType>
+    {
+        UsingComputationNodeMembers;
+    public:
+        SoftmaxNode(const DEVICEID_TYPE deviceId=AUTOPLACEMATRIX, const std::wstring name = L"")
+            : ComputationNode<ElemType>(deviceId), m_gradientDotValue(deviceId), m_diff(deviceId)
+        {
+            m_nodeName = (name == L""? CreateUniqNodeName() : name);
+            m_deviceId = deviceId;
+            MoveMatricesToDevice(deviceId);
+            InitRecurrentNode();
+        }
+
+        SoftmaxNode(File& fstream, const size_t modelVersion, const DEVICEID_TYPE deviceId=AUTOPLACEMATRIX, const std::wstring name = L"")
+            : ComputationNode<ElemType>(deviceId), m_gradientDotValue(deviceId), m_diff(deviceId)
+        {
+            m_nodeName = (name == L""? CreateUniqNodeName() : name);
+            LoadFromFile(fstream, modelVersion, deviceId);
+        }
+
+        virtual const std::wstring OperationName() const {return TypeName();}
+        static const std::wstring TypeName() {return L"Softmax";} 
+
+        virtual void ComputeInputPartial(const size_t inputIndex)
+        {
+            if (inputIndex != 0)
+                throw std::invalid_argument("Softmax only has one input.");
+            ComputeInputPartialS(m_gradientDotValue, m_diff, Inputs(0)->GradientValues(), GradientValues(), FunctionValues());
+        }
+
+        virtual void ComputeInputPartial(const size_t inputIndex, const size_t timeIdxInSeq)
+        {
+            if (inputIndex != 0)
+                throw std::invalid_argument("Softmax only has one input.");
+
+            Matrix<ElemType> sliceInputGrad = Inputs(0)->GradientValues().ColumnSlice(timeIdxInSeq * m_samplesInRecurrentStep, m_samplesInRecurrentStep);
+            Matrix<ElemType> sliceOutputGrad = GradientValues().ColumnSlice(timeIdxInSeq * m_samplesInRecurrentStep, m_samplesInRecurrentStep);
+
+            Matrix<ElemType> sliceOutputValue = m_functionValues.ColumnSlice(timeIdxInSeq * m_samplesInRecurrentStep, m_samplesInRecurrentStep);
+
+            ComputeInputPartialS(m_gradientDotValue, m_diff, sliceInputGrad, sliceOutputGrad, sliceOutputValue);
+        }
+
+        static void WINAPI ComputeInputPartialS(Matrix<ElemType>& gradientDotValue, Matrix<ElemType>& diff, Matrix<ElemType>& inputGradientValues, 
+            const Matrix<ElemType>& gradientValues, const Matrix<ElemType>& functionValues)  
+        {
+            gradientDotValue.AssignInnerProductOf(gradientValues, functionValues, true);
+            diff.AssignDifferenceOf(gradientValues, gradientDotValue);
+
+            inputGradientValues.AddElementProductOf(diff, functionValues);
+        }
+
+        // GetTaskDescriptor - Get a task descriptor for this node
+        // taskType - task type we are generating a task for
+        virtual TaskDescriptor<ElemType>* GetPTaskDescriptor(TaskType taskType, size_t inputIndex=0) const
+        {
+            TaskDescriptor<ElemType>* descriptor = new TaskDescriptor<ElemType>(this, taskType, inputIndex);
+            switch(taskType)
+            {
+            case taskComputeInputPartial:
+                descriptor->MatrixParam(m_gradientDotValue, "GradientDotValue", paramOptionsInput | paramOptionsTemporary);
+                descriptor->MatrixParam(m_diff, "Diff", paramOptionsInput | paramOptionsTemporary);
+                descriptor->GradientParam(0, paramOptionsInput | paramOptionsOutput | paramOptionsInitialize);
+                descriptor->GradientParam();
+                descriptor->FunctionParam(-1, paramOptionsInput);
+                descriptor->SetFunction((FARPROC)ComputeInputPartialS);
+                break;
+            case taskEvaluate:
+                descriptor->FunctionParam();
+                descriptor->FunctionParam(0, paramOptionsInput);
+                descriptor->SetFunction((FARPROC)EvaluateThisNodeS);
+                break;
+            default:
+                assert(false);
+                throw std::logic_error("Unsupported task requested");
+            }
+            return descriptor;
+        }
+
+        virtual void EvaluateThisNode()  
+        {
+            EvaluateThisNodeS(m_functionValues, Inputs(0)->FunctionValues());
+        }
+
+        virtual void EvaluateThisNode(const size_t timeIdxInSeq)
+        {
+            Matrix<ElemType> sliceInputValue = Inputs(0)->FunctionValues().ColumnSlice(timeIdxInSeq * m_samplesInRecurrentStep, m_samplesInRecurrentStep);
+            Matrix<ElemType> sliceOutputValue = m_functionValues.ColumnSlice(timeIdxInSeq * m_samplesInRecurrentStep, m_samplesInRecurrentStep);
+
+            EvaluateThisNodeS(sliceOutputValue, sliceInputValue);
+        }
+
+        static void WINAPI EvaluateThisNodeS(Matrix<ElemType>& functionValues, const Matrix<ElemType>& inputFunctionValues)  
+        {
+            functionValues.AssignLogSoftmaxOf(inputFunctionValues, true);
+            functionValues.InplaceExp();
+#if NANCHECK
+            functionValues.HasNan("SoftMax");
+#endif
+        }
+
+        virtual void Validate()
+        {
+            PrintSelfBeforeValidation();
+
+            if (m_children.size() != 1) 
+                throw std::logic_error("SoftmaxNode operation should have one input.");
+
+            if (Inputs(0)->FunctionValues().GetNumElements() == 0)
+                throw std::logic_error("SoftmaxNode operation: the input node has 0 element.");
+
+            FunctionValues().Resize(Inputs(0)->FunctionValues().GetNumRows(), Inputs(0)->FunctionValues().GetNumCols());
+            CopyImageSizeFromInputs(); 
+        }
+
+        virtual void AttachInputs(const ComputationNodePtr singleInput) 
+        {
+            m_children.resize(1);
+            m_children[0] = singleInput;
+        }
+
+        virtual void MoveMatricesToDevice(const DEVICEID_TYPE deviceId)
+        {
+            ComputationNode<ElemType>::MoveMatricesToDevice(deviceId);
+
+            if (deviceId != AUTOPLACEMATRIX)
+            {
+                if (m_gradientDotValue.GetDeviceId() != deviceId)
+                    m_gradientDotValue.TransferFromDeviceToDevice(m_gradientDotValue.GetDeviceId(), deviceId);
+                if (m_diff.GetDeviceId() != deviceId)
+                    m_diff.TransferFromDeviceToDevice(m_diff.GetDeviceId(), deviceId);
+            }
+        }
+
+        virtual void CopyTo(const ComputationNodePtr nodeP, const std::wstring& newName, const CopyNodeFlags flags) const
+        {
+            ComputationNode<ElemType>::CopyTo(nodeP, newName, flags);
+            SoftmaxNode<ElemType>* node = (SoftmaxNode<ElemType>*) nodeP;
+
+            if (flags & CopyNodeFlags::copyNodeValue)
+            {
+                node->m_gradientDotValue = m_gradientDotValue;
+                node->m_diff = m_diff;
+            }
+        }
+
+        // copy constructor
+        SoftmaxNode(const SoftmaxNode<ElemType>* node, const std::wstring& newName, const CopyNodeFlags flags)
+            : ComputationNode<ElemType>(node->m_deviceId), m_gradientDotValue(node->m_deviceId), m_diff(node->m_deviceId) 
+        {
+            node->CopyTo(this, newName, flags);
+        }
+
+        virtual ComputationNodePtr Duplicate(const std::wstring& newName, const CopyNodeFlags flags) const
+        {
+            const std::wstring& name = (newName == L"")?NodeName():newName;
+                
+            ComputationNodePtr node = new SoftmaxNode<ElemType>(this, name, flags);
+            return node;
+        }
+
+    private:
+        Matrix<ElemType> m_gradientDotValue;
+        Matrix<ElemType> m_diff;
+    };
+
+    template class SoftmaxNode<float>; 
+    template class SoftmaxNode<double>;
+
+    template<class ElemType>
+    class LogSoftmaxNode : public ComputationNode<ElemType>
+    {
+        UsingComputationNodeMembers;
+    public:
+        LogSoftmaxNode(const DEVICEID_TYPE deviceId = AUTOPLACEMATRIX, const std::wstring name = L"")
+            : ComputationNode<ElemType>(deviceId), m_gradientDotValue(deviceId), m_softmax(deviceId)
+        {
+            m_nodeName = (name == L"" ? CreateUniqNodeName() : name);
+            m_deviceId = deviceId;
+            MoveMatricesToDevice(deviceId);
+            InitRecurrentNode();
+        }
+
+        LogSoftmaxNode(File& fstream, const size_t modelVersion, const DEVICEID_TYPE deviceId = AUTOPLACEMATRIX, const std::wstring name = L"")
+            : ComputationNode<ElemType>(deviceId), m_gradientDotValue(deviceId), m_softmax(deviceId)
+        {
+            m_nodeName = (name == L"" ? CreateUniqNodeName() : name);
+            LoadFromFile(fstream, modelVersion, deviceId);
+        }
+
+        virtual const std::wstring OperationName() const { return TypeName(); }
+        static const std::wstring TypeName() { return L"LogSoftmax"; }
+
+        virtual void ComputeInputPartial(const size_t inputIndex)
+        {
+            if (inputIndex != 0)
+                throw std::invalid_argument("Softmax only has one input.");
+            ComputeInputPartialS(m_gradientDotValue, m_softmax, Inputs(0)->GradientValues(), GradientValues(), FunctionValues());
+        }
+
+        virtual void ComputeInputPartial(const size_t inputIndex, const size_t timeIdxInSeq)
+        {
+            if (inputIndex != 0)
+                throw std::invalid_argument("Softmax only has one input.");
+
+            Matrix<ElemType> sliceInputGrad = Inputs(0)->GradientValues().ColumnSlice(timeIdxInSeq * m_samplesInRecurrentStep, m_samplesInRecurrentStep);
+            Matrix<ElemType> sliceOutputGrad = GradientValues().ColumnSlice(timeIdxInSeq * m_samplesInRecurrentStep, m_samplesInRecurrentStep);
+
+            Matrix<ElemType> sliceOutputValue = m_functionValues.ColumnSlice(timeIdxInSeq * m_samplesInRecurrentStep, m_samplesInRecurrentStep);
+
+            ComputeInputPartialS(m_gradientDotValue, m_softmax, sliceInputGrad, sliceOutputGrad, sliceOutputValue);
+        }
+
+        static void WINAPI ComputeInputPartialS(Matrix<ElemType>& gradientDotValue, Matrix<ElemType>& softmax, Matrix<ElemType>& inputGradientValues,
+            const Matrix<ElemType>& gradientValues, const Matrix<ElemType>& functionValues)
+        {
+            softmax.AssignExpOf(functionValues);
+            Matrix<ElemType>::VectorSum(gradientValues, gradientDotValue, true);
+            softmax.RowElementMultiplyWith(gradientDotValue);
+            Matrix<ElemType>::AddScaledDifference(1.0, gradientValues, softmax, inputGradientValues);
+        }
+
+        // GetTaskDescriptor - Get a task descriptor for this node
+        // taskType - task type we are generating a task for
+        virtual TaskDescriptor<ElemType>* GetPTaskDescriptor(TaskType taskType, size_t inputIndex = 0) const
+        {
+            TaskDescriptor<ElemType>* descriptor = new TaskDescriptor<ElemType>(this, taskType, inputIndex);
+            switch (taskType)
+            {
+            case taskComputeInputPartial:
+                descriptor->MatrixParam(m_gradientDotValue, "GradientDotValue", paramOptionsInput | paramOptionsTemporary);
+                descriptor->MatrixParam(m_softmax, "softmax", paramOptionsInput | paramOptionsTemporary);
+                descriptor->GradientParam(0, paramOptionsInput | paramOptionsOutput | paramOptionsInitialize);
+                descriptor->GradientParam();
+                descriptor->FunctionParam(-1, paramOptionsInput);
+                descriptor->SetFunction((FARPROC)ComputeInputPartialS);
+                break;
+            case taskEvaluate:
+                descriptor->FunctionParam();
+                descriptor->FunctionParam(0, paramOptionsInput);
+                descriptor->SetFunction((FARPROC)EvaluateThisNodeS);
+                break;
+            default:
+                assert(false);
+                throw std::logic_error("Unsupported task requested");
+            }
+            return descriptor;
+        }
+
+        virtual void EvaluateThisNode()
+        {
+            EvaluateThisNodeS(m_functionValues, Inputs(0)->FunctionValues());
+        }
+
+        virtual void EvaluateThisNode(const size_t timeIdxInSeq)
+        {
+            Matrix<ElemType> sliceInputValue = Inputs(0)->FunctionValues().ColumnSlice(timeIdxInSeq * m_samplesInRecurrentStep, m_samplesInRecurrentStep);
+            Matrix<ElemType> sliceOutputValue = m_functionValues.ColumnSlice(timeIdxInSeq * m_samplesInRecurrentStep, m_samplesInRecurrentStep);
+
+            EvaluateThisNodeS(sliceOutputValue, sliceInputValue);
+        }
+
+        static void WINAPI EvaluateThisNodeS(Matrix<ElemType>& functionValues, const Matrix<ElemType>& inputFunctionValues)
+        {
+            functionValues.AssignLogSoftmaxOf(inputFunctionValues, true);
+#if NANCHECK
+            functionValues.HasNan("LogSoftMax");
+#endif
+        }
+
+        virtual void Validate()
+        {
+            PrintSelfBeforeValidation();
+
+            if (m_children.size() != 1)
+                throw std::logic_error("LogSoftmaxNode operation should have one input.");
+
+            if (Inputs(0)->FunctionValues().GetNumElements() == 0)
+                throw std::logic_error("LogSoftmaxNode operation: the input node has 0 element.");
+
+            FunctionValues().Resize(Inputs(0)->FunctionValues().GetNumRows(), Inputs(0)->FunctionValues().GetNumCols());
+            CopyImageSizeFromInputs();
+        }
+
+        virtual void AttachInputs(const ComputationNodePtr singleInput)
+        {
+            m_children.resize(1);
+            m_children[0] = singleInput;
+        }
+
+        virtual void MoveMatricesToDevice(const DEVICEID_TYPE deviceId)
+        {
+            ComputationNode<ElemType>::MoveMatricesToDevice(deviceId);
+
+            if (deviceId != AUTOPLACEMATRIX)
+            {
+                if (m_gradientDotValue.GetDeviceId() != deviceId)
+                    m_gradientDotValue.TransferFromDeviceToDevice(m_gradientDotValue.GetDeviceId(), deviceId);
+                if (m_softmax.GetDeviceId() != deviceId)
+                    m_softmax.TransferFromDeviceToDevice(m_softmax.GetDeviceId(), deviceId);
+            }
+        }
+
+        virtual void CopyTo(const ComputationNodePtr nodeP, const std::wstring& newName, const CopyNodeFlags flags) const
+        {
+            ComputationNode<ElemType>::CopyTo(nodeP, newName, flags);
+            LogSoftmaxNode<ElemType>* node = (LogSoftmaxNode<ElemType>*) nodeP;
+
+            if (flags & CopyNodeFlags::copyNodeValue)
+            {
+                node->m_gradientDotValue = m_gradientDotValue;
+                node->m_softmax = m_softmax;
+            }
+        }
+
+        // copy constructor
+        LogSoftmaxNode(const LogSoftmaxNode<ElemType>* node, const std::wstring& newName, const CopyNodeFlags flags)
+            : ComputationNode<ElemType>(node->m_deviceId), m_gradientDotValue(node->m_deviceId), m_softmax(node->m_deviceId)
+        {
+            node->CopyTo(this, newName, flags);
+        }
+
+        virtual ComputationNodePtr Duplicate(const std::wstring& newName, const CopyNodeFlags flags) const
+        {
+            const std::wstring& name = (newName == L"") ? NodeName() : newName;
+
+            ComputationNodePtr node = new LogSoftmaxNode<ElemType>(this, name, flags);
+            return node;
+        }
+
+    private:
+        Matrix<ElemType> m_gradientDotValue;
+        Matrix<ElemType> m_softmax;
+    };
+
+    template class LogSoftmaxNode<float>;
+    template class LogSoftmaxNode<double>;
+
+    template<class ElemType>
+    class SumElementsNode : public ComputationNode<ElemType>
+    {
+        UsingComputationNodeMembers;
+    public:
+        SumElementsNode(const DEVICEID_TYPE deviceId=AUTOPLACEMATRIX, const std::wstring name = L"") : ComputationNode<ElemType>(deviceId)  
+        {
+            m_nodeName = (name == L""? CreateUniqNodeName() : name);
+            m_deviceId = deviceId;
+            MoveMatricesToDevice(deviceId);
+            InitRecurrentNode();
+        }
+
+        SumElementsNode(File& fstream, const size_t modelVersion, const DEVICEID_TYPE deviceId=AUTOPLACEMATRIX, const std::wstring name = L"") : ComputationNode<ElemType>(deviceId)
+        {
+            m_nodeName = (name == L""? CreateUniqNodeName() : name);
+            LoadFromFile(fstream, modelVersion, deviceId);
+        }
+
+        // copy constructor
+        SumElementsNode(const SumElementsNode<ElemType>* node, const std::wstring& newName, const CopyNodeFlags flags) : ComputationNode<ElemType>(node->m_deviceId)
+        {
+            node->CopyTo(this, newName, flags);
+        }
+
+        virtual ComputationNodePtr Duplicate(const std::wstring& newName, const CopyNodeFlags flags) const
+        {
+            const std::wstring& name = (newName == L"")?NodeName():newName;
+                
+            ComputationNodePtr node = new SumElementsNode<ElemType>(this, name, flags);
+            return node;
+        }
+
+        virtual const std::wstring OperationName() const {return TypeName();}
+        static const std::wstring TypeName() {return L"SumElements";} 
+
+        virtual void ComputeInputPartial(const size_t inputIndex)
+        {
+            if (inputIndex != 0)
+                throw std::invalid_argument("SumElements only has one input.");
+            ComputeInputPartialS(Inputs(0)->GradientValues(), GradientValues());
+        }
+
+        virtual void ComputeInputPartial(const size_t inputIndex, const size_t timeIdxInSeq)
+        {
+            if (inputIndex != 0)
+                throw std::invalid_argument("SumElements only has one input.");
+
+            Matrix<ElemType> sliceInputGrad = Inputs(0)->GradientValues().ColumnSlice(timeIdxInSeq * m_samplesInRecurrentStep, m_samplesInRecurrentStep);
+            Matrix<ElemType> sliceOutputGrad = GradientValues().ColumnSlice(timeIdxInSeq * m_samplesInRecurrentStep, m_samplesInRecurrentStep);
+
+            ComputeInputPartialS(sliceInputGrad, sliceOutputGrad);
+        }
+
+        static void WINAPI ComputeInputPartialS(Matrix<ElemType>& inputGradientValues, const Matrix<ElemType>& gradientValues)  
+        {
+            inputGradientValues += gradientValues; //here the assumption is that gradientValues are 1x1 matrix
+        }
+
+        // GetTaskDescriptor - Get a task descriptor for this node
+        // taskType - task type we are generating a task for
+        virtual TaskDescriptor<ElemType>* GetPTaskDescriptor(TaskType taskType, size_t inputIndex=0) const
+        {
+            TaskDescriptor<ElemType>* descriptor = new TaskDescriptor<ElemType>(this, taskType, inputIndex);
+            switch(taskType)
+            {
+            case taskComputeInputPartial:
+                descriptor->GradientParam(0, paramOptionsInput | paramOptionsOutput | paramOptionsInitialize);
+                descriptor->GradientParam();
+                descriptor->SetFunction((FARPROC)ComputeInputPartialS);
+                break;
+            case taskEvaluate:
+                descriptor->FunctionParam();
+                descriptor->FunctionParam(0, paramOptionsInput);
+                descriptor->SetFunction((FARPROC)EvaluateThisNodeS);
+                break;
+            default:
+                assert(false);
+                throw std::logic_error("Unsupported task requested");
+            }
+            return descriptor;
+        }
+
+        virtual void EvaluateThisNode()  
+        {
+            EvaluateThisNodeS(m_functionValues, Inputs(0)->FunctionValues());
+        }
+
+        virtual void EvaluateThisNode(const size_t timeIdxInSeq)
+        {
+            Matrix<ElemType> sliceInputValue = Inputs(0)->FunctionValues().ColumnSlice(timeIdxInSeq * m_samplesInRecurrentStep, m_samplesInRecurrentStep);
+            Matrix<ElemType> sliceOutputValue = m_functionValues.ColumnSlice(timeIdxInSeq * m_samplesInRecurrentStep, m_samplesInRecurrentStep);
+
+            EvaluateThisNodeS(sliceOutputValue, sliceInputValue);
+        }
+
+        static void WINAPI EvaluateThisNodeS(Matrix<ElemType>& functionValues, const Matrix<ElemType>& inputFunctionValues)  
+        {
+            functionValues.AssignSumOfElements(inputFunctionValues);
+#if NANCHECK
+            functionValues.HasNan("SumElements");
+#endif
+        }
+
+        virtual void Validate()
+        {
+            PrintSelfBeforeValidation();
+
+            if (m_children.size() != 1) 
+                throw std::logic_error("SumElements operation should have one input.");
+
+            if (Inputs(0)->FunctionValues().GetNumElements() == 0)
+                throw std::logic_error("SumElements operation: the input node has 0 element.");
+
+            FunctionValues().Resize(1, 1);
+            CopyImageSizeFromInputs(); 
+        }
+
+        virtual void CopyImageSizeFromInputs()
+        {
+            CopyImageSizeFromInput(0, false);
+
+            m_outputWidth = 1;
+            m_outputHeight = 1;        
+            m_outputChannels = 1;
+        }
+
+        virtual void AttachInputs(const ComputationNodePtr singleInput) 
+        {
+            m_children.resize(1);
+            m_children[0] = singleInput;
+        }
+    };
+
+    template class SumElementsNode<float>; 
+    template class SumElementsNode<double>;
+
+    //this node is used to extract part of the input by rows as the output
+    //it has to be continuous segments of rows since each column is treated as one sample
+    template<class ElemType>
+    class RowSliceNode : public ComputationNode<ElemType>
+    {
+        UsingComputationNodeMembers;
+    public:
+        RowSliceNode(const DEVICEID_TYPE deviceId=AUTOPLACEMATRIX, const std::wstring name = L"") : ComputationNode<ElemType>(deviceId), m_startIndex(0), m_numRows (0) 
+        {
+            m_nodeName = (name == L""? CreateUniqNodeName() : name);
+            m_deviceId = deviceId;
+            MoveMatricesToDevice(deviceId);
+            InitRecurrentNode();
+        }
+
+        RowSliceNode(File& fstream, const size_t modelVersion, const DEVICEID_TYPE deviceId=AUTOPLACEMATRIX, const std::wstring name = L"") : ComputationNode<ElemType>(deviceId)
+        {
+            m_nodeName = (name == L""? CreateUniqNodeName() : name);
+            LoadFromFile(fstream, modelVersion, deviceId);
+        }
+
+        // copy constructor
+        RowSliceNode(const RowSliceNode<ElemType>* node, const std::wstring& newName, const CopyNodeFlags flags) : ComputationNode<ElemType>(node->m_deviceId)
+        {
+            node->CopyTo(this, newName, flags);
+        }
+        
+        RowSliceNode(const DEVICEID_TYPE deviceId, size_t start_index, size_t num_rows, const std::wstring name = L"") : ComputationNode<ElemType>(deviceId)  
+        {
+            m_nodeName = (name == L""? CreateUniqNodeName() : name);
+            m_deviceId = deviceId;
+            m_startIndex = start_index;
+            m_numRows = num_rows;
+            
+
+            MoveMatricesToDevice(deviceId);
+            InitRecurrentNode();
+        }
+
+        virtual ComputationNodePtr Duplicate(const std::wstring& newName, const CopyNodeFlags flags) const
+        {
+            const std::wstring& name = (newName == L"")?NodeName():newName;
+                
+            ComputationNodePtr node = new RowSliceNode<ElemType>(this, name, flags);
+            return node;
+        }
+
+        virtual void CopyTo(const ComputationNodePtr nodeP, const std::wstring& newName, const CopyNodeFlags flags) const
+        {
+            ComputationNode<ElemType>::CopyTo(nodeP, newName, flags);
+            RowSliceNode<ElemType>* node = (RowSliceNode<ElemType>*) nodeP;
+
+            node->m_startIndex = m_startIndex;
+            node->m_numRows = m_numRows;
+        }
+
+        virtual void SaveToFile(File& fstream) const
+        {
+            ComputationNode<ElemType>::SaveToFile(fstream);
+
+            fstream << m_startIndex << m_numRows;
+        }
+        
+        virtual void LoadFromFile(File& fstream, const size_t modelVersion, const DEVICEID_TYPE deviceId = AUTOPLACEMATRIX)
+        {
+            ComputationNode<ElemType>::LoadFromFile(fstream, modelVersion, deviceId);
+
+            fstream >> m_startIndex >> m_numRows;
+        }
+
+        virtual const std::wstring OperationName() const {return TypeName();}
+        static const std::wstring TypeName() {return L"RowSlice";} 
+
+        virtual void ComputeInputPartial(const size_t inputIndex)
+        {
+            if (inputIndex != 0)
+                throw std::invalid_argument("RowSlice only has one input.");
+
+            ComputeInputPartialS(Inputs(0)->GradientValues(), GradientValues(), m_startIndex, m_numRows);
+        }
+
+        virtual void ComputeInputPartial(const size_t inputIndex, const size_t timeIdxInSeq)
+        {
+            if (inputIndex != 0)
+                throw std::invalid_argument("RowSlice only has one input.");
+
+            Matrix<ElemType> sliceInputGrad = Inputs(0)->GradientValues().ColumnSlice(timeIdxInSeq * m_samplesInRecurrentStep, m_samplesInRecurrentStep);
+            Matrix<ElemType> sliceOutputGrad = GradientValues().ColumnSlice(timeIdxInSeq * m_samplesInRecurrentStep, m_samplesInRecurrentStep);
+
+            ComputeInputPartialS(sliceInputGrad, sliceOutputGrad, m_startIndex, m_numRows);
+        }
+
+        static void WINAPI ComputeInputPartialS(Matrix<ElemType>& inputGradientValues, const Matrix<ElemType>& gradientValues, const size_t startIndex, const size_t numRows)  
+        {
+            inputGradientValues.AddToRowSliceValuesOf(gradientValues, startIndex, numRows); 
+        }
+
+        // GetTaskDescriptor - Get a task descriptor for this node
+        // taskType - task type we are generating a task for
+        virtual TaskDescriptor<ElemType>* GetPTaskDescriptor(TaskType taskType, size_t inputIndex=0) const
+        {
+            TaskDescriptor<ElemType>* descriptor = new TaskDescriptor<ElemType>(this, taskType, inputIndex);
+            switch(taskType)
+            {
+            case taskComputeInputPartial:
+                descriptor->GradientParam(0, paramOptionsInput | paramOptionsOutput | paramOptionsInitialize);
+                descriptor->GradientParam();
+                descriptor->SetFunction((FARPROC)ComputeInputPartialS);
+                break;
+            case taskEvaluate:
+                descriptor->FunctionParam();
+                descriptor->FunctionParam(0, paramOptionsInput);
+                descriptor->SetFunction((FARPROC)EvaluateThisNodeS);
+                break;
+            default:
+                assert(false);
+                throw std::logic_error("Unsupported task requested");
+            }
+            return descriptor;
+        }
+
+        virtual void EvaluateThisNode()  
+        {
+            EvaluateThisNodeS(m_functionValues, Inputs(0)->FunctionValues(), m_startIndex, m_numRows);
+        }
+
+        virtual void EvaluateThisNode(const size_t timeIdxInSeq)
+        {
+            Matrix<ElemType> sliceInputValue = Inputs(0)->FunctionValues().ColumnSlice(timeIdxInSeq * m_samplesInRecurrentStep, m_samplesInRecurrentStep);
+            Matrix<ElemType> sliceOutputValue = m_functionValues.ColumnSlice(timeIdxInSeq * m_samplesInRecurrentStep, m_samplesInRecurrentStep);
+
+            EvaluateThisNodeS(sliceOutputValue, sliceInputValue, m_startIndex, m_numRows);
+        }
+
+        static void WINAPI EvaluateThisNodeS(Matrix<ElemType>& functionValues, const Matrix<ElemType>& inputFunctionValues, const size_t startIndex, const size_t numRows)  
+        {
+            functionValues.AssignRowSliceValuesOf(inputFunctionValues, startIndex, numRows);
+#if NANCHECK
+            functionValues.HasNan("RowSlice");
+#endif
+        }
+
+        virtual void Validate()
+        {
+            PrintSelfBeforeValidation();
+
+            if (m_children.size() != 1) 
+                throw std::logic_error("RowSlice operation should have one input.");
+
+            if (Inputs(0)->FunctionValues().GetNumElements() == 0)
+                throw std::logic_error("RowSlice operation: the input node has 0 element.");
+
+            if (Inputs(0)->FunctionValues().GetNumRows() < m_startIndex + m_numRows)
+                throw std::logic_error("RowSlice operation: m_startIndex + m_numRows exceeds number of rows in the input.");
+
+            FunctionValues().Resize(m_numRows, Inputs(0)->FunctionValues().GetNumCols());
+            CopyImageSizeFromInputs(); 
+        }
+
+        virtual void CopyImageSizeFromInputs()
+        {
+            CopyImageSizeFromInput(0, true);
+            m_outputHeight = m_numRows;        
+
+            //WARNING: this node will destroy the image size information from the child
+            if (m_inputWidth * m_inputChannels != 1)
+                fprintf(stderr, "WARNING: RowSlice operation cannot inherit image size information from its child. Image size info is lost.\n");
+        }
+
+        virtual void AttachInputs(const ComputationNodePtr singleInput) 
+        {
+            m_children.resize(1);
+            m_children[0] = singleInput;
+        }
+
+    private:
+        size_t m_startIndex, m_numRows;
+    };
+
+    template class RowSliceNode<float>; 
+    template class RowSliceNode<double>;
+
+    template<class ElemType>
+    class ScaleNode : public ComputationNode<ElemType>
+    {
+        UsingComputationNodeMembers;
+    public:
+        ScaleNode(const DEVICEID_TYPE deviceId=AUTOPLACEMATRIX, const std::wstring name = L"") : ComputationNode<ElemType>(deviceId)  
+        {
+            m_nodeName = (name == L""? CreateUniqNodeName() : name);
+            m_deviceId = deviceId;
+            MoveMatricesToDevice(deviceId);
+            InitRecurrentNode();
+        }
+
+        ScaleNode(File& fstream, const size_t modelVersion, const DEVICEID_TYPE deviceId=AUTOPLACEMATRIX, const std::wstring name = L"") : ComputationNode<ElemType>(deviceId)
+        {
+            m_nodeName = (name == L""? CreateUniqNodeName() : name);
+            LoadFromFile(fstream, modelVersion, deviceId);
+        }
+
+        // copy constructor
+        ScaleNode(const ScaleNode<ElemType>* node, const std::wstring& newName, const CopyNodeFlags flags) : ComputationNode<ElemType>(node->m_deviceId)
+        {
+            node->CopyTo(this, newName, flags);
+        }
+
+        virtual ComputationNodePtr Duplicate(const std::wstring& newName, const CopyNodeFlags flags) const
+        {
+            const std::wstring& name = (newName == L"")?NodeName():newName;
+                
+            ComputationNodePtr node = new ScaleNode<ElemType>(this, name, flags);
+            return node;
+        }
+
+        virtual const std::wstring OperationName() const {return TypeName();}
+        static const std::wstring TypeName() {return L"Scale";} 
+
+        virtual void ComputeInputPartial(const size_t inputIndex)
+        {
+            if (inputIndex > 1)
+                throw std::invalid_argument("ScaleNode operation only takes two inputs.");
+
+            //left Node must be a scalar
+            if (inputIndex == 0)  //left derivative
+            {
+                ComputeInputPartialLeft(Inputs(1)->FunctionValues(), Inputs(0)->GradientValues(), GradientValues());
+            }
+            else
+            {
+                ComputeInputPartialRight(Inputs(0)->FunctionValues(), Inputs(1)->GradientValues(), GradientValues());
+            }
+        }
+
+        virtual void ComputeInputPartial(const size_t inputIndex, const size_t timeIdxInSeq)
+        {
+            if (inputIndex > 1)
+                throw std::invalid_argument("ScaleNode operation only takes two inputs.");
+
+            //left Node must be a scalar
+            if (inputIndex == 0)  //left derivative
+            {
+                Matrix<ElemType> sliceOutputGrad = GradientValues().ColumnSlice(timeIdxInSeq * m_samplesInRecurrentStep, m_samplesInRecurrentStep);
+                Matrix<ElemType> sliceInput1Value = Inputs(1)->FunctionValues().ColumnSlice(timeIdxInSeq * m_samplesInRecurrentStep, m_samplesInRecurrentStep);
+
+                ComputeInputPartialLeft(sliceInput1Value, Inputs(0)->GradientValues(), sliceOutputGrad);
+            }
+            else
+            {
+                Matrix<ElemType> sliceInput1Grad = Inputs(1)->GradientValues().ColumnSlice(timeIdxInSeq * m_samplesInRecurrentStep, m_samplesInRecurrentStep);
+                Matrix<ElemType> sliceOutputGrad = GradientValues().ColumnSlice(timeIdxInSeq * m_samplesInRecurrentStep, m_samplesInRecurrentStep);
+
+                ComputeInputPartialRight(Inputs(0)->FunctionValues(), sliceInput1Grad, sliceOutputGrad);
+            }
+        }
+
+        static void WINAPI ComputeInputPartialLeft(const Matrix<ElemType>& inputFunctionValues, Matrix<ElemType>& inputGradientValues, const Matrix<ElemType>& gradientValues)  
+        {
+            inputGradientValues += Matrix<ElemType>::InnerProductOfMatrices(gradientValues, inputFunctionValues);
+        }
+
+        static void WINAPI ComputeInputPartialRight(const Matrix<ElemType>& inputFunctionValues, Matrix<ElemType>& inputGradientValues, const Matrix<ElemType>& gradientValues)  
+        {
+            Matrix<ElemType>::ScaleAndAdd(inputFunctionValues.Get00Element(), gradientValues, inputGradientValues);
+        }
+
+        // GetTaskDescriptor - Get a task descriptor for this node
+        // taskType - task type we are generating a task for
+        virtual TaskDescriptor<ElemType>* GetPTaskDescriptor(TaskType taskType, size_t inputIndex=0) const
+        {
+            TaskDescriptor<ElemType>* descriptor = new TaskDescriptor<ElemType>(this, taskType, inputIndex);
+            switch(taskType)
+            {
+            case taskComputeInputPartial:
+                descriptor->FunctionParam(1-inputIndex, paramOptionsInput);
+                descriptor->GradientParam(inputIndex, paramOptionsInput | paramOptionsOutput | paramOptionsInitialize);
+                descriptor->GradientParam();
+                descriptor->SetFunction(inputIndex?(FARPROC)ComputeInputPartialRight:(FARPROC)ComputeInputPartialLeft);
+                break;
+            case taskEvaluate:
+                descriptor->FunctionParam();
+                descriptor->FunctionParam(0, paramOptionsInput);
+                descriptor->FunctionParam(1, paramOptionsInput);
+                descriptor->SetFunction((FARPROC)EvaluateThisNodeS);
+                break;
+            default:
+                assert(false);
+                throw std::logic_error("Unsupported task requested");
+            }
+            return descriptor;
+        }
+
+        virtual void EvaluateThisNode()  
+        {
+            EvaluateThisNodeS(FunctionValues(), Inputs(0)->FunctionValues(), Inputs(1)->FunctionValues());
+        }
+
+        virtual void EvaluateThisNode(const size_t timeIdxInSeq)  
+        {
+            Matrix<ElemType> sliceInput1Value = Inputs(1)->FunctionValues().ColumnSlice(timeIdxInSeq * m_samplesInRecurrentStep, m_samplesInRecurrentStep);
+            Matrix<ElemType> sliceOutputValue = m_functionValues.ColumnSlice(timeIdxInSeq * m_samplesInRecurrentStep, m_samplesInRecurrentStep);
+
+            EvaluateThisNodeS(sliceOutputValue, Inputs(0)->FunctionValues(), sliceInput1Value);
+        }
+
+        static void WINAPI EvaluateThisNodeS(Matrix<ElemType>& functionValues, const Matrix<ElemType>& input0, const Matrix<ElemType>& input1)  
+        {
+            functionValues.AssignProductOf(input0.Get00Element(), input1);
+#if NANCHECK
+            functionValues.HasNan("Scale");
+#endif
+        }
+
+        virtual void Validate()
+        {
+            PrintSelfBeforeValidation();
+
+            if (m_children.size() != 2) 
+                throw std::logic_error("Scale operation requires two inputs.");
+
+            if (Inputs(0)->FunctionValues().GetNumElements() == 0 || Inputs(1)->FunctionValues().GetNumElements() == 0)
+                throw std::logic_error("Scale operation: one of the operands has 0 element.");
+
+            if (Inputs(0)->FunctionValues().GetNumRows() != 1 || Inputs(0)->FunctionValues().GetNumCols() != 1)
+                throw std::logic_error("The left value of ScaleNode must be a scalar value.");
+
+            FunctionValues().Resize(Inputs(1)->FunctionValues().GetNumRows(), Inputs(1)->FunctionValues().GetNumCols());
+            //left Node must be a scalar
+            CopyImageSizeFromInputs(); 
+        }
+
+        virtual void CopyImageSizeFromInputs()
+        {
+            CopyImageSizeFromInput(1); 
+        }
+
+        virtual void AttachInputs(const ComputationNodePtr scalarValue, const ComputationNodePtr Value) 
+        {
+            m_children.resize(2);
+            m_children[0] = scalarValue;
+            m_children[1] = Value;
+        }
+    };
+
+    template class ScaleNode<float>; 
+    template class ScaleNode<double>;
+
+    template<class ElemType>
+    class TimesNode : public ComputationNode<ElemType>
+    {
+        UsingComputationNodeMembers;
+    public:
+        TimesNode(const DEVICEID_TYPE deviceId=AUTOPLACEMATRIX, const std::wstring name = L"") : ComputationNode<ElemType>(deviceId)  
+        {
+            m_nodeName = (name == L""? CreateUniqNodeName() : name);
+            m_deviceId = deviceId;
+            MoveMatricesToDevice(deviceId);
+            InitRecurrentNode();
+        }
+
+        TimesNode(File& fstream, const size_t modelVersion, const DEVICEID_TYPE deviceId=AUTOPLACEMATRIX, const std::wstring name = L"") : ComputationNode<ElemType>(deviceId)
+        {
+            m_nodeName = (name == L""? CreateUniqNodeName() : name);
+            LoadFromFile(fstream, modelVersion, deviceId);
+        }
+
+        // copy constructor
+        TimesNode(const TimesNode<ElemType>* node, const std::wstring& newName, const CopyNodeFlags flags) : ComputationNode<ElemType>(node->m_deviceId)
+        {
+            node->CopyTo(this, newName, flags);
+        }
+
+        virtual ComputationNodePtr Duplicate(const std::wstring& newName, const CopyNodeFlags flags) const
+        {
+            const std::wstring& name = (newName == L"")?NodeName():newName;
+                
+            ComputationNodePtr node = new TimesNode<ElemType>(this, name, flags);
+            return node;
+        }
+
+        virtual const std::wstring OperationName() const {return TypeName();}
+        static const std::wstring TypeName() {return L"Times";} 
+
+        virtual void ComputeInputPartial(const size_t inputIndex)
+        {
+            if (inputIndex > 1)
+                throw std::invalid_argument("Times operation only takes two inputs.");
+
+            if (inputIndex == 0)  //left derivative
+            {
+                ComputeInputPartialLeft(Inputs(1)->FunctionValues(), Inputs(0)->GradientValues(), GradientValues());
+            }
+            else  //right derivative
+            {
+                ComputeInputPartialRight(Inputs(0)->FunctionValues(), Inputs(1)->GradientValues(), GradientValues());
+            }
+        }
+
+        virtual void ComputeInputPartial(const size_t inputIndex, const size_t timeIdxInSeq)
+        {
+            if (inputIndex > 1)
+                throw std::invalid_argument("Times operation only takes two inputs.");
+
+            if (inputIndex == 0)  //left derivative
+            {
+                Matrix<ElemType> sliceOutputGrad = GradientValues().ColumnSlice(timeIdxInSeq * m_samplesInRecurrentStep, m_samplesInRecurrentStep);
+                Matrix<ElemType> sliceInput1Value = Inputs(1)->FunctionValues().ColumnSlice(timeIdxInSeq * m_samplesInRecurrentStep, m_samplesInRecurrentStep);
+
+                ComputeInputPartialLeft(sliceInput1Value, Inputs(0)->GradientValues(), sliceOutputGrad);
+            }
+            else  //right derivative
+            {
+                Matrix<ElemType> sliceInput1Grad = Inputs(1)->GradientValues().ColumnSlice(timeIdxInSeq * m_samplesInRecurrentStep, m_samplesInRecurrentStep);
+                Matrix<ElemType> sliceOutputGrad = GradientValues().ColumnSlice(timeIdxInSeq * m_samplesInRecurrentStep, m_samplesInRecurrentStep);
+
+                ComputeInputPartialRight(Inputs(0)->FunctionValues(), sliceInput1Grad, sliceOutputGrad);
+            }
+        }
+
+        static void WINAPI ComputeInputPartialLeft(Matrix<ElemType>& inputFunctionValues, Matrix<ElemType>& inputGradientValues, const Matrix<ElemType>& gradientValues)  
+            {
+#if DUMPOUTPUT
+            gradientValues.Print("Gradient-in");
+            inputGradientValues.Print("child Gradient-in/out");
+            inputFunctionValues.Print("child Function values");
+#endif
+            //currently we only support one combination when the input is sparse.
+            if (inputFunctionValues.GetMatrixType() == SPARSE && inputGradientValues.GetMatrixType() == DENSE && gradientValues.GetMatrixType() == DENSE)
+                inputGradientValues.SwitchToMatrixType(SPARSE, MatrixFormat::matrixFormatSparseBlockCol, false);
+
+                Matrix<ElemType>::MultiplyAndAdd(gradientValues, false, inputFunctionValues, true, inputGradientValues);
+#if DUMPOUTPUT
+            inputGradientValues.Print("child Gradient-out");
+#endif
+        }
+
+        static void WINAPI ComputeInputPartialRight(Matrix<ElemType>& inputFunctionValues, Matrix<ElemType>& inputGradientValues, const Matrix<ElemType>& gradientValues)  
+            {
+#if DUMPOUTPUT
+            gradientValues.Print("Gradient-in");
+            inputGradientValues.Print("child Gradient-in/out");
+            inputFunctionValues.Print("child Function values");
+#endif
+                Matrix<ElemType>::MultiplyAndAdd(inputFunctionValues, true, gradientValues, false, inputGradientValues);
+#if DUMPOUTPUT
+            inputGradientValues.Print("child Gradient-out");
+#endif
+        }
+
+        // GetTaskDescriptor - Get a task descriptor for this node
+        // taskType - task type we are generating a task for
+        virtual TaskDescriptor<ElemType>* GetPTaskDescriptor(TaskType taskType, size_t inputIndex=0) const
+        {
+            TaskDescriptor<ElemType>* descriptor = new TaskDescriptor<ElemType>(this, taskType, inputIndex);
+            switch(taskType)
+            {
+            //case taskComputeInputPartialRecurrent:
+            //    descriptor->Param(paramTypeInteger, "RecurrantIterator", paramOptionsInput | paramOptionsRecurrantIterator);
+            //    descriptor->FunctionParam(1-inputIndex, paramOptionsInput);
+            //    descriptor->GradientParam(inputIndex, paramOptionsInput | paramOptionsOutput | paramOptionsInitialize);
+            //    descriptor->GradientParam();
+            //    descriptor->SetFunction((inputIndex?(FARPROC)ComputeInputPartialRightR:(FARPROC)ComputeInputPartialLeftR));
+            //    break;
+            case taskComputeInputPartial:
+                descriptor->FunctionParam(1-inputIndex, paramOptionsInput);
+                descriptor->GradientParam(inputIndex, paramOptionsInput | paramOptionsOutput | paramOptionsInitialize);
+                descriptor->GradientParam();
+                descriptor->SetFunction((inputIndex?(FARPROC)ComputeInputPartialRight:(FARPROC)ComputeInputPartialLeft));
+                break;
+            //case taskEvaluateRecurrent:
+            //    descriptor->Param(paramTypeInteger, "RecurrantIterator", paramOptionsInput | paramOptionsRecurrantIterator);
+            //    descriptor->FunctionParam();
+            //    descriptor->FunctionParam(0, paramOptionsInput);
+            //    descriptor->FunctionParam(1, paramOptionsInput);
+            //    descriptor->Param(paramTypeSizet, "mNbrSlicesInEachRecurrentIter", paramOptionsInput);
+            //    break;
+            case taskEvaluate:
+                descriptor->FunctionParam();
+                descriptor->FunctionParam(0, paramOptionsInput);
+                descriptor->FunctionParam(1, paramOptionsInput);
+                descriptor->SetFunction((FARPROC)EvaluateThisNodeS);
+                break;
+            default:
+                assert(false);
+                throw std::logic_error("Unsupported task requested");
+            }
+            return descriptor;
+        }
+
+        virtual void EvaluateThisNode()  
+        {
+            EvaluateThisNodeS(FunctionValues(), Inputs(0)->FunctionValues(), Inputs(1)->FunctionValues());
+        }
+
+        virtual void EvaluateThisNode(const size_t timeIdxInSeq)  
+        {
+            Matrix<ElemType> sliceInput1Value = Inputs(1)->FunctionValues().ColumnSlice(timeIdxInSeq * m_samplesInRecurrentStep, m_samplesInRecurrentStep);
+            Matrix<ElemType> sliceOutputValue = m_functionValues.ColumnSlice(timeIdxInSeq * m_samplesInRecurrentStep, m_samplesInRecurrentStep);
+
+            EvaluateThisNodeS(sliceOutputValue, Inputs(0)->FunctionValues(), sliceInput1Value);
+        }
+
+        static void WINAPI EvaluateThisNodeS(Matrix<ElemType>& functionValues, const Matrix<ElemType>& input0, const Matrix<ElemType>& input1)  
+        {
+#if DUMPOUTPUT
+            input0.Print("TimesNode - Input0");
+#endif
+            functionValues.AssignProductOf(input0, false, input1, false);
+#if NANCHECK
+            functionValues.HasNan("Times");
+#endif
+#if DUMPOUTPUT
+            functionValues.Print("TimesNode");
+#endif
+        }
+
+        virtual void Validate()
+        {
+            PrintSelfBeforeValidation();
+
+            if (m_children.size() != 2) 
+                throw std::logic_error("Times operation requires two inputs.");
+
+            //support automatic dimention inference for learnable parameters
+            size_t rows0 = Inputs(0)->FunctionValues().GetNumRows(), cols0 = Inputs(0)->FunctionValues().GetNumCols();
+            size_t rows1 = Inputs(1)->FunctionValues().GetNumRows(), cols1 = Inputs(1)->FunctionValues().GetNumCols();
+
+            if ((rows0 == 0 || cols1 == 0 ) && this->LoopId() < 0)
+                throw logic_error("Times operation: Inputs(0)->FunctionValues().GetNumRows() and Inputs(1)->FunctionValues().GetNumCols() should not be 0 since it cannot be automatically inferred");
+
+            if ((Inputs(0)->OperationName() == LearnableParameter<ElemType>::TypeName() && cols0 == 0 && rows1 != 0) && this->LoopId() < 0)
+                Inputs(0)->FunctionValues().Resize(rows0, rows1);
+
+            if (Inputs(1)->OperationName() == LearnableParameter<ElemType>::TypeName() && cols0 != 0 && rows1 == 0)
+                Inputs(1)->FunctionValues().Resize(cols0, cols1);
+
+            if ((Inputs(0)->FunctionValues().GetNumElements() == 0 || Inputs(1)->FunctionValues().GetNumElements() == 0)&& this->LoopId() < 0)
+                throw std::logic_error("Times operation: One of the operants has 0 elements.");
+
+            //cols0 and rows1 may have been changed so don't use them in the following check
+            if ((Inputs(1)->FunctionValues().GetNumRows() != Inputs(0)->FunctionValues().GetNumCols()) && this->LoopId() < 0)
+            {
+                throw std::logic_error("The Matrix dimension in the Times operation does not match.");
+            }
+            FunctionValues().Resize(rows0, cols1);
+            CopyImageSizeFromInputs(); 
+        }
+
+        virtual void CopyImageSizeFromInputs()  
+        {
+            CopyImageSizeFromInput(1, false); //the second one is the input since it's column wize
+
+            //after multiplication the structure is lost
+            m_outputWidth = 1;
+            m_outputHeight = Inputs(0)->FunctionValues().GetNumRows();
+            m_outputChannels =  1;
+        }
+
+        virtual void AttachInputs(const ComputationNodePtr leftNode, const ComputationNodePtr rightNode) 
+        {
+            m_children.resize(2);
+            m_children[0] = leftNode;
+            m_children[1] = rightNode;
+        }
+    };
+
+    template class TimesNode<float>; 
+    template class TimesNode<double>;
+
+    template<class ElemType>
+    class ElementTimesNode : public ComputationNode<ElemType>
+    {
+        UsingComputationNodeMembers;
+    public:
+        ElementTimesNode(const DEVICEID_TYPE deviceId=AUTOPLACEMATRIX, const std::wstring name = L"") : ComputationNode<ElemType>(deviceId)  
+        {
+            m_nodeName = (name == L""? CreateUniqNodeName() : name);
+            m_deviceId = deviceId;
+            MoveMatricesToDevice(deviceId);
+            InitRecurrentNode();
+        }
+
+        ElementTimesNode(File& fstream, const size_t modelVersion, const DEVICEID_TYPE deviceId=AUTOPLACEMATRIX, const std::wstring name = L"") : ComputationNode<ElemType>(deviceId)
+        {
+            m_nodeName = (name == L""? CreateUniqNodeName() : name);
+            LoadFromFile(fstream, modelVersion, deviceId);
+        }
+
+        // copy constructor
+        ElementTimesNode(const ElementTimesNode<ElemType>* node, const std::wstring& newName, const CopyNodeFlags flags) : ComputationNode<ElemType>(node->m_deviceId)
+        {
+            node->CopyTo(this, newName, flags);
+        }
+
+        virtual ComputationNodePtr Duplicate(const std::wstring& newName, const CopyNodeFlags flags) const
+        {
+            const std::wstring& name = (newName == L"")?NodeName():newName;
+                
+            ComputationNodePtr node = new ElementTimesNode<ElemType>(this, name, flags);
+            return node;
+        }
+
+        virtual const std::wstring OperationName() const {return TypeName();}
+        static const std::wstring TypeName() {return L"ElementTimes";} 
+
+        virtual void ComputeInputPartial(const size_t inputIndex)  
+        {
+            if (inputIndex > 1)
+                throw std::invalid_argument("ElementTimes operation only takes two inputs.");
+
+            ComputeInputPartialS(Inputs(1-inputIndex)->FunctionValues(), Inputs(inputIndex)->GradientValues(), GradientValues());
+        }
+
+        virtual void ComputeInputPartial(const size_t inputIndex, const size_t timeIdxInSeq)  
+        {
+            if (inputIndex > 1)
+                throw std::invalid_argument("ElementTimes operation only takes two inputs.");
+
+            Matrix<ElemType> sliceInput0Grad = Inputs(inputIndex)->GradientValues().ColumnSlice(timeIdxInSeq * m_samplesInRecurrentStep, m_samplesInRecurrentStep);
+            Matrix<ElemType> sliceOutputGrad = GradientValues().ColumnSlice(timeIdxInSeq * m_samplesInRecurrentStep, m_samplesInRecurrentStep);
+
+            Matrix<ElemType> sliceInput1Value = Inputs(1-inputIndex)->FunctionValues().ColumnSlice(timeIdxInSeq * m_samplesInRecurrentStep, m_samplesInRecurrentStep);
+
+            ComputeInputPartialS(sliceInput1Value, sliceInput0Grad, sliceOutputGrad);
+        }
+
+        // depending on inputIndex, all the input variables change meaning
+        // inputIndex == 0 (left) -  inputGradientValues[0], inputFunctionValues[1]
+        // inputIndex == 1 (right) - inputGradientValues[1], inputFunctionValues[0]
+        static void WINAPI ComputeInputPartialS(Matrix<ElemType>& inputFunctionValues, Matrix<ElemType>& inputGradientValues, const Matrix<ElemType>& gradientValues)  
+        {
+            inputGradientValues.AddElementProductOf(gradientValues, inputFunctionValues);
+#if NANCHECK
+            inputGradientValues.HasNan("ElementTimes");
+#endif
+        }
+
+        // GetTaskDescriptor - Get a task descriptor for this node
+        // taskType - task type we are generating a task for
+        virtual TaskDescriptor<ElemType>* GetPTaskDescriptor(TaskType taskType, size_t inputIndex=0) const
+        {
+            TaskDescriptor<ElemType>* descriptor = new TaskDescriptor<ElemType>(this, taskType, inputIndex);
+            switch(taskType)
+            {
+            //case taskComputeInputPartialRecurrent:
+            //    descriptor->Param(paramTypeInteger, "RecurrantIterator", paramOptionsInput | paramOptionsRecurrantIterator);
+            //    descriptor->FunctionParam(1-inputIndex, paramOptionsInput);
+            //    descriptor->GradientParam(inputIndex, paramOptionsInput | paramOptionsOutput | paramOptionsInitialize);
+            //    descriptor->GradientParam();
+            //    descriptor->SetFunction((FARPROC)ComputeInputPartialSR);
+            //    break;
+            case taskComputeInputPartial:
+                descriptor->FunctionParam(1-inputIndex, paramOptionsInput);
+                descriptor->GradientParam(inputIndex, paramOptionsInput | paramOptionsOutput | paramOptionsInitialize);
+                descriptor->GradientParam();
+                descriptor->SetFunction((FARPROC)ComputeInputPartialS);
+                break;
+            //case taskEvaluateRecurrent:
+            //    descriptor->Param(paramTypeInteger, "RecurrantIterator", paramOptionsInput | paramOptionsRecurrantIterator);
+            //    descriptor->FunctionParam();
+            //    descriptor->FunctionParam(0, paramOptionsInput);
+            //    descriptor->FunctionParam(1, paramOptionsInput);
+            //    descriptor->SetFunction((FARPROC)EvaluateThisNodeSR);
+            //    break;
+            case taskEvaluate:
+                descriptor->FunctionParam();
+                descriptor->FunctionParam(0, paramOptionsInput);
+                descriptor->FunctionParam(1, paramOptionsInput);
+                descriptor->SetFunction((FARPROC)EvaluateThisNodeS);
+                break;
+            default:
+                assert(false);
+                throw std::logic_error("Unsupported task requested");
+            }
+            return descriptor;
+        }
+
+        virtual void EvaluateThisNode()  
+        {
+            EvaluateThisNodeS(FunctionValues(), Inputs(0)->FunctionValues(), Inputs(1)->FunctionValues());
+        }
+
+        virtual void EvaluateThisNode(const size_t timeIdxInSeq)  
+        {
+            Matrix<ElemType> sliceInput0Value = Inputs(0)->FunctionValues().ColumnSlice(timeIdxInSeq * m_samplesInRecurrentStep, m_samplesInRecurrentStep);
+            Matrix<ElemType> sliceInput1Value = Inputs(1)->FunctionValues().ColumnSlice(timeIdxInSeq * m_samplesInRecurrentStep, m_samplesInRecurrentStep);
+            Matrix<ElemType> sliceOutputValue = m_functionValues.ColumnSlice(timeIdxInSeq * m_samplesInRecurrentStep, m_samplesInRecurrentStep);
+
+            EvaluateThisNodeS(sliceOutputValue, sliceInput0Value, sliceInput1Value);
+        }
+
+        static void WINAPI EvaluateThisNodeS(Matrix<ElemType>& functionValues, const Matrix<ElemType>& input0, const Matrix<ElemType>& input1)  
+        {
+            functionValues.AssignElementProductOf(input0, input1);
+#if NANCHECK
+            functionValues.HasNan("ElementTimes");
+#endif
+        }
+
+        virtual void Validate()
+        {
+            PrintSelfBeforeValidation();
+
+            if (m_children.size() != 2) 
+                throw std::logic_error("ElementTimes operation requires two inputs.");
+
+            size_t index = 0;
+            if (Inputs(index)->OperationName() == LearnableParameter<ElemType>::TypeName())
+            {
+                size_t rows = Inputs(index)->FunctionValues().GetNumRows() == 0? Inputs(1-index)->FunctionValues().GetNumRows() : Inputs(index)->FunctionValues().GetNumRows();
+                size_t cols = Inputs(index)->FunctionValues().GetNumCols() == 0? Inputs(1-index)->FunctionValues().GetNumCols() : Inputs(index)->FunctionValues().GetNumCols();
+                Inputs(index)->FunctionValues().Resize(rows, cols);
+            }
+
+            index = 1;
+            if (Inputs(index)->OperationName() == LearnableParameter<ElemType>::TypeName())
+            {
+                size_t rows = Inputs(index)->FunctionValues().GetNumRows() == 0? Inputs(1-index)->FunctionValues().GetNumRows() : Inputs(index)->FunctionValues().GetNumRows();
+                size_t cols = Inputs(index)->FunctionValues().GetNumCols() == 0? Inputs(1-index)->FunctionValues().GetNumCols() : Inputs(index)->FunctionValues().GetNumCols();
+                Inputs(index)->FunctionValues().Resize(rows, cols);
+            }
+
+            if (Inputs(0)->FunctionValues().GetNumElements() == 0 || Inputs(1)->FunctionValues().GetNumElements() == 0)
+                throw std::logic_error("ElementTimes operation: one of the operants has 0 element.");
+
+            if (Inputs(1)->FunctionValues().GetNumRows() != Inputs(0)->FunctionValues().GetNumRows() ||
+                Inputs(1)->FunctionValues().GetNumCols() != Inputs(0)->FunctionValues().GetNumCols())
+                throw std::logic_error("The Matrix<ElemType> dimension in the ElementTimes operation does not match.");
+
+            FunctionValues().Resize(Inputs(0)->FunctionValues().GetNumRows(), Inputs(0)->FunctionValues().GetNumCols());
+            CopyImageSizeFromInputs(); 
+        }
+
+        virtual void CopyImageSizeFromInputs()
+        {
+            if (IsChildAnImage(0))  //when conflict, give priority to child 0
+                CopyImageSizeFromInput(0);
+            else
+                CopyImageSizeFromInput(1);
+        }
+
+        virtual void AttachInputs(const ComputationNodePtr leftNode, const ComputationNodePtr rightNode) 
+        {
+            m_children.resize(2);
+            m_children[0] = leftNode;
+            m_children[1] = rightNode;
+        }
+    };
+
+    template class ElementTimesNode<float>; 
+    template class ElementTimesNode<double>;
+
+    template<class ElemType>
+    class PlusNode : public ComputationNode<ElemType>
+    {
+        UsingComputationNodeMembers;
+    public:
+        PlusNode(const DEVICEID_TYPE deviceId=AUTOPLACEMATRIX, const std::wstring name = L"") : ComputationNode<ElemType>(deviceId)  
+        {
+            m_nodeName = (name == L""? CreateUniqNodeName() : name);
+            m_deviceId = deviceId;
+            MoveMatricesToDevice(deviceId);
+            InitRecurrentNode();
+        }
+
+        PlusNode(File& fstream, const size_t modelVersion, const DEVICEID_TYPE deviceId=AUTOPLACEMATRIX, const std::wstring name = L"") : ComputationNode<ElemType>(deviceId)
+        {
+            m_nodeName = (name == L""? CreateUniqNodeName() : name);
+            LoadFromFile(fstream, modelVersion, deviceId);
+        }
+
+        // copy constructor
+        PlusNode(const PlusNode<ElemType>* node, const std::wstring& newName, const CopyNodeFlags flags) : ComputationNode<ElemType>(node->m_deviceId)
+        {
+            node->CopyTo(this, newName, flags);
+        }
+
+        virtual ComputationNodePtr Duplicate(const std::wstring& newName, const CopyNodeFlags flags) const
+        {
+            const std::wstring& name = (newName == L"")?NodeName():newName;
+                
+            ComputationNodePtr node = new PlusNode<ElemType>(this, name, flags);
+            return node;
+        }
+
+        virtual const std::wstring OperationName() const {return TypeName();}
+        static const std::wstring TypeName() {return L"Plus";} 
+
+        virtual void ComputeInputPartial(const size_t inputIndex)
+        {
+            if (inputIndex > 1)
+                throw std::invalid_argument("Plus operation only takes two inputs.");
+            ComputationNodePtr child = Inputs(inputIndex);
+            ComputeInputPartialS(FunctionValues(), GradientValues(), child->FunctionValues(), child->GradientValues());
+        }
+
+        virtual void ComputeInputPartial(const size_t inputIndex, const size_t timeIdxInSeq)
+        {
+            if (inputIndex > 1)
+                throw std::invalid_argument("Plus operation only takes two inputs.");
+
+            //only the one with more columns can be sliced, if both have same columns both are sliced
+            size_t cols0 = Inputs(inputIndex)->FunctionValues().GetNumCols(), cols1=Inputs(1-inputIndex)->FunctionValues().GetNumCols();
+
+            Matrix<ElemType> sliceOutputGrad = GradientValues().ColumnSlice(timeIdxInSeq * m_samplesInRecurrentStep, m_samplesInRecurrentStep);
+            Matrix<ElemType> sliceOutputValue = m_functionValues.ColumnSlice(timeIdxInSeq * m_samplesInRecurrentStep, m_samplesInRecurrentStep);
+
+            if (cols0 >= cols1)
+            {
+                Matrix<ElemType> sliceInput0Grad = Inputs(inputIndex)->GradientValues().ColumnSlice(timeIdxInSeq * m_samplesInRecurrentStep, m_samplesInRecurrentStep);
+                Matrix<ElemType> sliceInput0Value = Inputs(inputIndex)->FunctionValues().ColumnSlice(timeIdxInSeq * m_samplesInRecurrentStep, m_samplesInRecurrentStep);
+
+                ComputeInputPartialS(sliceOutputValue, sliceOutputGrad, sliceInput0Value, sliceInput0Grad);
+            }
+            else 
+            {
+                ComputeInputPartialS(sliceOutputValue, sliceOutputGrad, Inputs(inputIndex)->FunctionValues(), Inputs(inputIndex)->GradientValues());
+            }
+        }
+
+        static void WINAPI ComputeInputPartialS(Matrix<ElemType>& functionValues, Matrix<ElemType>& gradientValues, Matrix<ElemType>& inputFunctionValues, Matrix<ElemType>& inputGradientValues)
+        {
+#if DUMPOUTPUT
+
+            functionValues.Print("PlusNode");
+#endif
+
+            size_t rowsc = inputFunctionValues.GetNumRows(), colsc = inputFunctionValues.GetNumCols();
+            size_t rowsp = functionValues.GetNumRows(), colsp = functionValues.GetNumCols();
+#if DUMPOUTPUT
+            fprintf(stderr, "input dimensions %lld x %lld,  this node dimensions %lld x %lld\n", rowsc, colsc, rowsp, colsp);
+            gradientValues.Print("Gradient-in");
+            inputGradientValues.Print("child Gradient-in/out");
+#endif
+
+            if (colsc == colsp && rowsc == rowsp)
+                inputGradientValues += gradientValues;
+            else if (colsc == 1 && rowsc == 1)
+                inputGradientValues += gradientValues.SumOfElements();
+            else if (colsc == 1 && colsp != 1)
+            {
+                size_t colspExpand = rowsp*colsp/rowsc;
+                gradientValues.Reshape(rowsc, colspExpand);
+                Matrix<ElemType>::MultiplyAndAdd(gradientValues, false, ConstOnes(colspExpand, 1, functionValues.GetDeviceId()), false, inputGradientValues);
+                gradientValues.Reshape(rowsp, colsp);
+            }
+            else if (rowsc == 1 && rowsp != 1)
+                Matrix<ElemType>::MultiplyAndAdd(ConstOnes(1, rowsp,functionValues.GetDeviceId()), false, gradientValues, false, inputGradientValues);
+            else
+                throw std::runtime_error("Plus partial: unexpected condition.");
+#if DUMPOUTPUT
+            inputGradientValues.Print("child Gradient-out");
+#endif
+                }
+
+        // GetTaskDescriptor - Get a task descriptor for this node
+        // taskType - task type we are generating a task for
+        virtual TaskDescriptor<ElemType>* GetPTaskDescriptor(TaskType taskType, size_t inputIndex=0) const
+        {
+            TaskDescriptor<ElemType>* descriptor = new TaskDescriptor<ElemType>(this, taskType, inputIndex);
+            switch(taskType)
+            {
+            //case taskComputeInputPartialRecurrent:
+            //    descriptor->Param(paramTypeInteger, "RecurrantIterator", paramOptionsInput | paramOptionsRecurrantIterator);
+            //    descriptor->FunctionParam(-1, paramOptionsInput); // only used to check dimensions
+            //    descriptor->GradientParam();
+            //    descriptor->FunctionParam(inputIndex, paramOptionsInput); // only used to check dimensions
+            //    descriptor->GradientParam(inputIndex, paramOptionsInput | paramOptionsOutput | paramOptionsInitialize);
+            //    descriptor->SetFunction((FARPROC)ComputeInputPartialSR);
+            //    break;
+            case taskComputeInputPartial:
+                descriptor->FunctionParam(-1, paramOptionsInput); // only used to check dimensions
+                descriptor->GradientParam();
+                descriptor->FunctionParam(inputIndex, paramOptionsInput); // only used to check dimensions
+                descriptor->GradientParam(inputIndex, paramOptionsInput | paramOptionsOutput | paramOptionsInitialize);
+                descriptor->SetFunction((FARPROC)ComputeInputPartialS);
+                break;
+            //case taskEvaluateRecurrent:
+            //    descriptor->Param(paramTypeInteger, "RecurrantIterator", paramOptionsInput | paramOptionsRecurrantIterator);
+            //    descriptor->FunctionParam();
+            //    descriptor->FunctionParam(0, paramOptionsInput);
+            //    descriptor->FunctionParam(1, paramOptionsInput);
+            //    descriptor->SetFunction((FARPROC)EvaluateThisNodeSR);
+            //    break;
+            case taskEvaluate:
+                descriptor->FunctionParam();
+                descriptor->FunctionParam(0, paramOptionsInput);
+                descriptor->FunctionParam(1, paramOptionsInput);
+                descriptor->SetFunction((FARPROC)EvaluateThisNodeS);
+                break;
+            default:
+                assert(false);
+                throw std::logic_error("Unsupported task requested");
+            }
+            return descriptor;
+        }       
+
+
+        virtual void EvaluateThisNode()  
+        {
+            EvaluateThisNodeS(FunctionValues(), Inputs(0)->FunctionValues(), Inputs(1)->FunctionValues());
+        }
+
+        virtual void EvaluateThisNode(const size_t timeIdxInSeq)  
+        {
+            size_t cols0 = Inputs(0)->FunctionValues().GetNumCols(), cols1=Inputs(1)->FunctionValues().GetNumCols();
+
+            Matrix<ElemType> sliceOutputValue = m_functionValues.ColumnSlice(timeIdxInSeq * m_samplesInRecurrentStep, m_samplesInRecurrentStep);
+
+            //only the one with more columns can be sliced, if both have same columns both are sliced
+            if (cols0 == cols1)
+            {
+                Matrix<ElemType> sliceInput0Value = Inputs(0)->FunctionValues().ColumnSlice(timeIdxInSeq * m_samplesInRecurrentStep, m_samplesInRecurrentStep);
+                Matrix<ElemType> sliceInput1Value = Inputs(1)->FunctionValues().ColumnSlice(timeIdxInSeq * m_samplesInRecurrentStep, m_samplesInRecurrentStep);
+
+                EvaluateThisNodeS(sliceOutputValue, sliceInput0Value, sliceInput1Value);
+            }
+            else if (cols0 > cols1)
+            {
+                Matrix<ElemType> sliceInput0Value = Inputs(0)->FunctionValues().ColumnSlice(timeIdxInSeq * m_samplesInRecurrentStep, m_samplesInRecurrentStep);
+
+                EvaluateThisNodeS(sliceOutputValue, sliceInput0Value, Inputs(1)->FunctionValues());
+            }
+            else //cols0 < cols1)
+            {
+                Matrix<ElemType> sliceInput1Value = Inputs(1)->FunctionValues().ColumnSlice(timeIdxInSeq * m_samplesInRecurrentStep, m_samplesInRecurrentStep);
+
+                EvaluateThisNodeS(sliceOutputValue, Inputs(0)->FunctionValues(), sliceInput1Value);
+            }
+        }
+
+        static void WINAPI EvaluateThisNodeS(Matrix<ElemType>& functionValues, Matrix<ElemType>& inputFunctionValues0, Matrix<ElemType>& inputFunctionValues1)  
+        {
+            size_t rows0 = inputFunctionValues0.GetNumRows(), cols0 = inputFunctionValues0.GetNumCols();
+            size_t rows1 = inputFunctionValues1.GetNumRows(), cols1 = inputFunctionValues1.GetNumCols();
+            functionValues.Resize(max(rows0, rows1), max(cols0,cols1));
+
+            if ((rows0 == rows1 && cols0 == cols1) || ((rows0 == 1 || rows1 == 1) && cols0 == cols1))
+            {
+                functionValues.AssignSumOf(inputFunctionValues0, inputFunctionValues1);
+            }
+            else if (cols0 == 1 && rows1 % rows0 == 0)  //one is col vec with divisable rows, including scalar
+            {
+                inputFunctionValues1.Reshape(rows0, rows1 * cols1 / rows0);
+                functionValues.AssignSumOf(inputFunctionValues0, inputFunctionValues1);
+                inputFunctionValues1.Reshape(rows1, cols1);
+                functionValues.Reshape(max(rows0, rows1), max(cols0,cols1));
+            }
+            else if (cols1 == 1 && rows0 % rows1 == 0)  //one is col vec with divisable rows, including scalar
+            {
+                inputFunctionValues0.Reshape(rows1, rows0 * cols0 / rows1);
+                functionValues.AssignSumOf(inputFunctionValues0, inputFunctionValues1);
+                inputFunctionValues0.Reshape(rows0, cols0);
+                functionValues.Reshape(max(rows0, rows1), max(cols0,cols1));
+            }       
+
+#if NANCHECK
+            functionValues.HasNan("Plus");
+#endif
+#if DUMPOUTPUT
+            functionValues.Print("PlusNode");
+#endif
+        }
+
+        virtual void Validate()
+        {
+            PrintSelfBeforeValidation();
+
+            if (m_children.size() != 2) 
+                throw std::logic_error("Plus operation requires two inputs.");
+
+            //if dimention not specified we assume two operants' dimentions should be the same
+            size_t index = 0;
+            if (Inputs(index)->OperationName() == LearnableParameter<ElemType>::TypeName())
+            {
+                size_t rows = Inputs(index)->FunctionValues().GetNumRows() == 0? Inputs(1-index)->FunctionValues().GetNumRows() : Inputs(index)->FunctionValues().GetNumRows();
+                size_t cols = Inputs(index)->FunctionValues().GetNumCols() == 0? Inputs(1-index)->FunctionValues().GetNumCols() : Inputs(index)->FunctionValues().GetNumCols();
+                Inputs(index)->FunctionValues().Resize(rows, cols);
+            }
+
+            index = 1;
+            if (Inputs(index)->OperationName() == LearnableParameter<ElemType>::TypeName())
+            {
+                size_t rows = Inputs(index)->FunctionValues().GetNumRows() == 0? Inputs(1-index)->FunctionValues().GetNumRows() : Inputs(index)->FunctionValues().GetNumRows();
+                size_t cols = Inputs(index)->FunctionValues().GetNumCols() == 0? Inputs(1-index)->FunctionValues().GetNumCols() : Inputs(index)->FunctionValues().GetNumCols();
+                Inputs(index)->FunctionValues().Resize(rows, cols);
+            }
+
+            if ((Inputs(0)->FunctionValues().GetNumElements() == 0 || Inputs(1)->FunctionValues().GetNumElements() == 0) && this->LoopId() < 0)
+                throw std::logic_error("Plus operation: one of the operants has 0 element.");
+
+            size_t rows0 = Inputs(0)->FunctionValues().GetNumRows(), cols0 = Inputs(0)->FunctionValues().GetNumCols();
+            size_t rows1 = Inputs(1)->FunctionValues().GetNumRows(), cols1 = Inputs(1)->FunctionValues().GetNumCols();
+
+            if ((!(rows0 == rows1 && cols0 == cols1) &&  //match size
+                !((rows0 == 1 || rows1 == 1) && cols0 == cols1) && //one is row vec
+                !((cols0 == 1 && rows1 % rows0 == 0) || (cols1 == 1 && rows0 % rows1 == 0)))&& this->LoopId() < 0) //one is col vec with divisable rows, including scalar
+            {
+                throw std::logic_error("The Matrix dimension in the Plus operation does not match.");
+            }       
+
+            FunctionValues().Resize(max(rows0, rows1), max(cols0,cols1) );
+            CopyImageSizeFromInputs(); 
+        }
+
+        virtual void CopyImageSizeFromInputs() //based on the matrix with larger size
+        {
+            size_t rows0 = Inputs(0)->FunctionValues().GetNumRows(), cols0 = Inputs(0)->FunctionValues().GetNumCols();
+            size_t rows1 = Inputs(1)->FunctionValues().GetNumRows(), cols1 = Inputs(1)->FunctionValues().GetNumCols();
+
+            if (rows0 > rows1 || cols0 > cols1) //child 0 is larger
+                CopyImageSizeFromInput(0);
+            else if (rows0 < rows1 || cols0 < cols1) //child 1 is larger
+                CopyImageSizeFromInput(1);
+            else //same size
+            {
+                if (IsChildAnImage(0))  //when conflict, give priority to child 0
+                    CopyImageSizeFromInput(0);
+                else
+                    CopyImageSizeFromInput(1);
+            }
+        }
+
+        virtual void AttachInputs(const ComputationNodePtr leftNode, const ComputationNodePtr rightNode) 
+        {
+            m_children.resize(2);
+            m_children[0] = leftNode;
+            m_children[1] = rightNode;
+        }
+    };
+
+    template class PlusNode<float>; 
+    template class PlusNode<double>;
+
+    template<class ElemType>
+    class MinusNode : public ComputationNode<ElemType>
+    {
+        UsingComputationNodeMembers;
+    public:
+        MinusNode(const DEVICEID_TYPE deviceId=AUTOPLACEMATRIX, const std::wstring name = L"") : ComputationNode<ElemType>(deviceId)  
+        {
+            m_nodeName = (name == L""? CreateUniqNodeName() : name);
+            m_deviceId = deviceId;
+            MoveMatricesToDevice(deviceId);
+            InitRecurrentNode();
+        }
+
+        MinusNode(File& fstream, const size_t modelVersion, const DEVICEID_TYPE deviceId=AUTOPLACEMATRIX, const std::wstring name = L"") : ComputationNode<ElemType>(deviceId)
+        {
+            m_nodeName = (name == L""? CreateUniqNodeName() : name);
+            LoadFromFile(fstream, modelVersion, deviceId);
+        }
+
+        // copy constructor
+        MinusNode(const MinusNode<ElemType>* node, const std::wstring& newName, const CopyNodeFlags flags) : ComputationNode<ElemType>(node->m_deviceId)
+        {
+            node->CopyTo(this, newName, flags);
+        }
+
+        virtual ComputationNodePtr Duplicate(const std::wstring& newName, const CopyNodeFlags flags) const
+        {
+            const std::wstring& name = (newName == L"")?NodeName():newName;
+                
+            ComputationNodePtr node = new MinusNode<ElemType>(this, name, flags);
+            return node;
+        }
+
+        virtual const std::wstring OperationName() const {return TypeName();}
+        static const std::wstring TypeName() {return L"Minus";}
+
+        virtual void ComputeInputPartial(const size_t inputIndex)
+        {
+            if (inputIndex > 1)
+                throw std::invalid_argument("Minus operation only takes two inputs.");
+
+            // prepare a matrix of ones as needed
+            ComputationNodePtr child = Inputs(inputIndex);
+            size_t rowsc = child->FunctionValues().GetNumRows(), colsc = child->FunctionValues().GetNumCols();
+            size_t rowsp = FunctionValues().GetNumRows(), colsp = FunctionValues().GetNumCols();
+
+            Matrix<ElemType> ones = Matrix<ElemType>();
+            if (colsc == 1 && colsp != 1)
+            {
+                size_t colspExpand = rowsp*colsp/rowsc;
+                ones = ConstOnes(colspExpand, 1,FunctionValues().GetDeviceId());
+            }
+            else if (rowsc == 1 && rowsp != 1)
+            {
+                ones = ConstOnes(1, rowsp,FunctionValues().GetDeviceId());
+            }
+
+            if (inputIndex == 0)  //left derivative
+            {
+                ComputeInputPartialLeft(child->FunctionValues(), child->GradientValues(), FunctionValues(), GradientValues(), ones); 
+            }
+            else  //right derivative
+        {
+                ComputeInputPartialRight(child->FunctionValues(), child->GradientValues(), FunctionValues(), GradientValues(), ones); 
+            }
+        }
+
+        virtual void ComputeInputPartial(const size_t inputIndex, const size_t timeIdxInSeq) 
+        {
+            //only the one with more columns can be sliced, if both have same columns both are sliced
+            size_t cols0 = Inputs(inputIndex)->FunctionValues().GetNumCols(), cols1=Inputs(1-inputIndex)->FunctionValues().GetNumCols();
+
+            Matrix<ElemType> sliceOutputGrad = GradientValues().ColumnSlice(timeIdxInSeq * m_samplesInRecurrentStep, m_samplesInRecurrentStep);
+            Matrix<ElemType> sliceOutputValue = m_functionValues.ColumnSlice(timeIdxInSeq * m_samplesInRecurrentStep, m_samplesInRecurrentStep);
+
+            Matrix<ElemType> sliceInput0Grad = Inputs(inputIndex)->GradientValues().ColumnSlice(timeIdxInSeq * m_samplesInRecurrentStep, m_samplesInRecurrentStep);
+            Matrix<ElemType> sliceInput0Value = Inputs(inputIndex)->FunctionValues().ColumnSlice(timeIdxInSeq * m_samplesInRecurrentStep, m_samplesInRecurrentStep);
+
+            Matrix<ElemType> ones = Matrix<ElemType>();
+
+            size_t rowsc = Inputs(inputIndex)->FunctionValues().GetNumRows(), rowsp = FunctionValues().GetNumRows();
+            size_t colsp = FunctionValues().GetNumCols();
+
+            if (cols0 >= cols1) //indicates cols0 == functionValue.cols
+            {
+
+                if (rowsc == 1 && rowsp != 1)
+        {
+                    ones = ConstOnes(1, rowsp, FunctionValues().GetDeviceId());
+                }
+    
+                if (inputIndex == 0)  //left derivative
+            {
+                    ComputeInputPartialLeft(sliceInput0Value, sliceInput0Grad, sliceOutputValue, sliceOutputGrad, ones); 
+            }
+                else  //right derivativeAzqz
+            {
+                    ComputeInputPartialRight(sliceInput0Value, sliceInput0Grad, sliceOutputValue, sliceOutputGrad, ones); 
+            }
+            }
+            else // cols0 < cols1 -> cols0=1
+            {
+                if (cols0 == 1 && colsp != 1)
+                {
+                    size_t colspExpand = rowsp*colsp/rowsc;
+                    ones = ConstOnes(colspExpand, 1,FunctionValues().GetDeviceId());
+                }
+
+                if (inputIndex == 0)  //left derivative
+            {
+                    ComputeInputPartialLeft(sliceInput0Value, sliceInput0Grad, sliceOutputValue, sliceOutputGrad, ones); 
+                }
+                else  //right derivative
+                {
+                    ComputeInputPartialRight(sliceInput0Value, sliceInput0Grad, sliceOutputValue, sliceOutputGrad, ones); 
+                }
+            }
+        }
+
+        static void WINAPI ComputeInputPartialLeft(Matrix<ElemType>& childFunctionValues, Matrix<ElemType>& childGradientValues, const Matrix<ElemType>& functionValues, /*const*/ Matrix<ElemType>& gradientValues, /*const*/ Matrix<ElemType>& ones)
+            {
+            ComputeInputPartialS(0, childFunctionValues, childGradientValues, functionValues, gradientValues, ones);
+        }
+
+        static void WINAPI ComputeInputPartialRight(Matrix<ElemType>& childFunctionValues, Matrix<ElemType>& childGradientValues, const Matrix<ElemType>& functionValues, /*const*/ Matrix<ElemType>& gradientValues, /*const*/ Matrix<ElemType>& ones)  
+                {
+            ComputeInputPartialS(1, childFunctionValues, childGradientValues, functionValues, gradientValues, ones);
+        }
+
+        static void WINAPI ComputeInputPartialS(const size_t inputIndex, Matrix<ElemType>& childFunctionValues, Matrix<ElemType>& childGradientValues, const Matrix<ElemType>& functionValues, /*const*/ Matrix<ElemType>& gradientValues, /*const*/ Matrix<ElemType>& ones)
+        {
+            ElemType weight = ElemType(inputIndex == 0? 1:-1);
+            size_t rowsc = childFunctionValues.GetNumRows(), colsc = childFunctionValues.GetNumCols();
+            size_t rowsp = functionValues.GetNumRows(), colsp = functionValues.GetNumCols();
+
+            if (colsc == 1 && colsp != 1)
+            {
+                size_t colspExpand = rowsp*colsp/rowsc;
+                ones.Resize(colspExpand, 1);
+                }
+            else if (rowsc == 1 && rowsp != 1)
+            {
+                ones.Resize(1, rowsp);
+            }
+
+            if (colsc == colsp && rowsc == rowsp)
+            {
+                if (inputIndex == 0)
+                    childGradientValues += gradientValues;
+                else
+                    childGradientValues -= gradientValues;
+            }
+            else if (colsc == 1 && rowsc == 1)
+                {
+                if (inputIndex == 0)
+                    childGradientValues += gradientValues.SumOfElements();
+                else
+                    childGradientValues -= gradientValues.SumOfElements();
+                }
+            else if (colsc == 1 && colsp != 1)
+            {
+                size_t colspExpand = rowsp*colsp/rowsc;
+                gradientValues.Reshape(rowsc, colspExpand);
+                Matrix<ElemType>::MultiplyAndWeightedAdd(weight, gradientValues, false, ones, false, 1, childGradientValues);
+                gradientValues.Reshape(rowsp, colsp);
+            }
+            else if (rowsc == 1 && rowsp != 1)
+                Matrix<ElemType>::MultiplyAndWeightedAdd(weight, ones, false, gradientValues, false, 1, childGradientValues);
+            else
+                throw std::runtime_error("Minus partial: unexpected condition.");
+        }
+
+        // GetTaskDescriptor - Get a task descriptor for this node
+        // taskType - task type we are generating a task for
+        virtual TaskDescriptor<ElemType>* GetPTaskDescriptor(TaskType taskType, size_t inputIndex=0) const
+        {
+            TaskDescriptor<ElemType>* descriptor = new TaskDescriptor<ElemType>(this, taskType, inputIndex);
+            switch(taskType)
+            {
+            case taskComputeInputPartial:
+                {
+                descriptor->FunctionParam(inputIndex, paramOptionsInput);
+                descriptor->GradientParam(inputIndex, paramOptionsInput | paramOptionsOutput | paramOptionsInitialize);
+                descriptor->FunctionParam(-1, paramOptionsInput);
+                descriptor->GradientParam();
+
+                // use dimensions of functionValues, will always be big enough
+                ParamData<ElemType>* param = descriptor->MatrixParam(m_functionValues, "ones", paramOptionsInput | paramOptionsTemporary | paramOptionsInitialize);
+                ElemType val(1.0);
+                param->SetInitialize(val);
+
+                descriptor->SetFunction(inputIndex?(FARPROC)ComputeInputPartialRight:(FARPROC)ComputeInputPartialLeft);
+                break;
+                }
+            case taskEvaluate:
+                descriptor->FunctionParam();
+                descriptor->FunctionParam(0, paramOptionsInput);
+                descriptor->FunctionParam(1, paramOptionsInput);
+                descriptor->SetFunction((FARPROC)EvaluateThisNodeS);
+                break;
+            default:
+                assert(false);
+                throw std::logic_error("Unsupported task requested");
+            }
+            return descriptor;
+        }
+
+        virtual void EvaluateThisNode()  
+        {
+            EvaluateThisNodeS(FunctionValues(), Inputs(0)->FunctionValues(), Inputs(1)->FunctionValues());  
+        }
+
+        virtual void EvaluateThisNode(const size_t timeIdxInSeq)
+        {
+            size_t cols0 = Inputs(0)->FunctionValues().GetNumCols(), cols1=Inputs(1)->FunctionValues().GetNumCols();
+
+            Matrix<ElemType> sliceOutputValue = m_functionValues.ColumnSlice(timeIdxInSeq * m_samplesInRecurrentStep, m_samplesInRecurrentStep);
+
+            //only the one with more columns can be sliced, if both have same columns both are sliced
+            if (cols0 == cols1)
+            {
+                Matrix<ElemType> sliceInput0Value = Inputs(0)->FunctionValues().ColumnSlice(timeIdxInSeq * m_samplesInRecurrentStep, m_samplesInRecurrentStep);
+                Matrix<ElemType> sliceInput1Value = Inputs(1)->FunctionValues().ColumnSlice(timeIdxInSeq * m_samplesInRecurrentStep, m_samplesInRecurrentStep);
+
+                EvaluateThisNodeS(sliceOutputValue, sliceInput0Value, sliceInput1Value);
+            }
+            else if (cols0 > cols1)
+            {
+                Matrix<ElemType> sliceInput0Value = Inputs(0)->FunctionValues().ColumnSlice(timeIdxInSeq * m_samplesInRecurrentStep, m_samplesInRecurrentStep);
+
+                EvaluateThisNodeS(sliceOutputValue, sliceInput0Value, Inputs(1)->FunctionValues());
+            }
+            else //cols0 < cols1)
+            {
+                Matrix<ElemType> sliceInput1Value = Inputs(1)->FunctionValues().ColumnSlice(timeIdxInSeq * m_samplesInRecurrentStep, m_samplesInRecurrentStep);
+
+                EvaluateThisNodeS(sliceOutputValue, Inputs(0)->FunctionValues(), sliceInput1Value);
+            }
+        }
+
+        static void WINAPI EvaluateThisNodeS(Matrix<ElemType>& functionValues, Matrix<ElemType>& in0, Matrix<ElemType>& in1)  
+        {
+            size_t rows0 = in0.GetNumRows(), cols0 = in0.GetNumCols();
+            size_t rows1 = in1.GetNumRows(), cols1 = in1.GetNumCols();
+            functionValues.Resize(max(rows0, rows1), max(cols0,cols1));
+
+            if ((rows0 == rows1 && cols0 == cols1) || ((rows0 == 1 || rows1 == 1) && cols0 == cols1))
+            {
+                functionValues.AssignDifferenceOf(in0, in1);
+            }
+            else if (cols0 == 1 && rows1 % rows0 == 0)  //one is col vec with divisable rows, including scalar
+            {
+                in1.Reshape(rows0, rows1 * cols1 / rows0);
+                functionValues.AssignDifferenceOf(in0, in1);
+                in1.Reshape(rows1, cols1);
+                functionValues.Reshape(max(rows0, rows1), max(cols0,cols1));
+            }
+            else if (cols1 == 1 && rows0 % rows1 == 0)  //one is col vec with divisable rows, including scalar
+            {
+                in0.Reshape(rows1, rows0 * cols0 / rows1);
+                functionValues.AssignDifferenceOf(in0, in1);
+                in0.Reshape(rows0, cols0);
+                functionValues.Reshape(max(rows0, rows1), max(cols0,cols1));
+            }      
+#if NANCHECK
+            functionValues.HasNan("Minus");
+#endif
+        }
+
+        virtual void Validate()
+        {
+            PrintSelfBeforeValidation();
+
+            if (m_children.size() != 2) 
+                throw std::logic_error("Minus operation requires two inputs.");
+
+            //if dimention is missing make the two operatants to have same size
+            size_t index = 0;
+            if (Inputs(index)->OperationName() == LearnableParameter<ElemType>::TypeName())
+            {
+                size_t rows = Inputs(index)->FunctionValues().GetNumRows() == 0? Inputs(1-index)->FunctionValues().GetNumRows() : Inputs(index)->FunctionValues().GetNumRows();
+                size_t cols = Inputs(index)->FunctionValues().GetNumCols() == 0? Inputs(1-index)->FunctionValues().GetNumCols() : Inputs(index)->FunctionValues().GetNumCols();
+                Inputs(index)->FunctionValues().Resize(rows, cols);
+            }
+
+            index = 1;
+            if (Inputs(index)->OperationName() == LearnableParameter<ElemType>::TypeName())
+            {
+                size_t rows = Inputs(index)->FunctionValues().GetNumRows() == 0? Inputs(1-index)->FunctionValues().GetNumRows() : Inputs(index)->FunctionValues().GetNumRows();
+                size_t cols = Inputs(index)->FunctionValues().GetNumCols() == 0? Inputs(1-index)->FunctionValues().GetNumCols() : Inputs(index)->FunctionValues().GetNumCols();
+                Inputs(index)->FunctionValues().Resize(rows, cols);
+            }
+
+            if (Inputs(0)->FunctionValues().GetNumElements() == 0 || Inputs(1)->FunctionValues().GetNumElements() == 0)
+                throw std::logic_error("Minus operation: one of the operants has 0 element.");
+
+            size_t rows0 = Inputs(0)->FunctionValues().GetNumRows(), cols0 = Inputs(0)->FunctionValues().GetNumCols();
+            size_t rows1 = Inputs(1)->FunctionValues().GetNumRows(), cols1 = Inputs(1)->FunctionValues().GetNumCols();
+
+            if (!(rows0 == rows1 && cols0 == cols1) &&  //match size
+                !((rows0 == 1 || rows1 == 1) && cols0 == cols1) && //one is row vec
+                !((cols0 == 1 && rows1 % rows0 == 0) || (cols1 == 1 && rows0 % rows1 == 0)))  //one is col vec with divisable rows, including scalar
+            {
+                throw std::logic_error("The Matrix dimension in the Minus operation does not match.");
+            }       
+
+            FunctionValues().Resize(max(rows0, rows1), max(cols0,cols1) );
+            CopyImageSizeFromInputs(); 
+        }
+
+        virtual void CopyImageSizeFromInputs() //based on the matrix with larger size
+        {
+            size_t rows0 = Inputs(0)->FunctionValues().GetNumRows(), cols0 = Inputs(0)->FunctionValues().GetNumCols();
+            size_t rows1 = Inputs(1)->FunctionValues().GetNumRows(), cols1 = Inputs(1)->FunctionValues().GetNumCols();
+
+            if (rows0 > rows1 || cols0 > cols1) //child 0 is larger
+                CopyImageSizeFromInput(0);
+            else if (rows0 < rows1 || cols0 < cols1) //child 1 is larger
+                CopyImageSizeFromInput(1);
+            else //same size
+            {
+                if (IsChildAnImage(0))  //when conflict, give priority to child 0
+                    CopyImageSizeFromInput(0);
+                else
+                    CopyImageSizeFromInput(1);
+            }
+        }
+
+        virtual void AttachInputs(const ComputationNodePtr leftNode, const ComputationNodePtr rightNode) 
+        {
+            m_children.resize(2);
+            m_children[0] = leftNode;
+            m_children[1] = rightNode;
+        }
+    };
+
+    template class MinusNode<float>; 
+    template class MinusNode<double>;
+
+    //The first matrix should be a vector regpresting the diagonal of a square matrix in the DiagTimes operation
+    template<class ElemType>
+    class DiagTimesNode : public ComputationNode<ElemType>
+    {
+        UsingComputationNodeMembers;
+    public:
+        DiagTimesNode(const DEVICEID_TYPE deviceId=AUTOPLACEMATRIX, const std::wstring name = L"")  
+            : ComputationNode<ElemType>(deviceId), m_innerproduct(deviceId), m_rightGradient(deviceId)
+        {
+            m_nodeName = (name == L""? CreateUniqNodeName() : name);
+            m_deviceId = deviceId;
+            MoveMatricesToDevice(deviceId);
+            InitRecurrentNode();
+        }
+
+        DiagTimesNode(File& fstream, const size_t modelVersion, const DEVICEID_TYPE deviceId=AUTOPLACEMATRIX, const std::wstring name = L"")
+            : ComputationNode<ElemType>(deviceId), m_innerproduct(deviceId), m_rightGradient(deviceId)
+        {
+            m_nodeName = (name == L""? CreateUniqNodeName() : name);
+            LoadFromFile(fstream, modelVersion, deviceId);
+        }
+
+        virtual const std::wstring OperationName() const {return TypeName();}
+        static const std::wstring TypeName() {return L"DiagTimes";} 
+
+        virtual void ComputeInputPartial(const size_t inputIndex)
+        {
+            if (inputIndex > 1)
+                throw std::invalid_argument("DiagTimes operation only takes two inputs.");
+
+            if (inputIndex == 0)  //left derivative
+            {
+                ComputeInputPartialLeft(m_innerproduct, Inputs(1)->FunctionValues(), Inputs(0)->GradientValues(), GradientValues());
+            }
+            else  //right derivative
+            {
+                ComputeInputPartialRight(m_rightGradient, Inputs(0)->FunctionValues(), Inputs(1)->GradientValues(), GradientValues());
+            }
+        }
+
+        virtual void ComputeInputPartial(const size_t inputIndex, const size_t timeIdxInSeq)
+        {
+            if (inputIndex > 1)
+                throw std::invalid_argument("DiagTimes operation only takes two inputs.");
+
+            //left parameter (diag matix cannot be sliced)
+            Matrix<ElemType> sliceOutputGrad = GradientValues().ColumnSlice(timeIdxInSeq * m_samplesInRecurrentStep, m_samplesInRecurrentStep);
+
+            if (inputIndex == 0)  //left derivative
+            {
+                Matrix<ElemType> sliceInput1Value = Inputs(1)->FunctionValues().ColumnSlice(timeIdxInSeq * m_samplesInRecurrentStep, m_samplesInRecurrentStep);
+                ComputeInputPartialLeft(m_innerproduct, sliceInput1Value, Inputs(0)->GradientValues(), sliceOutputGrad);
+            }
+            else  //right derivative
+            {
+                Matrix<ElemType> sliceInput1Grad = Inputs(1)->GradientValues().ColumnSlice(timeIdxInSeq * m_samplesInRecurrentStep, m_samplesInRecurrentStep);
+                ComputeInputPartialRight(m_rightGradient, Inputs(0)->FunctionValues(), sliceInput1Grad, sliceOutputGrad);
+            }
+        }
+
+        static void WINAPI ComputeInputPartialLeft(Matrix<ElemType>& temp, const Matrix<ElemType>& inputFunctionValues, Matrix<ElemType>& inputGradientValues, const Matrix<ElemType>& gradientValues)  
+        {
+            temp.AssignInnerProductOf(gradientValues, inputFunctionValues, false);
+            inputGradientValues += temp;
+        }
+
+        static void WINAPI ComputeInputPartialRight(Matrix<ElemType>& temp, const Matrix<ElemType>& inputFunctionValues, Matrix<ElemType>& inputGradientValues, const Matrix<ElemType>& gradientValues)  
+        {
+            temp.SetValue(gradientValues);
+            temp.ColumnElementMultiplyWith(inputFunctionValues);
+            inputGradientValues += temp;
+        }
+
+        // GetTaskDescriptor - Get a task descriptor for this node
+        // taskType - task type we are generating a task for
+        virtual TaskDescriptor<ElemType>* GetPTaskDescriptor(TaskType taskType, size_t inputIndex=0) const
+        {
+            TaskDescriptor<ElemType>* descriptor = new TaskDescriptor<ElemType>(this, taskType, inputIndex);
+            switch(taskType)
+            {
+            //case taskComputeInputPartialRecurrent:
+            //    descriptor->Param(paramTypeInteger, "RecurrantIterator", paramOptionsInput | paramOptionsRecurrantIterator);
+            //    descriptor->FunctionParam(1-inputIndex, paramOptionsInput);
+            //    descriptor->GradientParam(inputIndex, paramOptionsInput | paramOptionsOutput | paramOptionsInitialize);
+            //    descriptor->GradientParam();
+            //    descriptor->Param(paramTypeLongLong, "nbrSlicesInEachIter");
+            //    descriptor->SetFunction((inputIndex?(FARPROC)ComputeInputPartialRight:(FARPROC)ComputeInputPartialLeft));
+            //    break;
+            case taskComputeInputPartial:
+                descriptor->FunctionParam(1-inputIndex, paramOptionsInput);
+                descriptor->GradientParam(inputIndex,paramOptionsInput | paramOptionsOutput | paramOptionsInitialize);
+                descriptor->GradientParam();
+                descriptor->SetFunction((inputIndex?(FARPROC)ComputeInputPartialRight:(FARPROC)ComputeInputPartialLeft));
+                break;
+            //case taskEvaluateRecurrent:
+            //    descriptor->Param(paramTypeInteger, "RecurrantIterator", paramOptionsInput | paramOptionsRecurrantIterator);
+            //    descriptor->FunctionParam();
+            //    descriptor->FunctionParam(0, paramOptionsInput);
+            //    descriptor->FunctionParam(1, paramOptionsInput);
+            //    descriptor->Param(paramTypeLongLong, "nbrSlicesInEachIter");
+            //    descriptor->SetFunction((FARPROC)EvaluateThisNodeS);
+            //    break;
+            case taskEvaluate:
+                descriptor->FunctionParam();
+                descriptor->FunctionParam(0, paramOptionsInput);
+                descriptor->FunctionParam(1, paramOptionsInput);
+                descriptor->SetFunction((FARPROC)EvaluateThisNodeS);
+                break;
+            default:
+                assert(false);
+                throw std::logic_error("Unsupported task requested");
+            }
+            return descriptor;
+        }
+
+
+        virtual void EvaluateThisNode()  
+        {
+            EvaluateThisNodeS(FunctionValues(), Inputs(0)->FunctionValues(), Inputs(1)->FunctionValues()); 
+        }
+
+        virtual void EvaluateThisNode(const size_t timeIdxInSeq)  
+        {
+            Matrix<ElemType> sliceInput1Value = Inputs(1)->FunctionValues().ColumnSlice(timeIdxInSeq * m_samplesInRecurrentStep, m_samplesInRecurrentStep);
+            Matrix<ElemType> sliceOutputValue = m_functionValues.ColumnSlice(timeIdxInSeq * m_samplesInRecurrentStep, m_samplesInRecurrentStep);
+
+            EvaluateThisNodeS(sliceOutputValue, Inputs(0)->FunctionValues(), sliceInput1Value); 
+        }
+
+        static void WINAPI EvaluateThisNodeS(Matrix<ElemType>& functionValues, const Matrix<ElemType>& inputFunctionValues0, const Matrix<ElemType>& inputFunctionValues1)  
+        {
+            functionValues.SetValue(inputFunctionValues1);
+            functionValues.ColumnElementMultiplyWith(inputFunctionValues0);
+        }
+
+        virtual void Validate()
+        {
+            PrintSelfBeforeValidation();
+
+            if (m_children.size() != 2) 
+                throw std::logic_error("DiagTimes operation requires two inputs.");
+
+            //if dimention not specified we assume two operants' dimentions should match
+            if (Inputs(0)->OperationName() == LearnableParameter<ElemType>::TypeName() && Inputs(0)->FunctionValues().GetNumRows() == 0 && Inputs(1)->FunctionValues().GetNumRows() != 0)
+            {
+                Inputs(0)->FunctionValues().Resize(Inputs(1)->FunctionValues().GetNumRows(), 1);
+            }
+
+            if (Inputs(1)->OperationName() == LearnableParameter<ElemType>::TypeName() && Inputs(0)->FunctionValues().GetNumRows() != 0 && Inputs(1)->FunctionValues().GetNumRows() == 0)
+            {
+                Inputs(1)->FunctionValues().Resize(Inputs(0)->FunctionValues().GetNumRows(), Inputs(1)->FunctionValues().GetNumCols());
+            }
+
+            if (Inputs(0)->FunctionValues().GetNumElements() == 0 || Inputs(1)->FunctionValues().GetNumElements() == 0)
+                throw std::logic_error("DiagTimes operation: one of the operants has 0 element.");
+
+            if (Inputs(1)->FunctionValues().GetNumRows() != Inputs(0)->FunctionValues().GetNumRows())
+                throw std::logic_error("The Matrix dimension in the DiagTimes operation does not match.");
+
+            if (1 != Inputs(0)->FunctionValues().GetNumCols())
+                throw std::logic_error("The first matrix should be a vector regpresting the diagonal of a square matrix in the DiagTimes operation.");
+
+            FunctionValues().Resize(Inputs(0)->FunctionValues().GetNumRows(), Inputs(1)->FunctionValues().GetNumCols());
+            m_innerproduct.Resize(Inputs(0)->FunctionValues().GetNumRows(), Inputs(1)->FunctionValues().GetNumCols());
+            m_rightGradient.Resize(Inputs(0)->FunctionValues().GetNumRows(), Inputs(1)->FunctionValues().GetNumCols());
+
+            CopyImageSizeFromInputs(); 
+        }
+
+        virtual void CopyImageSizeFromInputs() //this is element wise scaling, so based on child 1
+        {
+            CopyImageSizeFromInput(1);
+        }
+
+        virtual void AttachInputs(const ComputationNodePtr leftNode, const ComputationNodePtr rightNode) 
+        {
+            m_children.resize(2);
+            m_children[0] = leftNode;
+            m_children[1] = rightNode;
+        }
+
+        virtual void MoveMatricesToDevice(const DEVICEID_TYPE deviceId)
+        {
+            ComputationNode<ElemType>::MoveMatricesToDevice(deviceId);
+
+            if (deviceId != AUTOPLACEMATRIX)
+            {
+                if (m_innerproduct.GetDeviceId() != deviceId)
+                    m_innerproduct.TransferFromDeviceToDevice(m_innerproduct.GetDeviceId(), deviceId);
+                if (m_rightGradient.GetDeviceId() != deviceId)
+                    m_rightGradient.TransferFromDeviceToDevice(m_rightGradient.GetDeviceId(), deviceId);
+            }
+        }
+
+        virtual void CopyTo(const ComputationNodePtr nodeP, const std::wstring& newName, const CopyNodeFlags flags) const
+        {
+            ComputationNode<ElemType>::CopyTo(nodeP, newName, flags);
+            DiagTimesNode<ElemType>* node = (DiagTimesNode<ElemType>*) nodeP;
+
+            if (flags & CopyNodeFlags::copyNodeValue)
+            {
+                node->m_innerproduct = m_innerproduct;
+                node->m_rightGradient = m_rightGradient;
+            }
+        }
+
+        // copy constructor
+        DiagTimesNode(const DiagTimesNode<ElemType>* node, const std::wstring& newName, const CopyNodeFlags flags)
+            : ComputationNode<ElemType>(node->m_deviceId), m_innerproduct(node->m_deviceId), m_rightGradient(node->m_deviceId)
+        {
+            node->CopyTo(this, newName, flags);
+        }
+
+        virtual ComputationNodePtr Duplicate(const std::wstring& newName, const CopyNodeFlags flags) const
+        {
+            const std::wstring& name = (newName == L"")?NodeName():newName;
+                
+            ComputationNodePtr node = new DiagTimesNode<ElemType>(this, name, flags);
+            return node;
+        }
+
+    private:
+        Matrix<ElemType> m_innerproduct;
+        Matrix<ElemType> m_rightGradient;
+    };
+
+    template class DiagTimesNode<float>; 
+    template class DiagTimesNode<double>;
+
+    //The first matrix should be a vector regpresting the diagonal of a square matrix in the DiagTimes operation
+    template<class ElemType>
+    class CosDistanceNode : public ComputationNode<ElemType>
+    {
+        UsingComputationNodeMembers;
+    public:
+        CosDistanceNode(const DEVICEID_TYPE deviceId=AUTOPLACEMATRIX, const std::wstring name = L"")  
+            : ComputationNode<ElemType>(deviceId), m_invNorm0(deviceId), m_invNorm1(deviceId), m_leftTerm(deviceId), m_rightTerm(deviceId), m_temp(deviceId)
+        {
+            m_nodeName = (name == L""? CreateUniqNodeName() : name);
+            m_deviceId = deviceId;
+            MoveMatricesToDevice(deviceId);
+            InitRecurrentNode();
+        }
+
+        CosDistanceNode(File& fstream, const size_t modelVersion, const DEVICEID_TYPE deviceId=AUTOPLACEMATRIX, const std::wstring name = L"")
+            : ComputationNode<ElemType>(deviceId), m_invNorm0(deviceId), m_invNorm1(deviceId), m_leftTerm(deviceId), m_rightTerm(deviceId), m_temp(deviceId)
+        {
+            m_nodeName = (name == L""? CreateUniqNodeName() : name);
+            LoadFromFile(fstream, modelVersion, deviceId);
+        }
+
+        virtual const std::wstring OperationName() const {return TypeName();}
+        static const std::wstring TypeName() {return L"CosDistance";} 
+
+        virtual void ComputeInputPartial(const size_t inputIndex)
+        {
+            if (inputIndex > 1)
+                throw std::invalid_argument("CosDistance operation only takes two inputs.");
+
+            if (inputIndex == 0)  //left derivative
+            {
+                ComputeInputPartialLeft(m_invNorm0, m_invNorm1, FunctionValues(), m_temp, m_rightTerm, m_leftTerm, Inputs(0)->FunctionValues(), Inputs(1)->FunctionValues(), GradientValues(), Inputs(inputIndex)->GradientValues());
+            }
+            else  //right derivative
+            {
+                ComputeInputPartialRight(m_invNorm0, m_invNorm1, FunctionValues(), m_temp, m_rightTerm, m_leftTerm, Inputs(0)->FunctionValues(), Inputs(1)->FunctionValues(), GradientValues(), Inputs(inputIndex)->GradientValues());
+            }
+        }
+
+        virtual void ComputeInputPartial(const size_t inputIndex, const size_t timeIdxInSeq) 
+        {
+            if (inputIndex > 1)
+                throw std::invalid_argument("CosDistance operation only takes two inputs.");
+
+            Matrix<ElemType> sliceInput0Value = Inputs(0)->FunctionValues().ColumnSlice(timeIdxInSeq * m_samplesInRecurrentStep, m_samplesInRecurrentStep);
+            Matrix<ElemType> sliceInput1Value = Inputs(1)->FunctionValues().ColumnSlice(timeIdxInSeq * m_samplesInRecurrentStep, m_samplesInRecurrentStep);
+            Matrix<ElemType> sliceOutputValue = m_functionValues.ColumnSlice(timeIdxInSeq * m_samplesInRecurrentStep, m_samplesInRecurrentStep);
+            Matrix<ElemType> sliceInputGrad = Inputs(inputIndex)->GradientValues().ColumnSlice(timeIdxInSeq * m_samplesInRecurrentStep, m_samplesInRecurrentStep);
+            Matrix<ElemType> sliceOutputGrad = this->GradientValues().ColumnSlice(timeIdxInSeq * m_samplesInRecurrentStep, m_samplesInRecurrentStep);
+
+            if (inputIndex == 0)  //left derivative
+            {
+                ComputeInputPartialLeft(m_invNorm0, m_invNorm1, sliceOutputValue, m_temp, m_rightTerm, m_leftTerm, sliceInput0Value, sliceInput1Value, sliceOutputGrad, sliceInputGrad);
+            }
+            else  //right derivative
+            {
+                ComputeInputPartialRight(m_invNorm0, m_invNorm1, sliceOutputValue, m_temp, m_rightTerm, m_leftTerm, sliceInput0Value, sliceInput1Value, sliceOutputGrad, sliceInputGrad);
+            }
+        }
+
+        static void WINAPI ComputeInputPartialLeft(const Matrix<ElemType>& invNorm0, const Matrix<ElemType>& invNorm1, const Matrix<ElemType>& functionValues, 
+            Matrix<ElemType>& temp, Matrix<ElemType>& rightTerm, Matrix<ElemType>& leftTerm, // the temporary variables
+            const Matrix<ElemType>& in0, const Matrix<ElemType>& in1, const Matrix<ElemType>& gradientValues,
+            Matrix<ElemType>& inputGradientValues)
+        {
+            ComputeInputPartialS(0, invNorm0, invNorm1, functionValues, temp, rightTerm, leftTerm, in0, in1, gradientValues, inputGradientValues);
+        }
+
+        static void WINAPI ComputeInputPartialRight(const Matrix<ElemType>& invNorm0, const Matrix<ElemType>& invNorm1, const Matrix<ElemType>& functionValues, 
+            Matrix<ElemType>& temp, Matrix<ElemType>& rightTerm, Matrix<ElemType>& leftTerm, // the temporary variables
+            const Matrix<ElemType>& in0, const Matrix<ElemType>& in1, const Matrix<ElemType>& gradientValues,
+            Matrix<ElemType>& inputGradientValues)  
+        {
+            ComputeInputPartialS(1, invNorm0, invNorm1, functionValues, temp, rightTerm, leftTerm, in0, in1, gradientValues, inputGradientValues);  
+        }
+
+        // functionValues, invNorm0, invNorm1 - output from the EvaluateNode() method
+        // temp, rightTerm, leftTerm - temporary matrices
+        // in0, in1 - input functionValues from other nodes
+        // inputGradientValues(x) - gradients to update, where x matches inputIndex
+        static void WINAPI ComputeInputPartialS(const size_t inputIndex, const Matrix<ElemType>& invNorm0, const Matrix<ElemType>& invNorm1, const Matrix<ElemType>& functionValues, 
+            Matrix<ElemType>& temp, Matrix<ElemType>& rightTerm, Matrix<ElemType>& leftTerm, // the temporary variables
+            const Matrix<ElemType>& in0, const Matrix<ElemType>& in1, const Matrix<ElemType>& gradientValues,
+            Matrix<ElemType>& inputGradientValues)  
+        {
+            if (inputIndex == 0)  //left derivative
+            {
+                temp.AssignElementProductOf(invNorm0, invNorm0);
+            }
+            else  //right derivative
+            {
+                temp.AssignElementProductOf(invNorm1, invNorm1);
+            }
+
+            temp.ElementMultiplyWith(functionValues);
+            rightTerm.SetValue(inputIndex?in1:in0);
+            rightTerm.RowElementMultiplyWith(temp);
+
+            temp.AssignElementProductOf(invNorm0, invNorm1);
+            leftTerm.SetValue(inputIndex?in0:in1);
+            leftTerm.RowElementMultiplyWith(temp);
+
+            leftTerm -= rightTerm;
+            leftTerm.RowElementMultiplyWith(gradientValues);
+            inputGradientValues += leftTerm;
+            
+            //alternatively the above three lines can be replaced by
+            //leftTerm.RowElementMultiplyWith(gradientValues);
+            //rightTerm.RowElementMultiplyWith(gradientValues);
+            //Matrix<ElemType>::AddScaledDifference(1, leftTerm, rightTerm, inputGradientValues);
+        }
+
+        // GetTaskDescriptor - Get a task descriptor for this node
+        // taskType - task type we are generating a task for
+        virtual TaskDescriptor<ElemType>* GetPTaskDescriptor(TaskType taskType, size_t inputIndex=0) const
+        {
+            TaskDescriptor<ElemType>* descriptor = new TaskDescriptor<ElemType>(this, taskType, inputIndex);
+            switch(taskType)
+            {
+            case taskComputeInputPartial:
+                descriptor->MatrixParam(m_invNorm0, "invNorm0", paramOptionsInput);
+                descriptor->MatrixParam(m_invNorm1, "invNorm1", paramOptionsInput);
+                descriptor->FunctionParam(-1, paramOptionsInput);
+                descriptor->MatrixParam(m_temp, "temp", paramOptionsInput | paramOptionsTemporary);
+                descriptor->MatrixParam(m_rightTerm, "rightTerm", paramOptionsInput | paramOptionsTemporary);
+                descriptor->MatrixParam(m_leftTerm, "leftTerm", paramOptionsInput | paramOptionsTemporary);
+                descriptor->FunctionParam(0, paramOptionsInput);
+                descriptor->FunctionParam(1, paramOptionsInput);
+                descriptor->GradientParam(-1, paramOptionsInput);
+                descriptor->GradientParam(inputIndex, paramOptionsInput | paramOptionsOutput | paramOptionsInitialize);
+                descriptor->SetFunction(inputIndex?(FARPROC)ComputeInputPartialRight:(FARPROC)ComputeInputPartialLeft);
+                break;
+            case taskEvaluate:
+                descriptor->MatrixParam(m_invNorm0, "invNorm0", paramOptionsOutput);
+                descriptor->MatrixParam(m_invNorm1, "invNorm1", paramOptionsOutput);
+                descriptor->FunctionParam();
+                descriptor->FunctionParam(0, paramOptionsInput);
+                descriptor->FunctionParam(1, paramOptionsInput);
+                descriptor->SetFunction((FARPROC)EvaluateThisNodeS);
+                break;
+            default:
+                assert(false);
+                throw std::logic_error("Unsupported task requested");
+            }
+            return descriptor;
+        }
+
+        virtual void EvaluateThisNode()  
+        {
+            EvaluateThisNodeS(m_invNorm0, m_invNorm1, FunctionValues(), Inputs(0)->FunctionValues(), Inputs(1)->FunctionValues());  
+        }
+
+        virtual void EvaluateThisNode(const size_t timeIdxInSeq) 
+        {
+            Matrix<ElemType> sliceInput0Value = Inputs(0)->FunctionValues().ColumnSlice(timeIdxInSeq * m_samplesInRecurrentStep, m_samplesInRecurrentStep);
+            Matrix<ElemType> sliceInput1Value = Inputs(1)->FunctionValues().ColumnSlice(timeIdxInSeq * m_samplesInRecurrentStep, m_samplesInRecurrentStep);
+            Matrix<ElemType> sliceOutputValue = m_functionValues.ColumnSlice(timeIdxInSeq * m_samplesInRecurrentStep, m_samplesInRecurrentStep);
+
+            EvaluateThisNodeS(m_invNorm0, m_invNorm1, sliceOutputValue, sliceInput0Value, sliceInput1Value);  
+        }
+
+        static void WINAPI EvaluateThisNodeS(Matrix<ElemType>& invNorm0, Matrix<ElemType>& invNorm1, 
+            Matrix<ElemType>& functionValues, Matrix<ElemType>& in0, Matrix<ElemType>& in1)  
+        {
+            invNorm0.AssignVectorNorm2Of(in0, true); // seems to modify input (in0)
+            invNorm0.AssignElementInverseOf(invNorm0);
+
+            invNorm1.AssignVectorNorm2Of(in1, true); // seems to modify the input (in1)
+            invNorm1.AssignElementInverseOf(invNorm1);
+
+            functionValues.AssignInnerProductOf(in0, in1, true);
+            functionValues.ElementMultiplyWith(invNorm0);
+            functionValues.ElementMultiplyWith(invNorm1);
+        }
+
+        virtual void Validate()
+        {
+            PrintSelfBeforeValidation();
+
+            if (m_children.size() != 2) 
+                throw std::logic_error("CosDistance operation requires two inputs.");
+
+            //if dimention is missing make the two operatants to have same size
+            size_t index = 0;
+            if (Inputs(index)->OperationName() == LearnableParameter<ElemType>::TypeName())
+            {
+                size_t rows = Inputs(index)->FunctionValues().GetNumRows() == 0? Inputs(1-index)->FunctionValues().GetNumRows() : Inputs(index)->FunctionValues().GetNumRows();
+                size_t cols = Inputs(index)->FunctionValues().GetNumCols() == 0? Inputs(1-index)->FunctionValues().GetNumCols() : Inputs(index)->FunctionValues().GetNumCols();
+                Inputs(index)->FunctionValues().Resize(rows, cols);
+            }
+
+            index = 1;
+            if (Inputs(index)->OperationName() == LearnableParameter<ElemType>::TypeName())
+            {
+                size_t rows = Inputs(index)->FunctionValues().GetNumRows() == 0? Inputs(1-index)->FunctionValues().GetNumRows() : Inputs(index)->FunctionValues().GetNumRows();
+                size_t cols = Inputs(index)->FunctionValues().GetNumCols() == 0? Inputs(1-index)->FunctionValues().GetNumCols() : Inputs(index)->FunctionValues().GetNumCols();
+                Inputs(index)->FunctionValues().Resize(rows, cols);
+            }
+
+            if (Inputs(0)->FunctionValues().GetNumElements() == 0 || Inputs(1)->FunctionValues().GetNumElements() == 0)
+                throw std::logic_error("CosDistance operation: one of the operants has 0 element.");
+
+            if (Inputs(1)->FunctionValues().GetNumRows() != Inputs(0)->FunctionValues().GetNumRows() || 
+                Inputs(1)->FunctionValues().GetNumCols() != Inputs(0)->FunctionValues().GetNumCols())
+                throw std::logic_error("The Matrix dimension in the CosDistance operation does not match.");
+
+            FunctionValues().Resize(1, Inputs(1)->FunctionValues().GetNumCols());
+            size_t rowsp = FunctionValues().GetNumRows(), colsp = FunctionValues().GetNumCols();
+            m_invNorm0.Resize(rowsp, colsp);
+            m_invNorm1.Resize(rowsp, colsp);
+            m_leftTerm.Resize(rowsp, colsp);
+            m_rightTerm.Resize(rowsp, colsp);
+            m_temp.Resize(rowsp, colsp);
+
+            CopyImageSizeFromInputs(); 
+        }
+
+        virtual void CopyImageSizeFromInputs() 
+        {
+            CopyImageSizeFromInput(0, false);
+
+            m_outputChannels = 1;
+            m_outputWidth = 1;
+            m_outputHeight = 1;        
+        }
+
+        virtual void AttachInputs(const ComputationNodePtr leftNode, const ComputationNodePtr rightNode) 
+        {
+            m_children.resize(2);
+            m_children[0] = leftNode;
+            m_children[1] = rightNode;
+        }
+
+        virtual void MoveMatricesToDevice(const DEVICEID_TYPE deviceId)
+        {
+            ComputationNode<ElemType>::MoveMatricesToDevice(deviceId);
+
+            if (deviceId != AUTOPLACEMATRIX)
+            {
+                if (m_invNorm0.GetDeviceId() != deviceId)
+                    m_invNorm0.TransferFromDeviceToDevice(m_invNorm0.GetDeviceId(), deviceId);
+                if (m_invNorm1.GetDeviceId() != deviceId)
+                    m_invNorm1.TransferFromDeviceToDevice(m_invNorm1.GetDeviceId(), deviceId);
+                if (m_leftTerm.GetDeviceId() != deviceId)
+                    m_leftTerm.TransferFromDeviceToDevice(m_leftTerm.GetDeviceId(), deviceId);
+                if (m_rightTerm.GetDeviceId() != deviceId)
+                    m_rightTerm.TransferFromDeviceToDevice(m_rightTerm.GetDeviceId(), deviceId);
+                if (m_temp.GetDeviceId() != deviceId)
+                    m_temp.TransferFromDeviceToDevice(m_temp.GetDeviceId(), deviceId);
+            }
+        }
+
+        virtual void CopyTo(const ComputationNodePtr nodeP, const std::wstring& newName, const CopyNodeFlags flags) const
+        {
+            ComputationNode<ElemType>::CopyTo(nodeP, newName, flags);
+            CosDistanceNode<ElemType>* node = (CosDistanceNode<ElemType>*) nodeP;
+
+            if (flags & CopyNodeFlags::copyNodeValue)
+            {
+                node->m_invNorm0 = m_invNorm0;
+                node->m_invNorm1 = m_invNorm1;
+                node->m_leftTerm = m_leftTerm;
+                node->m_rightTerm = m_rightTerm;
+                node->m_temp = m_temp;
+            }
+        }
+
+        // copy constructor
+        CosDistanceNode(const CosDistanceNode<ElemType>* node, const std::wstring& newName, const CopyNodeFlags flags)
+            : ComputationNode<ElemType>(node->m_deviceId), m_invNorm0(node->m_deviceId), m_invNorm1(node->m_deviceId), m_leftTerm(node->m_deviceId), m_rightTerm(node->m_deviceId), m_temp(node->m_deviceId)
+        {
+            node->CopyTo(this, newName, flags);
+        }
+
+        virtual ComputationNodePtr Duplicate(const std::wstring& newName, const CopyNodeFlags flags) const
+        {
+            const std::wstring& name = (newName == L"")?NodeName():newName;
+                
+            ComputationNodePtr node = new CosDistanceNode<ElemType>(this, name, flags);
+            return node;
+        }
+
+    private:
+        // invNorm nodes tranfer data between EvaluateThisNode and ComputeInputPartial
+        Matrix<ElemType> m_invNorm0;
+        Matrix<ElemType> m_invNorm1;
+        // the rest are temporaries, values don't need to be maintained
+        Matrix<ElemType> m_leftTerm;
+        Matrix<ElemType> m_rightTerm;
+        Matrix<ElemType> m_temp;
+    };
+
+    template class CosDistanceNode<float>; 
+    template class CosDistanceNode<double>;
+
+    template<class ElemType>
+    class DropoutNode : public ComputationNode<ElemType>
+    {
+        UsingComputationNodeMembers;
+    public:
+
+        DropoutNode(const DEVICEID_TYPE deviceId=AUTOPLACEMATRIX, const std::wstring name = L"")  
+            : ComputationNode<ElemType>(deviceId), m_maskOfDropout(deviceId)
+        {
+            m_nodeName = (name == L""? CreateUniqNodeName() : name);
+            m_deviceId = deviceId;
+            MoveMatricesToDevice(deviceId);
+            m_dropoutRate = 0;
+            m_randomSeed = (unsigned long) InterlockedIncrement64(&s_timeStampCounter);;
+            InitRecurrentNode();
+        }
+
+        DropoutNode(File& fstream, const size_t modelVersion, const DEVICEID_TYPE deviceId=AUTOPLACEMATRIX, const std::wstring name = L"")
+            : ComputationNode<ElemType>(deviceId), m_maskOfDropout(deviceId)
+        {
+            m_nodeName = (name == L""? CreateUniqNodeName() : name);
+            m_dropoutRate = 0;  //dropout is consisered as a training parameter and thus not reinitialized if loadfromfile
+            m_randomSeed = (unsigned long) InterlockedIncrement64(&s_timeStampCounter);
+
+            LoadFromFile(fstream, modelVersion, deviceId);
+        }
+
+        virtual const std::wstring OperationName() const {return TypeName();}
+
+        virtual void ComputeInputPartial(const size_t inputIndex)
+        {
+            if (inputIndex > 0)
+                throw std::invalid_argument("Dropout operation only takes one input.");
+            ComputeInputPartialS(m_dropoutRate, Inputs(0)->GradientValues(), m_maskOfDropout, GradientValues());
+        }
+
+        virtual void ComputeInputPartial(const size_t inputIndex, const size_t timeIdxInSeq)
+        {
+            if (inputIndex > 0)
+                throw std::invalid_argument("Dropout operation only takes one input.");
+
+            Matrix<ElemType> sliceInput0Grad = Inputs(0)->GradientValues().ColumnSlice(timeIdxInSeq * m_samplesInRecurrentStep, m_samplesInRecurrentStep);
+            Matrix<ElemType> sliceOutputGrad = GradientValues().ColumnSlice(timeIdxInSeq * m_samplesInRecurrentStep, m_samplesInRecurrentStep);
+
+            Matrix<ElemType> sliceMask = Matrix<ElemType>();
+            if(m_dropoutRate > 0)
+            {
+                sliceMask = m_maskOfDropout.ColumnSlice(timeIdxInSeq * m_samplesInRecurrentStep, m_samplesInRecurrentStep);
+            }
+
+            ComputeInputPartialS(m_dropoutRate, sliceInput0Grad, sliceMask, sliceOutputGrad);
+        }
+
+        static void WINAPI ComputeInputPartialS(const ElemType dropoutRate, Matrix<ElemType>& inputGradientValues, const Matrix<ElemType>& maskOfDropout, const Matrix<ElemType>& gradientValues)
+        {
+            if (dropoutRate > 0)
+            {
+                inputGradientValues.AddElementProductOf(gradientValues, maskOfDropout);
+            }
+            else
+            {   
+                inputGradientValues += gradientValues;
+            }
+        }
+
+        // GetTaskDescriptor - Get a task descriptor for this node
+        // taskType - task type we are generating a task for
+        virtual TaskDescriptor<ElemType>* GetPTaskDescriptor(TaskType taskType, size_t inputIndex=0) const
+        {
+            TaskDescriptor<ElemType>* descriptor = new TaskDescriptor<ElemType>(this, taskType, inputIndex);
+            switch(taskType)
+            {
+            case taskComputeInputPartial:
+                descriptor->Param(paramTypeLong, "dropoutRate");
+                descriptor->GradientParam(inputIndex,paramOptionsInput | paramOptionsOutput | paramOptionsInitialize);
+                descriptor->MatrixParam(m_maskOfDropout, "maskOfDropout", paramOptionsInput | paramOptionsTemporary);
+                descriptor->GradientParam();
+                descriptor->SetFunction((FARPROC)ComputeInputPartialS);
+                break;
+            case taskEvaluate:
+                descriptor->FunctionParam();
+                descriptor->FunctionParam(0, paramOptionsInput);
+                descriptor->FunctionParam(1, paramOptionsInput);
+                descriptor->SetFunction((FARPROC)EvaluateThisNodeS);
+                break;
+            default:
+                assert(false);
+                throw std::logic_error("Unsupported task requested");
+            }
+            return descriptor;
+        }
+
+        virtual void EvaluateThisNode()  
+        {
+            EvaluateThisNodeS(m_dropoutRate, m_randomSeed, FunctionValues(), m_maskOfDropout, Inputs(0)->FunctionValues());
+        }
+        virtual void EvaluateThisNode(const size_t timeIdxInSeq) 
+        {
+            Matrix<ElemType> sliceInput0Value = Inputs(0)->FunctionValues().ColumnSlice(timeIdxInSeq * m_samplesInRecurrentStep, m_samplesInRecurrentStep);
+			Matrix<ElemType> sliceOutputValue = Matrix <ElemType>();
+
+            Matrix<ElemType> sliceMask = Matrix<ElemType>();
+            if(m_dropoutRate > 0)
+            {
+				FunctionValues().Resize(Inputs(0)->FunctionValues().GetNumRows(), Inputs(0)->FunctionValues().GetNumCols());
+				m_maskOfDropout.Resize(Inputs(0)->FunctionValues().GetNumRows(), Inputs(0)->FunctionValues().GetNumCols());
+                sliceMask = m_maskOfDropout.ColumnSlice(timeIdxInSeq * m_samplesInRecurrentStep, m_samplesInRecurrentStep);
+			}
+			
+			sliceOutputValue = FunctionValues().ColumnSlice(timeIdxInSeq * m_samplesInRecurrentStep, m_samplesInRecurrentStep);
+			
+
+            EvaluateThisNodeS(m_dropoutRate, m_randomSeed, sliceOutputValue, sliceMask, sliceInput0Value);
+        }
+
+        static void WINAPI EvaluateThisNodeS(const ElemType dropoutRate, unsigned long& randomSeed, Matrix<ElemType>& functionValues, Matrix<ElemType>& maskOfDropout, const Matrix<ElemType>& inputFunctionValues)
+        {
+            if(dropoutRate > 0)
+            {
+                maskOfDropout.Resize(inputFunctionValues.GetNumRows(), inputFunctionValues.GetNumCols());
+
+                maskOfDropout.SetUniformRandomMask(dropoutRate, ElemType(1.0) / (ElemType(1) - dropoutRate), randomSeed);
+                randomSeed += 1073807359;  //1073807359 is a very large prime number to avoid collision with other dropout nodes
+
+                functionValues.AssignElementProductOf(maskOfDropout, inputFunctionValues);
+#if NANCHECK
+                functionValues.HasNan("DropOut");
+#endif
+            }
+            else
+            {
+                //remove this line since we can get same effect by overwritting the FunctionValues functions without copying the values
+                //functionValues = inputFunctionValues;
+            }
+        }
+
+        virtual const Matrix<ElemType>& FunctionValues() const 
+        {
+            if(m_dropoutRate > 0)
+                 return m_functionValues;
+            else
+                return Inputs(0)->FunctionValues();
+        }
+
+        virtual Matrix<ElemType>& FunctionValues() 
+        {
+            if(m_dropoutRate > 0)
+                 return m_functionValues;
+            else
+                return Inputs(0)->FunctionValues();
+        }
+
+        virtual void Validate()
+        {
+            PrintSelfBeforeValidation();
+
+            if (m_children.size() != 1) 
+                throw std::logic_error("Dropout operation should have one input.");
+
+            if (Inputs(0)->FunctionValues().GetNumElements() == 0)
+                throw std::logic_error("Dropout operation: the input node has 0 element.");
+
+            FunctionValues().Resize(Inputs(0)->FunctionValues().GetNumRows(), Inputs(0)->FunctionValues().GetNumCols());
+            m_maskOfDropout.Resize(Inputs(0)->FunctionValues().GetNumRows(), Inputs(0)->FunctionValues().GetNumCols());
+            CopyImageSizeFromInputs(); 
+        }
+
+        virtual void AttachInputs(const ComputationNodePtr inputNode) 
+        {
+            m_children.resize(1);
+            m_children[0] = inputNode;
+        }
+
+        void SetDropoutRate(const ElemType val)
+        {
+            if (val < 0 || val >= 1) 
+                throw std::logic_error("DropoutRate must be >= 0 and < 1.");
+            m_dropoutRate = val;
+        }
+
+        void SetRandomSeed(const unsigned long val)
+        {
+            m_randomSeed = (unsigned long) val;
+        }
+
+        virtual void MoveMatricesToDevice(const DEVICEID_TYPE deviceId)
+        {
+            ComputationNode<ElemType>::MoveMatricesToDevice(deviceId);
+
+            if (deviceId != AUTOPLACEMATRIX)
+            {
+                if (m_maskOfDropout.GetDeviceId() != deviceId)
+                    m_maskOfDropout.TransferFromDeviceToDevice(m_maskOfDropout.GetDeviceId(), deviceId, true);
+            }
+        }
+
+        static const std::wstring TypeName() {return L"Dropout";} 
+
+        virtual void CopyTo(const ComputationNodePtr nodeP, const std::wstring& newName, const CopyNodeFlags flags) const
+        {
+            ComputationNode<ElemType>::CopyTo(nodeP, newName, flags);
+            DropoutNode<ElemType>* node = (DropoutNode<ElemType>*) nodeP;
+
+            if (flags & CopyNodeFlags::copyNodeValue)
+            {
+                node->m_dropoutRate = m_dropoutRate;
+                node->m_randomSeed = m_randomSeed;
+                node->m_maskOfDropout = m_maskOfDropout;
+            }
+        }
+
+        // copy constructor
+        DropoutNode(const DropoutNode<ElemType>* node, const std::wstring& newName, const CopyNodeFlags flags)
+            : ComputationNode<ElemType>(node->m_deviceId), m_maskOfDropout(node->m_deviceId)
+        {
+            node->CopyTo(this, newName, flags);
+        }
+
+        virtual ComputationNodePtr Duplicate(const std::wstring& newName, const CopyNodeFlags flags) const
+        {
+            const std::wstring& name = (newName == L"")?NodeName():newName;
+                
+            ComputationNodePtr node = new DropoutNode<ElemType>(this, name, flags);
+            return node;
+        }
+
+    private:
+        ElemType m_dropoutRate;
+        unsigned long m_randomSeed;
+
+        Matrix<ElemType> m_maskOfDropout;
+    };
+
+    template class DropoutNode<float>; 
+    template class DropoutNode<double>;
+
+    template<class ElemType>
+    class KhatriRaoProductNode : public ComputationNode<ElemType>
+    {
+        UsingComputationNodeMembers;
+    public:
+        KhatriRaoProductNode(const DEVICEID_TYPE deviceId=AUTOPLACEMATRIX, const std::wstring name = L"") : ComputationNode<ElemType>(deviceId)  
+        {
+            m_nodeName = (name == L""? CreateUniqNodeName() : name);
+            m_deviceId = deviceId;
+            MoveMatricesToDevice(deviceId);
+            InitRecurrentNode();
+        }
+
+        KhatriRaoProductNode(File& fstream, const size_t modelVersion, const DEVICEID_TYPE deviceId=AUTOPLACEMATRIX, const std::wstring name = L"") : ComputationNode<ElemType>(deviceId)
+        {
+            m_nodeName = (name == L""? CreateUniqNodeName() : name);
+            LoadFromFile(fstream, modelVersion, deviceId);
+        }
+
+        // copy constructor
+        KhatriRaoProductNode(const KhatriRaoProductNode<ElemType>* node, const std::wstring& newName, const CopyNodeFlags flags) : ComputationNode<ElemType>(node->m_deviceId)
+        {
+            node->CopyTo(this, newName, flags);
+        }
+
+        virtual ComputationNodePtr Duplicate(const std::wstring& newName, const CopyNodeFlags flags) const
+        {
+            const std::wstring& name = (newName == L"")?NodeName():newName;
+                
+            ComputationNodePtr node = new KhatriRaoProductNode<ElemType>(this, name, flags);
+            return node;
+        }
+
+        virtual const std::wstring OperationName() const {return TypeName();}
+        static const std::wstring TypeName() {return L"KhatriRaoProduct";} 
+
+        virtual void ComputeInputPartial(const size_t inputIndex)
+        {
+            if (inputIndex > 1)
+                throw std::invalid_argument("KhatriRaoProduct operation only takes two inputs.");
+
+            if (inputIndex == 0)  //left derivative
+            {
+                ComputeInputPartialLeft(Inputs(1)->FunctionValues(), Inputs(0)->GradientValues(), GradientValues()); 
+            }
+            else  //right derivative
+            {
+                ComputeInputPartialRight(Inputs(0)->FunctionValues(), Inputs(1)->GradientValues(), GradientValues()); 
+            }
+        }
+
+        virtual void ComputeInputPartial(const size_t inputIndex, const size_t timeIdxInSeq) 
+        {
+            if (inputIndex > 1)
+                throw std::invalid_argument("KhatriRaoProduct operation only takes two inputs.");
+
+            Matrix<ElemType> sliceOutputGrad = GradientValues().ColumnSlice(timeIdxInSeq * m_samplesInRecurrentStep, m_samplesInRecurrentStep);
+
+            if (inputIndex == 0)  //left derivative
+            {
+                Matrix<ElemType> sliceInput0Grad = Inputs(0)->GradientValues().ColumnSlice(timeIdxInSeq * m_samplesInRecurrentStep, m_samplesInRecurrentStep);
+                Matrix<ElemType> sliceInput1Value = Inputs(1)->FunctionValues().ColumnSlice(timeIdxInSeq * m_samplesInRecurrentStep, m_samplesInRecurrentStep);
+
+                ComputeInputPartialLeft(sliceInput1Value, sliceInput0Grad, sliceOutputGrad); 
+            }
+            else  //right derivative
+            {
+                Matrix<ElemType> sliceInput0Value = Inputs(0)->FunctionValues().ColumnSlice(timeIdxInSeq * m_samplesInRecurrentStep, m_samplesInRecurrentStep);
+                Matrix<ElemType> sliceInput1Grad = Inputs(1)->GradientValues().ColumnSlice(timeIdxInSeq * m_samplesInRecurrentStep, m_samplesInRecurrentStep);
+
+                ComputeInputPartialRight(sliceInput0Value, sliceInput1Grad, sliceOutputGrad); 
+            }
+        }
+
+        static void WINAPI ComputeInputPartialLeft(Matrix<ElemType>& childFunctionValues, Matrix<ElemType>& childGradientValues, const Matrix<ElemType>& gradientValues)
+        {
+            childGradientValues.AddColumnReshapeProductOf(gradientValues, childFunctionValues, false);
+        }
+
+        static void WINAPI ComputeInputPartialRight(Matrix<ElemType>& childFunctionValues, Matrix<ElemType>& childGradientValues, const Matrix<ElemType>& gradientValues)  
+        {
+            childGradientValues.AddColumnReshapeProductOf(gradientValues, childFunctionValues, true);
+        }
+
+        // GetTaskDescriptor - Get a task descriptor for this node
+        // taskType - task type we are generating a task for
+        virtual TaskDescriptor<ElemType>* GetPTaskDescriptor(TaskType taskType, size_t inputIndex=0) const
+        {
+            TaskDescriptor<ElemType>* descriptor = new TaskDescriptor<ElemType>(this, taskType, inputIndex);
+            switch(taskType)
+            {
+            case taskComputeInputPartial:
+                descriptor->FunctionParam(1-inputIndex, paramOptionsInput);
+                descriptor->GradientParam(inputIndex,paramOptionsInput | paramOptionsOutput | paramOptionsInitialize);
+                descriptor->GradientParam();
+                descriptor->SetFunction(inputIndex?(FARPROC)ComputeInputPartialRight:(FARPROC)ComputeInputPartialLeft);
+                break;
+            case taskEvaluate:
+                descriptor->FunctionParam();
+                descriptor->FunctionParam(0, paramOptionsInput);
+                descriptor->FunctionParam(1, paramOptionsInput);
+                descriptor->SetFunction((FARPROC)EvaluateThisNodeS);
+                break;
+            default:
+                assert(false);
+                throw std::logic_error("Unsupported task requested");
+            }
+            return descriptor;
+        }
+
+        virtual void EvaluateThisNode()  
+        {
+            EvaluateThisNodeS(FunctionValues(), Inputs(0)->FunctionValues(), Inputs(1)->FunctionValues());  
+        }
+
+        virtual void EvaluateThisNode(const size_t timeIdxInSeq)  
+        {
+            Matrix<ElemType> sliceInput0Value = Inputs(0)->FunctionValues().ColumnSlice(timeIdxInSeq * m_samplesInRecurrentStep, m_samplesInRecurrentStep);
+            Matrix<ElemType> sliceInput1Value = Inputs(1)->FunctionValues().ColumnSlice(timeIdxInSeq * m_samplesInRecurrentStep, m_samplesInRecurrentStep);
+            Matrix<ElemType> sliceOutputValue = m_functionValues.ColumnSlice(timeIdxInSeq * m_samplesInRecurrentStep, m_samplesInRecurrentStep);
+
+            EvaluateThisNodeS(sliceOutputValue, sliceInput0Value, sliceInput1Value); 
+        }
+
+        static void WINAPI EvaluateThisNodeS(Matrix<ElemType>& functionValues, Matrix<ElemType>& in0, Matrix<ElemType>& in1)  
+        {
+            functionValues.AssignKhatriRaoProductOf(in0,in1);
+#if NANCHECK
+            functionValues.HasNan("KhatriRaoProduct");
+#endif
+        }
+
+        virtual void Validate()
+        {
+            PrintSelfBeforeValidation();
+
+            if (m_children.size() != 2) 
+                throw std::logic_error("KhatriRaoProduct operation requires two inputs.");
+
+            //support automatic dimention inference for learnable parameters
+            size_t rows0 = Inputs(0)->FunctionValues().GetNumRows(), cols0 = Inputs(0)->FunctionValues().GetNumCols();
+            size_t rows1 = Inputs(1)->FunctionValues().GetNumRows(), cols1 = Inputs(1)->FunctionValues().GetNumCols();
+
+            if (rows0 == 0 || rows1 == 0)
+                throw logic_error("KhatriRaoProduct operation: The number of rows in the input should not be 0.");
+
+            if (Inputs(0)->OperationName() == LearnableParameter<ElemType>::TypeName() && cols0 == 0 && cols1 != 0)
+                Inputs(0)->FunctionValues().Resize(rows0, cols1);
+
+            if (Inputs(1)->OperationName() == LearnableParameter<ElemType>::TypeName() && cols0 != 0 && cols1 == 0)
+                Inputs(1)->FunctionValues().Resize(rows1, cols0);
+
+            //cols may be changed before this line and so cannot use cached cols values below
+            if (Inputs(0)->FunctionValues().GetNumElements() == 0 || Inputs(1)->FunctionValues().GetNumElements() == 0)
+                throw std::logic_error("KhatriRaoProduct operation: One of the operants has 0 elements.");
+
+            if (Inputs(1)->FunctionValues().GetNumCols() != Inputs(0)->FunctionValues().GetNumCols())
+            {
+                throw std::logic_error("The Matrices should have same number of columns.");
+            }
+
+            FunctionValues().Resize(rows0 * rows1, Inputs(0)->FunctionValues().GetNumCols());
+            CopyImageSizeFromInputs(); 
+        }
+
+        virtual void CopyImageSizeFromInputs()  
+        {
+            //since it's symmetrical any one of the input may be the true input. 
+            //since we dont' use the input image size info in the operation, the input part doesn't matter.
+            CopyImageSizeFromInput(1, false); 
+
+            //after KhatriRaoProduct the structure is lost
+            m_outputWidth = 1;
+            m_outputHeight = m_functionValues.GetNumRows();
+            m_outputChannels =  1;
+        }
+
+        virtual void AttachInputs(const ComputationNodePtr leftNode, const ComputationNodePtr rightNode) 
+        {
+            m_children.resize(2);
+            m_children[0] = leftNode;
+            m_children[1] = rightNode;
+        }
+    };
+
+    template class KhatriRaoProductNode<float>; 
+    template class KhatriRaoProductNode<double>;
+
+    //originally designed to extract word embedding representation from bag-of-word. 
+    //takes two inputs, input0 is weight matrix and input1 is the bag-of-word representation of the inputs
+    template<class ElemType>
+    class LookupTableNode : public ComputationNode<ElemType>
+    {
+        UsingComputationNodeMembers;
+    public:
+        LookupTableNode(const DEVICEID_TYPE deviceId=AUTOPLACEMATRIX, const std::wstring name = L"") : ComputationNode<ElemType>(deviceId)
+        {
+            m_nodeName = (name == L""? CreateUniqNodeName() : name);
+            m_deviceId = deviceId;
+            MoveMatricesToDevice(deviceId);
+            InitRecurrentNode();
+        }
+
+        LookupTableNode(File& fstream, const size_t modelVersion, const DEVICEID_TYPE deviceId=AUTOPLACEMATRIX, const std::wstring name = L"") : ComputationNode<ElemType>(deviceId)
+        {
+            m_nodeName = (name == L""? CreateUniqNodeName() : name);
+            LoadFromFile(fstream, modelVersion, deviceId);
+        }
+
+        virtual const std::wstring OperationName() const {return TypeName();}
+        static const std::wstring TypeName() {return L"LookupTable";} 
+
+        virtual void ComputeInputPartial(const size_t inputIndex)
+        {
+            if (inputIndex > 1)
+                throw std::invalid_argument("LookupTable operation only takes two inputs.");
+
+            if (inputIndex == 0)  //left derivative
+            {
+                ComputeInputPartialLeft(Inputs(1)->FunctionValues(), Inputs(0)->GradientValues(), GradientValues());
+            }
+            else  //right derivative
+        {
+                ComputeInputPartialRight(Inputs(0)->FunctionValues(), Inputs(1)->GradientValues(), GradientValues());
+            }
+        }
+
+        virtual void ComputeInputPartial(const size_t inputIndex, const size_t timeIdxInSeq)
+        {
+            if (inputIndex > 1)
+                throw std::invalid_argument("LookupTable operation only takes two inputs.");
+
+            if (inputIndex == 0)  //left derivative
+        {
+                Matrix<ElemType> sliceOutputGrad = GradientValues().ColumnSlice(timeIdxInSeq * m_samplesInRecurrentStep, m_samplesInRecurrentStep);
+                Matrix<ElemType> sliceInput1Value = Inputs(1)->FunctionValues().ColumnSlice(timeIdxInSeq * m_samplesInRecurrentStep, m_samplesInRecurrentStep);
+
+                ComputeInputPartialLeft(sliceInput1Value, Inputs(0)->GradientValues(), sliceOutputGrad);
+            }
+            else  //right derivative
+            {
+                Matrix<ElemType> sliceInput1Grad = Inputs(1)->GradientValues().ColumnSlice(timeIdxInSeq * m_samplesInRecurrentStep, m_samplesInRecurrentStep);
+                Matrix<ElemType> sliceOutputGrad = GradientValues().ColumnSlice(timeIdxInSeq * m_samplesInRecurrentStep, m_samplesInRecurrentStep);
+
+                ComputeInputPartialRight(Inputs(0)->FunctionValues(), sliceInput1Grad, sliceOutputGrad);
+            }
+        }
+
+        static void WINAPI ComputeInputPartialLeft(Matrix<ElemType>& inputFunctionValues, Matrix<ElemType>& inputGradientValues, Matrix<ElemType>& gradientValues)  
+        {
+            size_t rows1 =inputFunctionValues.GetNumRows(), cols1 = inputFunctionValues.GetNumCols();
+            size_t rowsp = gradientValues.GetNumRows(), colsp = gradientValues.GetNumCols();
+            int wordsInEachSample = rows1 / inputGradientValues.GetNumCols();
+
+            inputFunctionValues.Reshape(rows1 / wordsInEachSample, cols1 * wordsInEachSample);
+            gradientValues.Reshape(rowsp / wordsInEachSample, colsp * wordsInEachSample);
+
+            Matrix<ElemType>::MultiplyAndAdd(gradientValues, false, inputFunctionValues, true, inputGradientValues);
+
+            inputFunctionValues.Reshape(rows1, cols1);
+            gradientValues.Reshape(rowsp, colsp);
+        }
+
+        static void WINAPI ComputeInputPartialRight(Matrix<ElemType>& inputFunctionValues, Matrix<ElemType>& inputGradientValues, Matrix<ElemType>& gradientValues)  
+            {
+            size_t rows1 =inputGradientValues.GetNumRows(), cols1 = inputGradientValues.GetNumCols();
+            size_t rowsp = gradientValues.GetNumRows(), colsp = gradientValues.GetNumCols();
+            int wordsInEachSample = rows1 / inputFunctionValues.GetNumCols();
+
+            inputGradientValues.Reshape(rows1 / wordsInEachSample, cols1 * wordsInEachSample);
+            gradientValues.Reshape(rowsp / wordsInEachSample, colsp * wordsInEachSample);
+
+            Matrix<ElemType>::MultiplyAndAdd(inputFunctionValues, true, gradientValues, false, inputGradientValues);
+
+            inputGradientValues.Reshape(rows1, cols1);
+            gradientValues.Reshape(rowsp, colsp);
+        }
+
+        virtual void EvaluateThisNode()
+        {
+            EvaluateThisNodeS(FunctionValues(), Inputs(0)->FunctionValues(), Inputs(1)->FunctionValues());
+        }
+
+        virtual void EvaluateThisNode(const size_t timeIdxInSeq) 
+        {
+            Matrix<ElemType> sliceInput1Value = Inputs(1)->FunctionValues().ColumnSlice(timeIdxInSeq * m_samplesInRecurrentStep, m_samplesInRecurrentStep);
+            Matrix<ElemType> sliceOutputValue = m_functionValues.ColumnSlice(timeIdxInSeq * m_samplesInRecurrentStep, m_samplesInRecurrentStep);
+
+            EvaluateThisNodeS(sliceOutputValue, Inputs(0)->FunctionValues(), sliceInput1Value);
+        }
+
+        //input0 is the weight (each column is an embedding of one word), input 1 contains m_bnrLooked words in each column (sample)
+        static void WINAPI EvaluateThisNodeS(Matrix<ElemType>& functionValues, const Matrix<ElemType>& input0, Matrix<ElemType>& input1)  
+        {
+            size_t rows1 =input1.GetNumRows(), cols1 = input1.GetNumCols();
+            int wordsInEachSample = rows1 / input0.GetNumCols();
+
+            input1.Reshape(rows1 / wordsInEachSample, cols1 * wordsInEachSample);
+
+            functionValues.AssignProductOf(input0, false, input1, false);
+
+            input1.Reshape(rows1, cols1);
+            size_t rows = functionValues.GetNumRows();
+            functionValues.Reshape(rows * wordsInEachSample, cols1);
+        }
+            
+        virtual void Validate()
+        {
+            PrintSelfBeforeValidation();
+
+            if (Inputs(1)->FunctionValues().GetNumRows() % Inputs(0)->FunctionValues().GetNumCols() != 0)
+                throw invalid_argument("Mismatched dimention. rows in input1 must be multiples of cols in input0.");
+
+            int wordsInEachSample = Inputs(1)->FunctionValues().GetNumRows() / Inputs(0)->FunctionValues().GetNumCols();
+          
+            FunctionValues().Resize(Inputs(0)->FunctionValues().GetNumRows() * wordsInEachSample, Inputs(1)->FunctionValues().GetNumCols());
+
+            CopyImageSizeFromInputs(); 
+        }
+
+        // GetTaskDescriptor - Get a task descriptor for this node
+        // taskType - task type we are generating a task for
+        virtual TaskDescriptor<ElemType>* GetPTaskDescriptor(TaskType taskType, size_t inputIndex=0) const
+        {
+            TaskDescriptor<ElemType>* descriptor = new TaskDescriptor<ElemType>(this, taskType, inputIndex);
+            switch(taskType)
+        {
+            //case taskComputeInputPartialRecurrent:
+            //    descriptor->Param(paramTypeInteger, "RecurrantIterator", paramOptionsInput | paramOptionsRecurrantIterator);
+            //    descriptor->FunctionParam(1-inputIndex, paramOptionsInput);
+            //    descriptor->GradientParam(inputIndex, paramOptionsInput | paramOptionsOutput | paramOptionsInitialize);
+            //    descriptor->GradientParam();
+            //    descriptor->SetFunction((inputIndex?(FARPROC)ComputeInputPartialRightR:(FARPROC)ComputeInputPartialLeftR));
+            //    break;
+            case taskComputeInputPartial:
+                descriptor->FunctionParam(1-inputIndex, paramOptionsInput);
+                descriptor->GradientParam(inputIndex,paramOptionsInput | paramOptionsOutput | paramOptionsInitialize);
+                descriptor->GradientParam();
+                descriptor->SetFunction((inputIndex?(FARPROC)ComputeInputPartialRight:(FARPROC)ComputeInputPartialLeft));
+                break;
+            //case taskEvaluateRecurrent:
+            //    descriptor->Param(paramTypeInteger, "RecurrantIterator", paramOptionsInput | paramOptionsRecurrantIterator);
+            //    descriptor->FunctionParam();
+            //    descriptor->FunctionParam(0, paramOptionsInput);
+            //    descriptor->FunctionParam(1, paramOptionsInput);
+            //    descriptor->Param(paramTypeSizet, "mNbrSlicesInEachRecurrentIter", paramOptionsInput);
+            //    break;
+            case taskEvaluate:
+                descriptor->FunctionParam();
+                descriptor->FunctionParam(0, paramOptionsInput);
+                descriptor->FunctionParam(1, paramOptionsInput);
+                descriptor->SetFunction((FARPROC)EvaluateThisNodeS);
+                break;
+            default:
+                assert(false);
+                throw std::logic_error("Unsupported task requested");
+        }
+            return descriptor;
+        }
+        virtual void AttachInputs(const ComputationNodePtr leftNode, const ComputationNodePtr rightNode) 
+        {
+            m_children.resize(2);
+            m_children[0] = leftNode;
+            m_children[1] = rightNode;
+        }
+
+        virtual ComputationNodePtr Duplicate(const std::wstring& newName, const CopyNodeFlags flags) const
+        {
+            const std::wstring& name = (newName == L"")?NodeName():newName;
+            ComputationNodePtr node = new LookupTableNode<ElemType>(this, name, flags);
+            return node;
+        }
+
+        LookupTableNode(const LookupTableNode<ElemType>* node, const std::wstring& newName, const CopyNodeFlags flags) : ComputationNode<ElemType>(node->m_deviceId)
+        {
+            node->CopyTo(this, newName, flags);
+        }
+    };
+
+    template class LookupTableNode<float>;
+    template class LookupTableNode<double>;
+
+    template<class ElemType>
+    class DelayNode : public ComputationNode<ElemType>
+    {
+        ElemType  m_default_activity; 
+
+        UsingComputationNodeMembers;
+    public:
+        DelayNode(const DEVICEID_TYPE deviceId=AUTOPLACEMATRIX, const std::wstring name = L"")  
+            : ComputationNode<ElemType>(deviceId), m_pastActivity(deviceId)
+        {
+            m_nodeName = (name == L""? CreateUniqNodeName() : name);
+            m_deviceId = deviceId;
+            MoveMatricesToDevice(deviceId);
+            m_default_activity = (ElemType)DEFAULT_HIDDEN_ACTIVITY;
+            m_delay = 1;
+            m_functionValues.Resize(1,1);
+            m_pastActivity.Resize(1,1);
+            Reset();
+            InitRecurrentNode();
+        }
+                
+        DelayNode(File& fstream, const size_t modelVersion, const DEVICEID_TYPE deviceId=AUTOPLACEMATRIX, const std::wstring name = L"")
+            : ComputationNode<ElemType>(deviceId), m_pastActivity(deviceId)
+        {
+            m_nodeName = (name == L""? CreateUniqNodeName() : name);
+
+            m_default_activity = (ElemType)DEFAULT_HIDDEN_ACTIVITY;
+            m_delay = 1;
+            m_functionValues.Resize(1,1);
+            m_pastActivity.Resize(1,1);
+            Reset();
+
+            LoadFromFile(fstream, modelVersion, deviceId);
+        }
+
+        void SaveToFile(File& fstream) const
+        {
+            fstream << OperationName() << NodeName();
+            fstream << m_delay; 
+            fstream << FunctionValues().GetNumRows() << FunctionValues().GetNumCols(); 
+        }
+
+        void LoadFromFile(File& fstream, const size_t /*modelVersion*/, const DEVICEID_TYPE deviceId = AUTOPLACEMATRIX)
+        {
+            m_deviceId = deviceId;
+            MoveMatricesToDevice(deviceId);
+            InitRecurrentNode();
+
+            fstream >> m_delay;
+
+            size_t iRow, timeIdxInSeq;
+            fstream >> iRow >> timeIdxInSeq;
+            FunctionValues().Resize(iRow,timeIdxInSeq);
+            m_pastActivity.Resize(iRow, timeIdxInSeq);
+        }
+
+        DelayNode(const DEVICEID_TYPE deviceId, ElemType initHiddenActivity, size_t row_size, size_t col_size, const std::wstring name = L"") : ComputationNode<ElemType>(deviceId)  
+        {
+            m_nodeName = (name == L""? CreateUniqNodeName() : name);
+            m_deviceId = deviceId;
+            MoveMatricesToDevice(deviceId);
+            m_default_activity = initHiddenActivity;
+            m_delay = 1;
+
+            m_functionValues.Resize(row_size, col_size);
+            m_functionValues.SetValue(m_default_activity);
+
+            m_pastActivity.Resize(row_size, col_size);
+            m_pastActivity.SetValue(m_default_activity);
+
+            m_gradientValues.Resize(row_size, col_size);
+            m_gradientValues.SetValue(0.0f);
+
+            Reset();
+            InitRecurrentNode();
+        }
+
+        virtual const std::wstring OperationName() const {return TypeName();}
+
+        virtual void ComputeInputPartial(const size_t inputIndex)
+        {
+            if (inputIndex > 0)
+                throw std::invalid_argument("Delay operation only takes one input.");
+
+            size_t nbrSamples = GradientValues().GetNumCols() / m_samplesInRecurrentStep; 
+            for (int i = nbrSamples - 1; i >= 0; i--)
+            {
+                ComputeInputPartialSR(i, m_delay, Inputs(0)->GradientValues(), GradientValues(), m_samplesInRecurrentStep);
+            }
+        }
+
+        virtual void ComputeInputPartial(const size_t inputIndex, const size_t timeIdxInSeq)
+        {
+            if (inputIndex > 0)
+                throw std::invalid_argument("Delay operation only takes one input.");
+            assert(m_functionValues.GetNumRows() == GradientValues().GetNumRows()); // original used m_functionValues.GetNumRows() for loop dimension
+            //if (m_samplesInRecurrentStep == 1)
+            //{
+            ComputeInputPartialSR(timeIdxInSeq, m_delay, Inputs(0)->GradientValues(), GradientValues(), m_samplesInRecurrentStep);
+            /*}else
+            {
+                for (size_t i = 0 ; i < m_samplesInRecurrentStep; i++)
+                {
+                    ComputeInputPartialSRP(timeIdxInSeq, m_delay, Inputs(0)->GradientValues(), GradientValues(), i, m_samplesInRecurrentStep);
+                }
+            }*/
+        }
+
+        static void WINAPI ComputeInputPartialSR(int timeIdxInSeq, int delay,  
+            Matrix<ElemType>& inputGradientValues, const Matrix<ElemType>& gradientValues, const size_t mNbr)
+        {
+            assert(timeIdxInSeq >= 0);
+            if ((timeIdxInSeq - delay) >= 0 && (timeIdxInSeq - delay) * mNbr <= inputGradientValues.GetNumCols())
+            {
+                Matrix<ElemType> to = inputGradientValues.ColumnSlice((timeIdxInSeq - delay)*mNbr, mNbr);
+                Matrix<ElemType> frm= gradientValues.ColumnSlice(timeIdxInSeq * mNbr, mNbr);
+                to += frm; 
+            }
+        }
+
+        static void WINAPI ComputeInputPartialSRP(int timeIdxInSeq, int delay,  
+            Matrix<ElemType>& inputGradientValues, const Matrix<ElemType>& gradientValues, const size_t indexInBatch, const size_t mNbr)
+        {
+            assert(timeIdxInSeq >= 0);
+            if ((timeIdxInSeq - delay) >= 0 && (timeIdxInSeq - delay) * mNbr <= inputGradientValues.GetNumCols())
+            {
+                Matrix<ElemType> to = inputGradientValues.ColumnSlice((timeIdxInSeq - delay)*mNbr + indexInBatch, 1);
+                Matrix<ElemType> frm= gradientValues.ColumnSlice(timeIdxInSeq * mNbr + indexInBatch, 1);
+                to += frm; 
+            }
+        }
+
+        // GetTaskDescriptor - Get a task descriptor for this node
+        // taskType - task type we are generating a task for
+        virtual TaskDescriptor<ElemType>* GetPTaskDescriptor(TaskType taskType, size_t inputIndex=0) const
+        {
+            TaskDescriptor<ElemType>* descriptor = new TaskDescriptor<ElemType>(this, taskType, inputIndex);
+            switch(taskType)
+            {
+            case taskComputeInputPartialRecurrent:
+                descriptor->Param(paramTypeInteger, "RecurrantIterator", paramOptionsInput | paramOptionsRecurrantIterator);
+                descriptor->Param(paramTypeInteger, "delay", paramOptionsInput | paramOptionsOutput);
+                descriptor->GradientParam(inputIndex,paramOptionsInput | paramOptionsOutput | paramOptionsInitialize);
+                descriptor->GradientParam();
+                descriptor->Param(paramTypeLongLong, "nbrSlicesInEachIter");
+                descriptor->SetFunction((FARPROC)ComputeInputPartialSR);
+                break;
+            case taskEvaluateRecurrent:
+                descriptor->Param(paramTypeInteger, "RecurrantIterator", paramOptionsInput | paramOptionsRecurrantIterator);
+                descriptor->Param(paramTypeInteger, "delay", paramOptionsInput | paramOptionsOutput);
+                descriptor->Param(paramTypeBool, "reset", paramOptionsInput | paramOptionsOutput);
+                descriptor->Param(sizeof(ElemType)==4?paramTypeSingle:paramTypeDouble, "default_activity", paramOptionsInput);
+                descriptor->FunctionParam();
+                descriptor->FunctionParam(0, paramOptionsInput);
+                descriptor->Param(paramTypeLongLong, "nbrSlicesInEachIter");
+                descriptor->SetFunction((FARPROC)EvaluateThisNodeSR);
+                break;
+            default:
+                assert(false);
+                throw std::logic_error("Unsupported task requested");
+            }
+            return descriptor;
+        }
+
+        virtual void EvaluateThisNode()  
+        {
+            ASSERT(m_delay > 0);
+            size_t blogSize = Inputs(0)->FunctionValues().GetNumCols();
+
+            for (size_t i = 0; i < blogSize / m_samplesInRecurrentStep; i++)
+                EvaluateThisNodeSR(i, m_delay, m_Reset, m_default_activity, m_functionValues, m_pastActivity, Inputs(0)->FunctionValues(), m_samplesInRecurrentStep);
+            /// reset past activity
+            m_pastActivity = Inputs(0)->FunctionValues();
+        }
+
+        void Reset()
+        {
+            m_Reset = true;
+        }
+
+
+        void NotReset()
+        {
+            m_Reset = false;
+        }
+
+        virtual void EvaluateThisNode(const size_t timeIdxInSeq)  
+        {
+            /// reset past activity as it reached to the begining of a minibatch
+            /// the node pointed hasn't yet updated, so it is the past activity 
+            if (timeIdxInSeq == 0)
+                m_pastActivity = Inputs(0)->FunctionValues();
+            
+            if (m_samplesInRecurrentStep == 1)
+            {
+                bool reset = (m_sentenceEnd[0] <= timeIdxInSeq);
+                EvaluateThisNodeSR(timeIdxInSeq, m_delay, reset, m_default_activity, m_functionValues, m_pastActivity, Inputs(0)->FunctionValues(), m_samplesInRecurrentStep);
+            } else
+            {
+                for (size_t i = 0 ; i < m_samplesInRecurrentStep; i++)
+                {
+                    bool reset = (m_sentenceEnd[i] <= timeIdxInSeq);
+                    EvaluateThisNodeSRP(timeIdxInSeq, m_delay, reset, m_default_activity, m_functionValues, m_pastActivity, Inputs(0)->FunctionValues(), i, m_samplesInRecurrentStep);
+                }
+            }
+
+        }
+
+        static void WINAPI EvaluateThisNodeSR(const size_t timeIdxInSeq, const int delay, const bool reset, const ElemType default_activity, Matrix<ElemType>& functionValues, const Matrix<ElemType>& pastActivity, const Matrix<ElemType>& inputFunctionValues, const size_t mNbr)
+        {
+            ASSERT(delay > 0);
+
+            if (functionValues.GetNumRows() != inputFunctionValues.GetNumRows() ||
+                functionValues.GetNumCols() != inputFunctionValues.GetNumCols())
+                functionValues.Resize(inputFunctionValues.GetNumRows(),
+                    inputFunctionValues.GetNumCols());
+
+            int iPastIndex = (int) (timeIdxInSeq - delay) * mNbr;
+            int d = iPastIndex; 
+            if (d < 0)
+                d = (int)functionValues.Mod((float)iPastIndex, (float)pastActivity.GetNumCols());  
+           /// this can point to the past activity of the previous mninibatch
+
+            Matrix<ElemType> out = functionValues.ColumnSlice(timeIdxInSeq * mNbr, mNbr);
+            Matrix<ElemType> inp((DEVICEID_TYPE)functionValues.GetDeviceId()) ;
+
+            if (iPastIndex < 0 && reset)
+                out.SetValue(default_activity);
+            else
+            {
+                if (iPastIndex < 0)
+                    inp = pastActivity.ColumnSlice(d, mNbr);
+                else
+                    inp = inputFunctionValues.ColumnSlice(d, mNbr);
+                out.SetValue(inp);
+            }
+        }
+
+        static void WINAPI EvaluateThisNodeSRP(const size_t timeIdxInSeq, const int delay, const bool reset, const ElemType default_activity, Matrix<ElemType>& functionValues, const Matrix<ElemType>& pastActivity, const Matrix<ElemType>& inputFunctionValues, const size_t indexInBatch, const size_t mNbr)
+        {
+            ASSERT(delay > 0);
+
+            if (functionValues.GetNumRows() != inputFunctionValues.GetNumRows() ||
+                functionValues.GetNumCols() != inputFunctionValues.GetNumCols())
+                functionValues.Resize(inputFunctionValues.GetNumRows(),
+                    inputFunctionValues.GetNumCols());
+
+            int iPastIndex = (int) (timeIdxInSeq - delay) * mNbr;
+            int d = iPastIndex; 
+            if (d < 0)
+                d = (int)functionValues.Mod((float)iPastIndex, (float)pastActivity.GetNumCols());  
+            /// this can point to the past activity of the previous mninibatch
+
+            Matrix<ElemType> out = functionValues.ColumnSlice(timeIdxInSeq * mNbr+indexInBatch, 1);
+            Matrix<ElemType> inp((DEVICEID_TYPE)functionValues.GetDeviceId()) ;
+
+            if (iPastIndex < 0 && reset)
+                out.SetValue(default_activity);
+            else
+            {
+                if (iPastIndex < 0)
+                    inp = pastActivity.ColumnSlice(d+indexInBatch, 1);
+                else
+                    inp = inputFunctionValues.ColumnSlice(d+indexInBatch, 1);
+                out.SetValue(inp);
+            }
+        }
+
+
+
+        virtual const Matrix<ElemType>& FunctionValues() const 
+        {
+            return m_functionValues;
+        }
+
+        virtual Matrix<ElemType>& FunctionValues() 
+        {
+            return m_functionValues;
+        }
+
+        virtual void Validate()
+        {
+            PrintSelfBeforeValidation(true/*allowNulls*/);
+
+            if (m_children.size() != 1) 
+                throw std::logic_error("Delay operation should have one input.");
+
+            if (!(Inputs(0) == nullptr))
+            {
+                size_t rows0 = Inputs(0)->FunctionValues().GetNumRows(), cols0 = Inputs(0)->FunctionValues().GetNumCols();
+
+                if (rows0 > 0 && cols0 > 0) FunctionValues().Resize(rows0, cols0);
+            }
+            CopyImageSizeFromInputs(); 
+        }
+
+        virtual void AttachInputs(const ComputationNodePtr inputNode) 
+        {
+            m_children.resize(1);
+            m_children[0] = inputNode;
+        }
+
+        void SetDelay(const int val)
+        {
+            if (val <= 0)
+                throw std::logic_error("Delay must be > 0.");
+            m_delay = val;
+        }
+
+        virtual void MoveMatricesToDevice(const DEVICEID_TYPE deviceId)
+        {
+            ComputationNode<ElemType>::MoveMatricesToDevice(deviceId);
+
+            if (deviceId != AUTOPLACEMATRIX)
+            {
+                if (m_functionValues.GetDeviceId() != deviceId)
+                    m_functionValues.TransferFromDeviceToDevice(m_functionValues.GetDeviceId(), deviceId);
+                if (m_pastActivity.GetDeviceId() != deviceId)
+                    m_pastActivity.TransferFromDeviceToDevice(m_pastActivity.GetDeviceId(), deviceId, true);
+            }
+        }
+
+        static const std::wstring TypeName() {return L"Delay";} 
+
+        virtual void CopyTo(const ComputationNodePtr nodeP, const std::wstring& newName, const CopyNodeFlags flags) const
+        {
+            ComputationNode<ElemType>::CopyTo(nodeP, newName, flags);
+            DelayNode<ElemType>* node = (DelayNode<ElemType>*) nodeP;
+
+            if (flags & CopyNodeFlags::copyNodeValue)
+            {
+                node->m_delay = m_delay;
+                node->m_Reset = m_Reset;
+                node->m_default_activity = m_default_activity;
+                node->m_pastActivity = m_pastActivity;
+            }
+        }
+
+        // copy constructor
+        DelayNode(const DelayNode<ElemType>* node, const std::wstring& newName, const CopyNodeFlags flags)
+            : ComputationNode<ElemType>(node->m_deviceId), m_pastActivity(node->m_deviceId)
+        {
+            node->CopyTo(this, newName, flags);
+        }
+
+        virtual ComputationNodePtr Duplicate(const std::wstring& newName, const CopyNodeFlags flags) const
+        {
+            const std::wstring& name = (newName == L"")?NodeName():newName;
+                
+            ComputationNodePtr node = new DelayNode<ElemType>(this, name, flags);
+            return node;
+        }
+
+    private:
+        Matrix<ElemType> m_pastActivity;  /// saves the past activity this delay node points to
+        int      m_delay;    /// steps for delay 
+        bool     m_Reset; 
+
+    };
+
+    template class DelayNode<float>; 
+    template class DelayNode<double>;
+
+
+
+	template<class ElemType>
+	class CosDistanceWithNegativeSamplesNode : public ComputationNode<ElemType>
+	{
+		//typedef ComputationNode<ElemType>* ComputationNodePtr;
+		UsingComputationNodeMembers;
+
+
+	public:
+		CosDistanceWithNegativeSamplesNode(const DEVICEID_TYPE deviceId = AUTOPLACEMATRIX, const std::wstring name = L"")
+			: ComputationNode<ElemType>(deviceId), m_invNorm0(deviceId), m_invNorm1(deviceId), m_leftTerm(deviceId), m_rightTerm(deviceId), m_temp(deviceId)
+		{
+				m_nodeName = (name == L"" ? CreateUniqNodeName() : name);
+				m_deviceId = deviceId;
+				MoveMatricesToDevice(deviceId);
+				InitRecurrentNode();
+			}
+
+		CosDistanceWithNegativeSamplesNode(File& fstream, const size_t modelVersion, const DEVICEID_TYPE deviceId = AUTOPLACEMATRIX, const std::wstring name = L"")
+			: ComputationNode<ElemType>(deviceId), m_invNorm0(deviceId), m_invNorm1(deviceId), m_leftTerm(deviceId), m_rightTerm(deviceId), m_temp(deviceId)
+		{
+				m_nodeName = (name == L"" ? CreateUniqNodeName() : name);
+				LoadFromFile(fstream, modelVersion, deviceId);
+			}
+
+		virtual const std::wstring OperationName() const { return TypeName(); }
+		static const std::wstring TypeName() { return L"CosDistanceWithNegativeSamples"; }
+
+		virtual void ComputeInputPartial(const size_t inputIndex)
+		{
+			if (inputIndex > 1)
+				throw std::invalid_argument("CosDistanceWithNegativeSamples operation only takes two inputs.");
+
+			if (inputIndex == 0)  //left derivative
+			{
+				//				ComputeInputPartialLeft(m_invNorm0, m_invNorm1, FunctionValues(), m_temp, m_rightTerm, m_leftTerm, Inputs(0)->FunctionValues(), Inputs(1)->FunctionValues(), Inputs(2)->FunctionValues(), Inputs(3)->FunctionValues(), Inputs(inputIndex)->GradientValues(), GradientValues());
+				ComputeInputPartialS(inputIndex, m_invNorm0, m_invNorm1, FunctionValues(), m_temp, m_rightTerm, m_leftTerm, Inputs(0)->FunctionValues(), Inputs(1)->FunctionValues(), Inputs(2)->FunctionValues(), Inputs(3)->FunctionValues(), Inputs(inputIndex)->GradientValues(), GradientValues());
+			}
+			else  //right derivative
+			{
+				//				ComputeInputPartialRight(m_invNorm0, m_invNorm1, FunctionValues(), m_temp, m_rightTerm, m_leftTerm, Inputs(0)->FunctionValues(), Inputs(1)->FunctionValues(), Inputs(inputIndex)->GradientValues());
+				ComputeInputPartialS(inputIndex, m_invNorm0, m_invNorm1, FunctionValues(), m_temp, m_rightTerm, m_leftTerm, Inputs(0)->FunctionValues(), Inputs(1)->FunctionValues(), Inputs(2)->FunctionValues(), Inputs(3)->FunctionValues(), Inputs(inputIndex)->GradientValues(), GradientValues());
+			}
+		}
+
+		virtual void ComputeInputPartial(const size_t inputIndex, const size_t timeIdxInSeq)
+		{
+			if (inputIndex > 1)
+				throw std::invalid_argument("CosDistanceWithNegativeSamples operation only takes two inputs.");
+
+			Matrix<ElemType> sliceInput0Value = Inputs(0)->FunctionValues().ColumnSlice(timeIdxInSeq * m_samplesInRecurrentStep, m_samplesInRecurrentStep);
+			Matrix<ElemType> sliceInput1Value = Inputs(1)->FunctionValues().ColumnSlice(timeIdxInSeq * m_samplesInRecurrentStep, m_samplesInRecurrentStep);
+			Matrix<ElemType> sliceOutputValue = m_functionValues.ColumnSlice(timeIdxInSeq * m_samplesInRecurrentStep, m_samplesInRecurrentStep);
+			Matrix<ElemType> sliceInputGrad = Inputs(inputIndex)->GradientValues().ColumnSlice(timeIdxInSeq * m_samplesInRecurrentStep, m_samplesInRecurrentStep);
+
+			if (inputIndex == 0)  //left derivative
+			{
+				ComputeInputPartialLeft(m_invNorm0, m_invNorm1, sliceOutputValue, m_temp, m_rightTerm, m_leftTerm, sliceInput0Value, sliceInput1Value, sliceInputGrad);
+			}
+			else  //right derivative
+			{
+				ComputeInputPartialRight(m_invNorm0, m_invNorm1, sliceOutputValue, m_temp, m_rightTerm, m_leftTerm, sliceInput0Value, sliceInput1Value, sliceInputGrad);
+			}
+		}
+
+		static void WINAPI ComputeInputPartialLeft(const Matrix<ElemType>& invNorm0, const Matrix<ElemType>& invNorm1, const Matrix<ElemType>& functionValues,
+			Matrix<ElemType>& temp, Matrix<ElemType>& rightTerm, Matrix<ElemType>& leftTerm, // the temporary variables
+			const Matrix<ElemType>& in0, const Matrix<ElemType>& in1,
+			Matrix<ElemType>& inputGradientValues)
+		{
+			ComputeInputPartialS(0, invNorm0, invNorm1, functionValues, temp, rightTerm, leftTerm, in0, in1, inputGradientValues);
+		}
+
+
+		static void WINAPI ComputeInputPartialRight(const Matrix<ElemType>& invNorm0, const Matrix<ElemType>& invNorm1, const Matrix<ElemType>& functionValues,
+			Matrix<ElemType>& temp, Matrix<ElemType>& rightTerm, Matrix<ElemType>& leftTerm, // the temporary variables
+			const Matrix<ElemType>& in0, const Matrix<ElemType>& in1,
+			Matrix<ElemType>& inputGradientValues)
+		{
+			ComputeInputPartialS(1, invNorm0, invNorm1, functionValues, temp, rightTerm, leftTerm, in0, in1, inputGradientValues);
+		}
+
+		// functionValues, invNorm0, invNorm1 - output from the EvaluateNode() method
+		// temp, rightTerm, leftTerm - temporary matrices
+		// in0, in1 - input functionValues from other nodes
+		// inputGradientValues(x) - gradients to update, where x matches inputIndex
+		static void WINAPI ComputeInputPartialS(const size_t inputIndex, const Matrix<ElemType>& invNorm0, const Matrix<ElemType>& invNorm1, const Matrix<ElemType>& functionValues,
+			Matrix<ElemType>& temp, Matrix<ElemType>& rightTerm, Matrix<ElemType>& leftTerm, // the temporary variables
+			const Matrix<ElemType>& in0, const Matrix<ElemType>& in1,
+			Matrix<ElemType>& inputGradientValues)
+		{
+			if (inputIndex == 0)  //left derivative
+			{
+				temp.AssignElementProductOf(invNorm0, invNorm0);
+			}
+			else  //right derivative
+			{
+				temp.AssignElementProductOf(invNorm1, invNorm1);
+			}
+
+			temp.ElementMultiplyWith(functionValues);
+			rightTerm.SetValue(inputIndex ? in1 : in0);
+			rightTerm.RowElementMultiplyWith(temp);
+
+			temp.AssignElementProductOf(invNorm0, invNorm1);
+			leftTerm.SetValue(inputIndex ? in0 : in1);
+			leftTerm.RowElementMultiplyWith(temp);
+
+			Matrix<ElemType>::AddScaledDifference(1, leftTerm, rightTerm, inputGradientValues);
+		}
+
+
+		// functionValues, invNorm0, invNorm1 - output from the EvaluateNode() method
+		// temp, rightTerm, leftTerm - temporary matrices
+		// in0, in1, in2, in3 - input functionValues from other nodes
+		// inputGradientValues(x) - gradients to update, where x matches inputIndex
+		static void WINAPI ComputeInputPartialS(const size_t inputIndex, const Matrix<ElemType>& invNorm0, const Matrix<ElemType>& invNorm1, const Matrix<ElemType>& functionValues,
+			Matrix<ElemType>& temp, Matrix<ElemType>& rightTerm, Matrix<ElemType>& leftTerm, // the temporary variables
+			const Matrix<ElemType>& in0, const Matrix<ElemType>& in1, const Matrix<ElemType>& in2, const Matrix<ElemType>& in3,
+			Matrix<ElemType>& inputGradientValues, Matrix<ElemType>& thisGradientValues)
+		{
+			size_t shift = (size_t)in2.Get00Element();
+			size_t negnumber = (size_t)in3.Get00Element();
+			size_t cc = in0.GetNumCols(); // used in computing right child's graident
+
+			DEVICE_TYPE deviceId = in0.GetDeviceId();
+			Matrix<ElemType> cumulatematrix(deviceId), invNorm0SquareMatrix(deviceId), invNorm1SquareMatrix(deviceId), tmpRowMatrix(deviceId), currgradientrow(deviceId), finalmatrix(deviceId);
+			cumulatematrix.Resize(in0.GetNumRows(), in0.GetNumCols());
+			cumulatematrix.SetValue(0);
+
+			//			thisGradientValues.Print("thisGradientValues");
+			//			in0.Print("in0");
+			//			in1.Print("in1");
+			//thisGradientValues.TransferFromDeviceToDevice(thisGradientValues.GetDeviceId(), -1);
+			//thisGradientValues.Print("thisGradientValues");
+			//thisGradientValues.TransferFromDeviceToDevice(-1, deviceId);
+
+			/*
+			in0.TransferFromDeviceToDevice(in0.GetDeviceId(), -1);
+			in0.Print("in0");
+			in0.TransferFromDeviceToDevice(-1, deviceId);
+
+			in1.TransferFromDeviceToDevice(in1.GetDeviceId(), -1);
+			in1.Print("in1");
+			in1.TransferFromDeviceToDevice(-1, deviceId);
+			*/
+#ifdef GPU_DEBUGGING2
+			in0.Print("in0");
+			fprintf(stderr, "\n");
+			in1.Print("in1");
+			fprintf(stderr, "\n");
+#endif
+
+			if (inputIndex == 0) // left derivative
+			{
+				invNorm0SquareMatrix.AssignElementProductOf(invNorm0, invNorm0);  //this matrix should be save and unchanged. It should not be changed
+#ifdef GPU_DEBUGGING
+				invNorm0SquareMatrix.TransferFromDeviceToDevice(invNorm0SquareMatrix.GetDeviceId(), -1);
+				invNorm0SquareMatrix.Print("invNorm0SquareMatrix");
+				fprintf(stderr, "\n");
+				invNorm0SquareMatrix.TransferFromDeviceToDevice(-1, deviceId);
+#endif
+
+				for (long m = 0; m < negnumber + 1; m++)
+				{
+					tmpRowMatrix.GetARowByIndex(functionValues, m); // set this matrx to be the m-th row in functionValues
+#ifdef GPU_DEBUGGING
+					tmpRowMatrix.TransferFromDeviceToDevice(tmpRowMatrix.GetDeviceId(), -1);
+					tmpRowMatrix.Print("tmpRowMatrix");
+					tmpRowMatrix.TransferFromDeviceToDevice(-1, deviceId);
+#endif
+					tmpRowMatrix.ElementMultiplyWith(invNorm0SquareMatrix);
+#ifdef GPU_DEBUGGING
+					tmpRowMatrix.TransferFromDeviceToDevice(tmpRowMatrix.GetDeviceId(), -1);
+					tmpRowMatrix.Print("tmpRowMatrix");
+					tmpRowMatrix.TransferFromDeviceToDevice(-1, deviceId);
+#endif
+
+					/*
+					rightTerm.SetValue(inputIndex ? in1 : in0); // Here,inputIndex = 0, so in0 is picked
+					#ifdef GPU_DEBUGGING
+					rightTerm.TransferFromDeviceToDevice(rightTerm.GetDeviceId(), -1);
+					rightTerm.Print("rightTerm");
+					rightTerm.TransferFromDeviceToDevice(-1, deviceId);
+					#endif
+					rightTerm.RowElementMultiplyWith(tmpRowMatrix);
+					//#ifdef GPU_DEBUGGING
+					rightTerm.TransferFromDeviceToDevice(rightTerm.GetDeviceId(), -1);
+					rightTerm.Print("rightTerm");
+					rightTerm.TransferFromDeviceToDevice(-1, deviceId);
+					//#endif
+					*/
+
+					Matrix<ElemType>::ConductRowElementMultiplyWithShift(tmpRowMatrix, in0, rightTerm, 0, true);
+#ifdef GPU_DEBUGGING
+					rightTerm.TransferFromDeviceToDevice(rightTerm.GetDeviceId(), -1);
+					rightTerm.Print("rightTerm");
+					fprintf(stderr, "\n");
+					rightTerm.TransferFromDeviceToDevice(-1, deviceId);
+#endif
+
+					if (m == 0)
+					{
+						temp.AssignElementProductOf(invNorm0, invNorm1);
+#ifdef GPU_DEBUGGING
+						temp.TransferFromDeviceToDevice(temp.GetDeviceId(), -1);
+						temp.Print("temp");
+						temp.TransferFromDeviceToDevice(-1, deviceId);
+#endif
+						/*
+						leftTerm.SetValue(inputIndex ? in0 : in1);
+						#ifdef GPU_DEBUGGING
+						leftTerm.TransferFromDeviceToDevice(leftTerm.GetDeviceId(), -1);
+						leftTerm.Print("leftTerm");
+						leftTerm.TransferFromDeviceToDevice(-1, deviceId);
+						#endif
+						leftTerm.RowElementMultiplyWith(temp);
+						#ifdef GPU_DEBUGGING
+						leftTerm.TransferFromDeviceToDevice(leftTerm.GetDeviceId(), -1);
+						leftTerm.Print("leftTerm");
+						leftTerm.TransferFromDeviceToDevice(-1, deviceId);
+						#endif
+						*/
+						Matrix<ElemType>::ConductRowElementMultiplyWithShift(temp, in1, leftTerm, 0, true);
+
+					}
+					else
+					{
+						size_t currshift = m + shift - 1;  // for current line, how much should we shift
+
+						temp.AssignElementProductOfWithShift(invNorm0, invNorm1, currshift); // this is a row vector
+#ifdef GPU_DEBUGGING
+						temp.TransferFromDeviceToDevice(temp.GetDeviceId(), -1);
+						temp.Print("temp");
+						temp.TransferFromDeviceToDevice(-1, deviceId);
+#endif
+
+						Matrix<ElemType>::ConductRowElementMultiplyWithShift(temp, in1, leftTerm, currshift, true);
+#ifdef GPU_DEBUGGING
+						leftTerm.TransferFromDeviceToDevice(leftTerm.GetDeviceId(), -1);
+						leftTerm.Print("leftTerm");
+						leftTerm.TransferFromDeviceToDevice(-1, deviceId);
+#endif
+					}
+
+					leftTerm = leftTerm - rightTerm;
+#ifdef GPU_DEBUGGING
+					leftTerm.TransferFromDeviceToDevice(leftTerm.GetDeviceId(), -1);
+					leftTerm.Print("leftTerm");
+					leftTerm.TransferFromDeviceToDevice(-1, deviceId);
+#endif
+					currgradientrow.GetARowByIndex(thisGradientValues, m);
+#ifdef GPU_DEBUGGING
+					currgradientrow.TransferFromDeviceToDevice(currgradientrow.GetDeviceId(), -1);
+					currgradientrow.Print("currgradientrow");
+					currgradientrow.TransferFromDeviceToDevice(-1, deviceId);
+#endif
+					/*
+					leftTerm.RowElementMultiplyWith(currgradientrow); // now, we have computed the whole update amount of current m value
+					#ifdef GPU_DEBUGGING
+					leftTerm.TransferFromDeviceToDevice(leftTerm.GetDeviceId(), -1);
+					leftTerm.Print("leftTerm");
+					leftTerm.TransferFromDeviceToDevice(-1, deviceId);
+					#endif
+					*/
+					Matrix<ElemType>::ConductRowElementMultiplyWithShift(currgradientrow, leftTerm, finalmatrix, 0, true);
+
+					cumulatematrix += finalmatrix;
+#ifdef GPU_DEBUGGING
+					cumulatematrix.TransferFromDeviceToDevice(cumulatematrix.GetDeviceId(), -1);
+					cumulatematrix.Print("cumulatematrix");
+					cumulatematrix.TransferFromDeviceToDevice(-1, deviceId);
+#endif
+				}
+
+				// Now, use cumulate matrix to do upgrade
+				inputGradientValues += cumulatematrix;
+#ifdef GPU_DEBUGGING2
+				//inputGradientValues.TransferFromDeviceToDevice(inputGradientValues.GetDeviceId(), -1);
+				inputGradientValues.Print("Left Derivative");
+				fprintf(stderr, "\n\n");
+				//inputGradientValues.TransferFromDeviceToDevice(-1, deviceId);
+#endif
+			}
+			else // right part
+			{
+				invNorm1SquareMatrix.AssignElementProductOf(invNorm1, invNorm1);  //this matrix should be save and unchanged. It should not be changed
+#ifdef GPU_DEBUGGING
+				invNorm1SquareMatrix.TransferFromDeviceToDevice(invNorm1SquareMatrix.GetDeviceId(), -1);
+				invNorm1SquareMatrix.Print("invNorm1SquareMatrix");
+				invNorm1SquareMatrix.TransferFromDeviceToDevice(-1, deviceId);
+#endif
+				for (long m = 0; m < negnumber + 1; m++)
+				{
+					tmpRowMatrix.GetARowByIndex(functionValues, m); // set this matrx to be the m-th row in functionValues
+#ifdef GPU_DEBUGGING
+					tmpRowMatrix.TransferFromDeviceToDevice(tmpRowMatrix.GetDeviceId(), -1);
+					tmpRowMatrix.Print("tmpRowMatrix");
+					tmpRowMatrix.TransferFromDeviceToDevice(-1, deviceId);
+#endif
+					if (m == 0) // this is the first line. computation should be symmetric
+					{
+						// the following is for the right part
+						tmpRowMatrix.ElementMultiplyWith(invNorm1SquareMatrix);
+#ifdef GPU_DEBUGGING
+						tmpRowMatrix.TransferFromDeviceToDevice(tmpRowMatrix.GetDeviceId(), -1);
+						tmpRowMatrix.Print("tmpRowMatrix");
+						tmpRowMatrix.TransferFromDeviceToDevice(-1, deviceId);
+#endif
+						/*
+						rightTerm.SetValue(inputIndex ? in1 : in0);
+						#ifdef GPU_DEBUGGING
+						rightTerm.TransferFromDeviceToDevice(rightTerm.GetDeviceId(), -1);
+						rightTerm.Print("rightTerm");
+						rightTerm.TransferFromDeviceToDevice(-1, deviceId);
+						#endif
+						rightTerm.RowElementMultiplyWith(tmpRowMatrix);
+						#ifdef GPU_DEBUGGING
+						rightTerm.TransferFromDeviceToDevice(rightTerm.GetDeviceId(), -1);
+						rightTerm.Print("rightTerm");
+						rightTerm.TransferFromDeviceToDevice(-1, deviceId);
+						#endif
+						*/
+						Matrix<ElemType>::ConductRowElementMultiplyWithShift(tmpRowMatrix, in1, rightTerm, 0, true);
+
+
+						// the following is for the left part
+						temp.AssignElementProductOf(invNorm0, invNorm1);
+#ifdef GPU_DEBUGGING
+						temp.TransferFromDeviceToDevice(temp.GetDeviceId(), -1);
+						temp.Print("temp");
+						temp.TransferFromDeviceToDevice(-1, deviceId);
+#endif
+						/*
+						leftTerm.SetValue(inputIndex ? in0 : in1);
+						#ifdef GPU_DEBUGGING
+						leftTerm.TransferFromDeviceToDevice(leftTerm.GetDeviceId(), -1);
+						leftTerm.Print("leftTerm");
+						leftTerm.TransferFromDeviceToDevice(-1, deviceId);
+						#endif
+						leftTerm.RowElementMultiplyWith(temp);
+						#ifdef GPU_DEBUGGING
+						leftTerm.TransferFromDeviceToDevice(leftTerm.GetDeviceId(), -1);
+						leftTerm.Print("leftTerm");
+						leftTerm.TransferFromDeviceToDevice(-1, deviceId);
+						#endif
+						*/
+
+						Matrix<ElemType>::ConductRowElementMultiplyWithShift(temp, in0, leftTerm, 0, true);
+
+						leftTerm = leftTerm - rightTerm;
+#ifdef GPU_DEBUGGING
+						leftTerm.TransferFromDeviceToDevice(leftTerm.GetDeviceId(), -1);
+						leftTerm.Print("leftTerm");
+						leftTerm.TransferFromDeviceToDevice(-1, deviceId);
+#endif
+						currgradientrow.GetARowByIndex(thisGradientValues, m);
+#ifdef GPU_DEBUGGING
+						currgradientrow.TransferFromDeviceToDevice(currgradientrow.GetDeviceId(), -1);
+						currgradientrow.Print("currgradientrow");
+						currgradientrow.TransferFromDeviceToDevice(-1, deviceId);
+#endif
+
+						/*
+						leftTerm.RowElementMultiplyWith(currgradientrow); // now, we have computed the whole update amount of current m value
+						#ifdef GPU_DEBUGGING
+						leftTerm.TransferFromDeviceToDevice(leftTerm.GetDeviceId(), -1);
+						leftTerm.Print("leftTerm");
+						leftTerm.TransferFromDeviceToDevice(-1, deviceId);
+						#endif
+						*/
+
+						Matrix<ElemType>::ConductRowElementMultiplyWithShift(currgradientrow, leftTerm, finalmatrix, 0, true);
+
+						cumulatematrix += finalmatrix;
+#ifdef GPU_DEBUGGING
+						cumulatematrix.TransferFromDeviceToDevice(cumulatematrix.GetDeviceId(), -1);
+						cumulatematrix.Print("cumulatematrix");
+						cumulatematrix.TransferFromDeviceToDevice(-1, deviceId);
+#endif
+
+					}
+					else // this requires shift
+					{
+						//size_t currshift = (m + shift - 1);
+						size_t currshift = (m + shift - 1) % cc;
+						size_t reverseshift = cc - currshift;
+
+						temp.AssignElementProductOfWithShift(invNorm1SquareMatrix, tmpRowMatrix, reverseshift);
+#ifdef GPU_DEBUGGING
+						temp.TransferFromDeviceToDevice(temp.GetDeviceId(), -1);
+						temp.Print("temp");
+						temp.TransferFromDeviceToDevice(-1, deviceId);
+#endif
+						/*
+						rightTerm = in1;
+						#ifdef GPU_DEBUGGING
+						rightTerm.TransferFromDeviceToDevice(rightTerm.GetDeviceId(), -1);
+						rightTerm.Print("rightTerm");
+						rightTerm.TransferFromDeviceToDevice(-1, deviceId);
+						#endif
+						rightTerm.RowElementMultiplyWith(temp);
+						#ifdef GPU_DEBUGGING
+						rightTerm.TransferFromDeviceToDevice(rightTerm.GetDeviceId(), -1);
+						rightTerm.Print("rightTerm");
+						rightTerm.TransferFromDeviceToDevice(-1, deviceId);
+						#endif
+						*/
+						Matrix<ElemType>::ConductRowElementMultiplyWithShift(temp, in1, rightTerm, 0, true);
+
+						temp.AssignElementProductOfWithShift(invNorm1, invNorm0, reverseshift);
+#ifdef GPU_DEBUGGING
+						temp.TransferFromDeviceToDevice(temp.GetDeviceId(), -1);
+						temp.Print("temp");
+						temp.TransferFromDeviceToDevice(-1, deviceId);
+#endif
+						Matrix<ElemType>::ConductRowElementMultiplyWithShift(temp, in0, leftTerm, reverseshift, true);
+#ifdef GPU_DEBUGGING
+						leftTerm.TransferFromDeviceToDevice(leftTerm.GetDeviceId(), -1);
+						leftTerm.Print("leftTerm");
+						leftTerm.TransferFromDeviceToDevice(-1, deviceId);
+#endif
+						leftTerm = leftTerm - rightTerm;
+#ifdef GPU_DEBUGGING
+						leftTerm.TransferFromDeviceToDevice(leftTerm.GetDeviceId(), -1);
+						leftTerm.Print("leftTerm");
+						leftTerm.TransferFromDeviceToDevice(-1, deviceId);
+#endif
+						currgradientrow.GetARowByIndex(thisGradientValues, m);
+#ifdef GPU_DEBUGGING
+						currgradientrow.TransferFromDeviceToDevice(currgradientrow.GetDeviceId(), -1);
+						currgradientrow.Print("currgradientrow");
+						currgradientrow.TransferFromDeviceToDevice(-1, deviceId);
+#endif
+
+						Matrix<ElemType>::ConductRowElementMultiplyWithShift(currgradientrow, leftTerm, finalmatrix, reverseshift, false);
+#ifdef GPU_DEBUGGING
+						finalmatrix.TransferFromDeviceToDevice(finalmatrix.GetDeviceId(), -1);
+						finalmatrix.Print("finalmatrix");
+						finalmatrix.TransferFromDeviceToDevice(-1, deviceId);
+#endif
+						cumulatematrix += finalmatrix;
+#ifdef GPU_DEBUGGING
+						cumulatematrix.TransferFromDeviceToDevice(cumulatematrix.GetDeviceId(), -1);
+						cumulatematrix.Print("cumulatematrix");
+						cumulatematrix.TransferFromDeviceToDevice(-1, deviceId);
+#endif
+					}
+				}
+
+				// Now, use cumulate matrix to do upgrade
+				inputGradientValues += cumulatematrix;
+#ifdef GPU_DEBUGGING2
+				//inputGradientValues.TransferFromDeviceToDevice(inputGradientValues.GetDeviceId(), -1);
+				inputGradientValues.Print("Right derivative");
+				fprintf(stderr, "\n");
+				//inputGradientValues.TransferFromDeviceToDevice(-1, deviceId);
+#endif
+			}
+		}
+
+
+		// GetTaskDescriptor - Get a task descriptor for this node
+		// taskType - task type we are generating a task for
+		virtual TaskDescriptor<ElemType>* GetPTaskDescriptor(TaskType taskType, size_t inputIndex = 0) const
+		{
+			TaskDescriptor<ElemType>* descriptor = new TaskDescriptor<ElemType>(this, taskType, inputIndex);
+			switch (taskType)
+			{
+			case taskComputeInputPartial:
+				descriptor->MatrixParam(m_invNorm0, "invNorm0", paramOptionsInput);
+				descriptor->MatrixParam(m_invNorm1, "invNorm1", paramOptionsInput);
+				descriptor->FunctionParam(-1, paramOptionsInput);
+				descriptor->MatrixParam(m_temp, "temp", paramOptionsInput | paramOptionsTemporary);
+				descriptor->MatrixParam(m_rightTerm, "rightTerm", paramOptionsInput | paramOptionsTemporary);
+				descriptor->MatrixParam(m_leftTerm, "leftTerm", paramOptionsInput | paramOptionsTemporary);
+				descriptor->FunctionParam(0, paramOptionsInput);
+				descriptor->FunctionParam(1, paramOptionsInput);
+				descriptor->GradientParam(inputIndex, paramOptionsInput | paramOptionsOutput | paramOptionsInitialize);
+				descriptor->SetFunction(inputIndex ? (FARPROC)ComputeInputPartialRight : (FARPROC)ComputeInputPartialLeft);
+				break;
+			case taskEvaluate:
+				descriptor->MatrixParam(m_invNorm0, "invNorm0", paramOptionsOutput);
+				descriptor->MatrixParam(m_invNorm1, "invNorm1", paramOptionsOutput);
+				descriptor->FunctionParam();
+				descriptor->FunctionParam(0, paramOptionsInput);
+				descriptor->FunctionParam(1, paramOptionsInput);
+				descriptor->SetFunction((FARPROC)EvaluateThisNodeS);
+				break;
+			default:
+				assert(false);
+				throw std::logic_error("Unsupported task requested");
+			}
+			return descriptor;
+		}
+
+		virtual void EvaluateThisNode()
+		{
+			EvaluateThisNodeS(m_invNorm0, m_invNorm1, FunctionValues(), Inputs(0)->FunctionValues(), Inputs(1)->FunctionValues(), Inputs(2)->FunctionValues(), Inputs(3)->FunctionValues());
+		}
+
+		virtual void EvaluateThisNode(const size_t timeIdxInSeq)
+		{
+			Matrix<ElemType> sliceInput0Value = Inputs(0)->FunctionValues().ColumnSlice(timeIdxInSeq * m_samplesInRecurrentStep, m_samplesInRecurrentStep);
+			Matrix<ElemType> sliceInput1Value = Inputs(1)->FunctionValues().ColumnSlice(timeIdxInSeq * m_samplesInRecurrentStep, m_samplesInRecurrentStep);
+			Matrix<ElemType> sliceOutputValue = m_functionValues.ColumnSlice(timeIdxInSeq * m_samplesInRecurrentStep, m_samplesInRecurrentStep);
+
+			//			EvaluateThisNodeS(m_invNorm0, m_invNorm1, sliceOutputValue, sliceInput0Value, sliceInput1Value);
+		}
+
+		static void WINAPI EvaluateThisNodeS(Matrix<ElemType>& invNorm0, Matrix<ElemType>& invNorm1,
+			Matrix<ElemType>& functionValues, Matrix<ElemType>& in0, Matrix<ElemType>& in1, Matrix<ElemType>& in2, Matrix<ElemType>& in3)
+		{
+			invNorm0.AssignVectorNorm2Of(in0, true); // seems to modify input (in0)
+			invNorm0.AssignElementInverseOf(invNorm0);
+
+			invNorm1.AssignVectorNorm2Of(in1, true); // seems to modify the input (in1)
+			invNorm1.AssignElementInverseOf(invNorm1);
+
+			// create local matrices, and then move them to the right device
+			DEVICE_TYPE deviceId = in0.GetDeviceId();
+			Matrix<ElemType> tmpLeftValues(deviceId);
+			Matrix<ElemType> tmpRightValues(deviceId);
+
+			size_t shift = (size_t)in2.Get00Element();
+			size_t negnumber = (size_t)in3.Get00Element();
+
+			// In the next line, we mutiply invNorm0 and invNorm1 with shift and neg. 
+			// The result is a matrix of (numberneg+1, invNorm0.Cols), save it in tmpLeftValues.
+			tmpLeftValues.AssignElementProductOfWithShiftNeg(invNorm0, invNorm1, shift, negnumber);
+
+			// next, compute the right values
+			// Again, the ouput is a matrix of (negnumber+1, invNorm0.cols)
+			tmpRightValues.AssignInnerProductOfWithShiftNeg(in0, in1, true, shift, negnumber);
+
+			// now we can compute the evaluation result matrix by multiply these two matrices, element by element
+			// we get a (negnumber+1, n) matrix
+			functionValues.AssignElementProductOf(tmpLeftValues, tmpRightValues);
+#ifdef GPU_DEBUGGING
+			functionValues.TransferFromDeviceToDevice(functionValues.GetDeviceId(), -1);
+			functionValues.Print("sim");
+			functionValues.TransferFromDeviceToDevice(-1, deviceId);
+#endif
+		}
+
+		virtual void Validate()
+		{
+			PrintSelfBeforeValidation();
+
+			if (m_children.size() != 4)
+				throw std::logic_error("CosDistanceWithNegativeSamples operation requires 4 inputs.");
+
+			//if dimention is missing make the two operatants to have same size
+			size_t index = 0;
+			if (Inputs(index)->OperationName() == LearnableParameter<ElemType>::TypeName())
+			{
+				size_t rows = Inputs(index)->FunctionValues().GetNumRows() == 0 ? Inputs(1 - index)->FunctionValues().GetNumRows() : Inputs(index)->FunctionValues().GetNumRows();
+				size_t cols = Inputs(index)->FunctionValues().GetNumCols() == 0 ? Inputs(1 - index)->FunctionValues().GetNumCols() : Inputs(index)->FunctionValues().GetNumCols();
+				Inputs(index)->FunctionValues().Resize(rows, cols);
+			}
+
+			index = 1;
+			if (Inputs(index)->OperationName() == LearnableParameter<ElemType>::TypeName())
+			{
+				size_t rows = Inputs(index)->FunctionValues().GetNumRows() == 0 ? Inputs(1 - index)->FunctionValues().GetNumRows() : Inputs(index)->FunctionValues().GetNumRows();
+				size_t cols = Inputs(index)->FunctionValues().GetNumCols() == 0 ? Inputs(1 - index)->FunctionValues().GetNumCols() : Inputs(index)->FunctionValues().GetNumCols();
+				Inputs(index)->FunctionValues().Resize(rows, cols);
+			}
+
+			if (Inputs(0)->FunctionValues().GetNumElements() == 0 || Inputs(1)->FunctionValues().GetNumElements() == 0)
+				throw std::logic_error("CosDistanceWithNegativeSamples operation: one of the operants has 0 element.");
+
+			if (Inputs(1)->FunctionValues().GetNumRows() != Inputs(0)->FunctionValues().GetNumRows() ||
+				Inputs(1)->FunctionValues().GetNumCols() != Inputs(0)->FunctionValues().GetNumCols())
+				throw std::logic_error("The Matrix dimension in the CosDistanceWithNegativeSamples operation does not match.");
+
+			// input(2) is shift, input(3) is the #neg
+			size_t negnumber = (size_t)Inputs(3)->FunctionValues()(0, 0);
+
+			FunctionValues().Resize(negnumber + 1, Inputs(1)->FunctionValues().GetNumCols());
+			size_t rowsp = FunctionValues().GetNumRows(), colsp = FunctionValues().GetNumCols();
+			m_invNorm0.Resize(rowsp, colsp);
+			m_invNorm1.Resize(rowsp, colsp);
+			m_leftTerm.Resize(rowsp, colsp);
+			m_rightTerm.Resize(rowsp, colsp);
+			m_temp.Resize(rowsp, colsp);
+
+			CopyImageSizeFromInputs();
+		}
+
+		virtual void CopyImageSizeFromInputs()
+		{
+			CopyImageSizeFromInput(0, false);
+
+			m_outputChannels = 1;
+			m_outputWidth = 1;
+			m_outputHeight = 1;
+		}
+
+		virtual void AttachInputs(const ComputationNodePtr leftNode, const ComputationNodePtr rightNode, const ComputationNodePtr shiftNode, const ComputationNodePtr negNode)
+		{
+			m_children.resize(4);
+			m_children[0] = leftNode;
+			m_children[1] = rightNode;
+			m_children[2] = shiftNode;
+			m_children[3] = negNode;
+		}
+
+		virtual void MoveMatricesToDevice(const short deviceId)
+		{
+			ComputationNode<ElemType>::MoveMatricesToDevice(deviceId);
+
+			if (deviceId != AUTOPLACEMATRIX)
+			{
+				if (m_invNorm0.GetDeviceId() != deviceId)
+					m_invNorm0.TransferFromDeviceToDevice(m_invNorm0.GetDeviceId(), deviceId);
+				if (m_invNorm1.GetDeviceId() != deviceId)
+					m_invNorm1.TransferFromDeviceToDevice(m_invNorm1.GetDeviceId(), deviceId);
+				if (m_leftTerm.GetDeviceId() != deviceId)
+					m_leftTerm.TransferFromDeviceToDevice(m_leftTerm.GetDeviceId(), deviceId);
+				if (m_rightTerm.GetDeviceId() != deviceId)
+					m_rightTerm.TransferFromDeviceToDevice(m_rightTerm.GetDeviceId(), deviceId);
+				if (m_temp.GetDeviceId() != deviceId)
+					m_temp.TransferFromDeviceToDevice(m_temp.GetDeviceId(), deviceId);
+			}
+		}
+
+		virtual void CopyTo(const ComputationNodePtr nodeP, const std::wstring& newName, const CopyNodeFlags flags) const
+		{
+			ComputationNode<ElemType>::CopyTo(nodeP, newName, flags);
+			CosDistanceWithNegativeSamplesNode<ElemType>* node = (CosDistanceWithNegativeSamplesNode<ElemType>*) nodeP;
+
+			if (flags & CopyNodeFlags::copyNodeValue)
+			{
+				node->m_invNorm0 = m_invNorm0;
+				node->m_invNorm1 = m_invNorm1;
+				node->m_leftTerm = m_leftTerm;
+				node->m_rightTerm = m_rightTerm;
+				node->m_temp = m_temp;
+			}
+		}
+
+		// copy constructor
+		CosDistanceWithNegativeSamplesNode(const CosDistanceWithNegativeSamplesNode<ElemType>* node, const std::wstring& newName, const CopyNodeFlags flags)
+			: ComputationNode(node->m_deviceId), m_invNorm0(node->m_deviceId), m_invNorm1(node->m_deviceId), m_leftTerm(node->m_deviceId), m_rightTerm(node->m_deviceId), m_temp(node->m_deviceId)
+		{
+			node->CopyTo(this, newName, flags);
+		}
+
+		virtual ComputationNodePtr Duplicate(const std::wstring& newName, const CopyNodeFlags flags) const
+		{
+			const std::wstring& name = (newName == L"") ? NodeName() : newName;
+
+			ComputationNodePtr node = new CosDistanceWithNegativeSamplesNode<ElemType>(this, name, flags);
+			return node;
+		}
+
+	private:
+		// invNorm nodes tranfer data between EvaluateThisNode and ComputeInputPartial
+		Matrix<ElemType> m_invNorm0;
+		Matrix<ElemType> m_invNorm1;
+		// the rest are temporaries, values don't need to be maintained
+		Matrix<ElemType> m_leftTerm;
+		Matrix<ElemType> m_rightTerm;
+		Matrix<ElemType> m_temp;
+	};
+
+	template class CosDistanceWithNegativeSamplesNode<float>;
+	template class CosDistanceWithNegativeSamplesNode<double>;
+
+
+#pragma endregion derived operations
+
+}}}