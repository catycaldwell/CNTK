//
// Copyright (c) Microsoft. All rights reserved.
// Licensed under the MIT license. See LICENSE.md file in the project root for full license information.
//
#pragma once

#include "Basics.h"
#include "ComputationNode.h"
#include "BatchNormalizationEngine.h"
#include "RNGHandle.h"

#define __STDC_FORMAT_MACROS
#include <inttypes.h>
#include <map>
#include <string>
#include <vector>
#include <stdexcept>
#include <list>
#include <memory>

namespace Microsoft { namespace MSR { namespace CNTK {

// -----------------------------------------------------------------------
// SquareErrorNode (left, right)
// = SumElements ((left - right) .* (left - right))
// -----------------------------------------------------------------------

template <class ElemType>
class SquareErrorNode : public ComputationNodeNonLooping /*ComputationNode*/<ElemType>, public NumInputs<2>
{
    typedef ComputationNodeNonLooping<ElemType> Base; UsingComputationNodeMembersBoilerplate;
    static const std::wstring TypeName() { return L"SquareError"; }

public:
    DeclareConstructorFromConfigWithNumInputs(SquareErrorNode);
    SquareErrorNode(DEVICEID_TYPE deviceId, const wstring& name)
        : Base(deviceId, name)
    {
    }

    virtual void UpdateFunctionMBSize() override
    {
        m_leftMinusRight->Resize(Input(0)->Value());
    }

    virtual void /*ComputationNodeNonLooping::*/ ForwardPropNonLooping() override
    {
        FrameRange fr(Input(0)->GetMBLayout());
        m_leftMinusRight->AssignDifferenceOf(Input(0)->ValueFor(fr), Input(1)->ValueFor(fr));
        MaskMissingColumnsToZero(*m_leftMinusRight, Input(0)->GetMBLayout(), fr); // we are fine since it will only be called with full minibatch.
        ElemType v = m_leftMinusRight->FrobeniusNorm(); // v = sqrt( sum{ (I0[i] - I1[i])^2 } )
        Value().VerifySize(1, 1);
        Value().SetValue(v * v);  // Value = sum{ (I0[i] - I1[i])^2 }
#if NANCHECK
        Value().HasNan("SquareError");
#endif
    }

    virtual void BackpropToNonLooping(size_t inputIndex) override
    {
        FrameRange fr(Input(0)->GetMBLayout());
        auto gradient = Input(inputIndex)->GradientFor(fr);
        Matrix<ElemType>::Multiply1x1AndWeightedAdd(inputIndex == 0 ? 2.0f : -2.0f, Gradient() /*1x1*/, *m_leftMinusRight, 1.0f, gradient); // O = (I0-I1)^2; dO/dI0 = 2*(I0-I1); dO/dI1 = -2*(I0-I1)
    }

    virtual bool OutputUsedInComputingInputNodesGradients() const override { return false; }
    virtual bool InputUsedInComputingInputNodesGradients(size_t /*childIndex*/) const override { return false; }

    virtual void /*ComputationNodeBase::*/ Validate(bool isFinalValidationPass) override
    {
        ValidateBinaryReduce(isFinalValidationPass);
    }

    virtual void CopyTo(ComputationNodeBasePtr nodeP, const std::wstring& newName, const CopyNodeFlags flags) const override
    {
        Base::CopyTo(nodeP, newName, flags);
        if (flags & CopyNodeFlags::copyNodeValue)
        {
            auto node = dynamic_pointer_cast<SquareErrorNode<ElemType>>(nodeP);
            node->m_leftMinusRight->SetValue(*m_leftMinusRight);
        }
    }

    // request matrices needed to do node function value evaluation
    virtual void RequestMatricesBeforeForwardProp(MatrixPool& matrixPool)
    {
        Base::RequestMatricesBeforeForwardProp(matrixPool);
        RequestMatrixFromPool(m_leftMinusRight, matrixPool);
    }

    // release gradient and temp matrices that no longer needed after all the children's gradients are computed.
    virtual void ReleaseMatricesAfterBackprop(MatrixPool& matrixPool)
    {
        Base::ReleaseMatricesAfterBackprop(matrixPool);
        ReleaseMatrixToPool(m_leftMinusRight, matrixPool);
    }

private:
    shared_ptr<Matrix<ElemType>> m_leftMinusRight;
};

template class SquareErrorNode<float>;
template class SquareErrorNode<double>;

// -----------------------------------------------------------------------
// CrossEntropyWithSoftmaxNode (labels, prediction)
// calculates: -sum(left_i * log(softmax_i(right)))
// -----------------------------------------------------------------------

template <class ElemType>
class CrossEntropyWithSoftmaxNode : public ComputationNodeNonLooping /*ComputationNode*/<ElemType>, public NumInputs<2>
{
    typedef ComputationNodeNonLooping<ElemType> Base;
    UsingComputationNodeMembersBoilerplate;
    static const std::wstring TypeName()
    {
        return L"CrossEntropyWithSoftmax";
    }

public:
    DeclareConstructorFromConfigWithNumInputs(CrossEntropyWithSoftmaxNode);
    CrossEntropyWithSoftmaxNode(DEVICEID_TYPE deviceId, const wstring& name)
        : Base(deviceId, name)
    {
    }

    virtual void BackpropToNonLooping(size_t inputIndex) override
    {
        FrameRange fr(Input(0)->GetMBLayout());
        // left input is scalar
        if (inputIndex == 0) // left derivative
        {
#if DUMPOUTPUT
            m_logSoftmaxOfRight->Print("CrossEntropyWithSoftmax Partial-logSoftmaxOfRight");
            Gradient().Print("CrossEntropyWithSoftmax Partial-gradientValues");
            Input(0)->GradientFor(fr).Print("CrossEntropyWithSoftmaxNode Partial-Left-in");
#endif

            auto gradient = Input(0)->GradientFor(fr);
            Matrix<ElemType>::Multiply1x1AndWeightedAdd(-1.0f, Gradient() /*1x1*/, *m_logSoftmaxOfRight, 1.0f, gradient);
#if DUMPOUTPUT
            Input(0)->GradientFor(fr).Print("CrossEntropyWithSoftmaxNode Partial-Left-out");
#endif
        }

        else if (inputIndex == 1) // right derivative
        {
#if DUMPOUTPUT
            m_softmaxOfRight->Print("CrossEntropyWithSoftmax Partial-softmaxOfRight");
            Input(0)->ValueFor(fr).Print("CrossEntropyWithSoftmax Partial-inputFunctionValues");
            Gradient().Print("CrossEntropyWithSoftmax Partial-gradientValues");
            Input(1)->GradientFor(fr).Print("CrossEntropyWithSoftmaxNode Partial-Right-in");
#endif

            auto gradient = Input(1)->GradientFor(fr);
            Matrix<ElemType>::AddScaledDifference(Gradient(), *m_softmaxOfRight, Input(0)->ValueFor(fr), gradient);
#if DUMPOUTPUT
            Input(1)->GradientFor(fr).Print("CrossEntropyWithSoftmaxNode Partial-Right");
#endif
#ifdef _DEBUG
            Input(1)->InvalidateMissingGradientColumns(fr); // TODO: This should not be necessary.
#endif
        }
    }

    virtual bool OutputUsedInComputingInputNodesGradients() const override
    {
        return false;
    }

    virtual void UpdateFunctionMBSize() override
    {
        m_logSoftmaxOfRight->Resize(Input(1)->Value());
        m_softmaxOfRight->Resize(*m_logSoftmaxOfRight);
    }

    virtual void /*ComputationNodeNonLooping::*/ ForwardPropNonLooping() override // -sum(left_i * log(softmax_i(right)))
    {
        FrameRange fr(Input(0)->GetMBLayout());
        // first compute the softmax (column-wise)
        // Note that we need both log and non-log for gradient computation.
        m_logSoftmaxOfRight->AssignLogSoftmaxOf(Input(1)->ValueFor(fr), true);
        // BUGBUG: No need to compute m_softmaxOfRight in ForwardProp, should be moved to BackpropTo().
        m_softmaxOfRight->SetValue(*m_logSoftmaxOfRight);
        m_softmaxOfRight->InplaceExp();
        // flatten all gaps to zero, such that gaps will contribute zero to the sum
        MaskMissingColumnsToZero(*m_logSoftmaxOfRight, Input(1)->GetMBLayout(), fr);
        // reduce over all frames
        Value().AssignInnerProductOfMatrices(Input(0)->MaskedValueFor(fr), *m_logSoftmaxOfRight);
        Value() *= -1;
#if NANCHECK
        Value().HasNan("CrossEntropyWithSoftmax");
#endif
#if DUMPOUTPUT
        Value().Print("CrossEntropyWithSoftmaxNode");
#endif
    }

    virtual void /*ComputationNodeBase::*/ Validate(bool isFinalValidationPass) override
    {
        ValidateBinaryReduce(isFinalValidationPass);
    }

    virtual void CopyTo(ComputationNodeBasePtr nodeP, const std::wstring& newName, const CopyNodeFlags flags) const override
    {
        Base::CopyTo(nodeP, newName, flags);
        if (flags & CopyNodeFlags::copyNodeValue)
        {
            auto node = dynamic_pointer_cast<CrossEntropyWithSoftmaxNode<ElemType>>(nodeP);
            node->m_logSoftmaxOfRight->SetValue(*m_logSoftmaxOfRight);
            node->m_softmaxOfRight->SetValue(*m_softmaxOfRight);
        }
    }

    // request matrices needed to do node function value evaluation
    virtual void RequestMatricesBeforeForwardProp(MatrixPool& matrixPool)
    {
        Base::RequestMatricesBeforeForwardProp(matrixPool);
        RequestMatrixFromPool(m_logSoftmaxOfRight, matrixPool);
        RequestMatrixFromPool(m_softmaxOfRight, matrixPool);
    }

protected:
    shared_ptr<Matrix<ElemType>> m_logSoftmaxOfRight;
    shared_ptr<Matrix<ElemType>> m_softmaxOfRight;
};

template class CrossEntropyWithSoftmaxNode<float>;
template class CrossEntropyWithSoftmaxNode<double>;

// -----------------------------------------------------------------------
/// CrossEntropyNode (labels, prediction)
// -----------------------------------------------------------------------

// calculates: -sum(left_i * log(right_i))
// assume softmax is already done
// You probably want to use CrossEntropyWithSoftMaxNode instead, it is more efficient in most cases.
template <class ElemType>
class CrossEntropyNode : public ComputationNodeNonLooping /*ComputationNode*/<ElemType>, public NumInputs<2>
{
    typedef ComputationNodeNonLooping<ElemType> Base;
    UsingComputationNodeMembersBoilerplate;
    static const std::wstring TypeName()
    {
        return L"CrossEntropy";
    }

public:
    DeclareConstructorFromConfigWithNumInputs(CrossEntropyNode);
    CrossEntropyNode(DEVICEID_TYPE deviceId, const wstring& name)
        : Base(deviceId, name)
    {
    }

    virtual void /*ComputationNodeNonLooping::*/ BackpropToNonLooping(size_t inputIndex) override
    {
        FrameRange fr(Input(0)->GetMBLayout());
        // left Node must be a scalar
        if (inputIndex == 0) // left derivative
        {
            BackpropToLeft(*m_logOfRight, Input(0)->GradientFor(fr), Gradient());
        }
        else
        {
            BackpropToRight(*m_leftDivRight, Input(0)->ValueFor(fr), Input(1)->ValueFor(fr), Input(1)->GradientFor(fr), Gradient());
        }
    }

    virtual bool OutputUsedInComputingInputNodesGradients() const override
    {
        return false;
    }

    /*TODO: merge with call site*/ void BackpropToLeft(const Matrix<ElemType>& logOfRight, Matrix<ElemType> inputGradientValues,
                                                       const Matrix<ElemType>& gradientValues)
    {
        Matrix<ElemType>::Multiply1x1AndWeightedAdd(-1.0f, gradientValues /*1x1*/, logOfRight, 1.0f, inputGradientValues);
    }

    /*TODO: merge with call site*/ void BackpropToRight(Matrix<ElemType>& leftDivRight,
                                                        const Matrix<ElemType> inputFunctionValues0, const Matrix<ElemType> inputFunctionValues1,
                                                        Matrix<ElemType> inputGradientValues, const Matrix<ElemType>& gradientValues)
    {
        FrameRange fr(Input(0)->GetMBLayout());
        leftDivRight.AssignElementDivisionOf(inputFunctionValues0, inputFunctionValues1);
        MaskMissingColumnsToZero(leftDivRight, Input(0)->GetMBLayout(), fr);
        Matrix<ElemType>::Multiply1x1AndWeightedAdd(-1.0f, gradientValues /*1x1*/, leftDivRight, 1.0f, inputGradientValues);
    }

    virtual void UpdateFunctionMBSize() override
    {
        m_logOfRight->Resize(Input(1)->Value());
        m_leftDivRight->Resize(Input(1)->Value());
    }

    // -sum(left_i * log(right_i))
    virtual void /*ComputationNodeNonLooping::*/ ForwardPropNonLooping() override
    {
        FrameRange fr(Input(0)->GetMBLayout());
        m_logOfRight->SetValue(Input(1)->ValueFor(fr));
        m_logOfRight->InplaceLog();
        MaskMissingColumnsToZero(*m_logOfRight, Input(1)->GetMBLayout(), fr);
        Value().AssignInnerProductOfMatrices(Input(0)->MaskedValueFor(fr), *m_logOfRight);
        Value() *= -1;
#if NANCHECK
        Value().HasNan("CrossEntropy");
#endif
    }

    virtual void /*ComputationNodeBase::*/ Validate(bool isFinalValidationPass) override
    {
        ValidateBinaryReduce(isFinalValidationPass);
    }

    virtual void CopyTo(ComputationNodeBasePtr nodeP, const std::wstring& newName, const CopyNodeFlags flags) const override
    {
        Base::CopyTo(nodeP, newName, flags);
        if (flags & CopyNodeFlags::copyNodeValue)
        {
            auto node = dynamic_pointer_cast<CrossEntropyNode<ElemType>>(nodeP);
            node->m_logOfRight->SetValue(*m_logOfRight);
            node->m_leftDivRight->SetValue(*m_leftDivRight);
        }
    }

    // request matrices needed to do node function value evaluation
    virtual void RequestMatricesBeforeForwardProp(MatrixPool& matrixPool)
    {
        Base::RequestMatricesBeforeForwardProp(matrixPool);
        RequestMatrixFromPool(m_logOfRight, matrixPool);
    }

    // request matrices that are needed for gradient computation
    virtual void RequestMatricesBeforeBackprop(MatrixPool& matrixPool)
    {
        Base::RequestMatricesBeforeBackprop(matrixPool);
        RequestMatrixFromPool(m_leftDivRight, matrixPool);
    }

    // release gradient and temp matrices that no longer needed after all the children's gradients are computed.
    virtual void ReleaseMatricesAfterBackprop(MatrixPool& matrixPool)
    {
        Base::ReleaseMatricesAfterBackprop(matrixPool);
        ReleaseMatrixToPool(m_logOfRight, matrixPool);
        ReleaseMatrixToPool(m_leftDivRight, matrixPool);
    }

private:
    // matrix value passed from evaluate to computePartial
    shared_ptr<Matrix<ElemType>> m_logOfRight;
    // temporary
    shared_ptr<Matrix<ElemType>> m_leftDivRight;
};

template class CrossEntropyNode<float>;
template class CrossEntropyNode<double>;

// -----------------------------------------------------------------------
// MatrixL1RegNode (input)
// TODO: share most code with MatrixL2RegNode
// -----------------------------------------------------------------------

template <class ElemType>
class MatrixL1RegNode : public ComputationNodeNonLooping /*ComputationNode*/<ElemType>, public NumInputs<1>
{
    typedef ComputationNodeNonLooping<ElemType> Base; UsingComputationNodeMembersBoilerplate;
    static const std::wstring TypeName() { return L"MatrixL1Reg"; }

public:
    DeclareConstructorFromConfigWithNumInputs(MatrixL1RegNode);
    MatrixL1RegNode(DEVICEID_TYPE deviceId, const wstring& name)
        : Base(deviceId, name)
    {
    }

    virtual void /*ComputationNodeNonLooping::*/ BackpropToNonLooping(size_t inputIndex) override // scale by number of cols (or samples)
    {
        FrameRange fr(Input(0)->GetMBLayout());
        assert(inputIndex == 0);
        inputIndex;
        BackpropToS(*m_gradientOfL1Norm, Input(0)->GradientFor(fr), Gradient(), Input(0)->ValueFor(fr));
    }

    virtual bool OutputUsedInComputingInputNodesGradients() const override
    {
        return false;
    }

    /*TODO: merge with call site*/ void BackpropToS(Matrix<ElemType>& gradientOfL1Norm,
                                                    Matrix<ElemType> inputGradientValues, const Matrix<ElemType>& gradientValues, const Matrix<ElemType>& inputFunctionValues)
    {
        gradientOfL1Norm.AssignSignOf(inputFunctionValues);
        Matrix<ElemType>::Multiply1x1AndWeightedAdd(+1.0f, gradientValues /*1x1*/, gradientOfL1Norm, 1.0f, inputGradientValues);
    }

    virtual void UpdateFunctionMBSize() override
    {
        m_gradientOfL1Norm->Resize(Input(0)->Value());
    }

    virtual void /*ComputationNodeNonLooping::*/ ForwardPropNonLooping() override
    {
        FrameRange fr(Input(0)->GetMBLayout());
        Value().VerifySize(1, 1);
        Value().SetValue(Input(0)->MaskedValueFor(fr).MatrixNorm1());
#if NANCHECK
        Value().HasNan("MatrixL1Reg");
#endif
    }

    virtual void /*ComputationNodeBase::*/ Validate(bool isFinalValidationPass) override
    {
        ValidateUnaryReduce(isFinalValidationPass);
    }

    virtual void CopyTo(ComputationNodeBasePtr nodeP, const std::wstring& newName, const CopyNodeFlags flags) const override
    {
        Base::CopyTo(nodeP, newName, flags);
        if (flags & CopyNodeFlags::copyNodeValue)
        {
            auto node = dynamic_pointer_cast<MatrixL1RegNode<ElemType>>(nodeP);
            node->m_gradientOfL1Norm->SetValue(*m_gradientOfL1Norm);
        }
    }

    // request matrices that are needed for gradient computation
    virtual void RequestMatricesBeforeBackprop(MatrixPool& matrixPool)
    {
        Base::RequestMatricesBeforeBackprop(matrixPool);
        RequestMatrixFromPool(m_gradientOfL1Norm, matrixPool);
    }

    // release gradient and temp matrices that no longer needed after all the children's gradients are computed.
    virtual void ReleaseMatricesAfterBackprop(MatrixPool& matrixPool)
    {
        Base::ReleaseMatricesAfterBackprop(matrixPool);
        ReleaseMatrixToPool(m_gradientOfL1Norm, matrixPool);
    }

private:
    shared_ptr<Matrix<ElemType>> m_gradientOfL1Norm; // temporary
};

template class MatrixL1RegNode<float>;
template class MatrixL1RegNode<double>;

// -----------------------------------------------------------------------
// MatrixL2RegNode (input)
// TODO: share most code with MatrixL1RegNode
// -----------------------------------------------------------------------

template <class ElemType>
class MatrixL2RegNode : public ComputationNodeNonLooping /*ComputationNode*/<ElemType>, public NumInputs<1>
{
    typedef ComputationNodeNonLooping<ElemType> Base; UsingComputationNodeMembersBoilerplate;
    static const std::wstring TypeName() { return L"MatrixL2Reg"; }

public:
    DeclareConstructorFromConfigWithNumInputs(MatrixL2RegNode);
    MatrixL2RegNode(DEVICEID_TYPE deviceId, const wstring& name)
        : Base(deviceId, name)
    {
    }

    virtual void /*ComputationNodeNonLooping::*/ BackpropToNonLooping(size_t inputIndex) override // scale by number of cols (or samples)
    {
        FrameRange fr(Input(0)->GetMBLayout());
        assert(inputIndex == 0);
        inputIndex;
        BackpropToS(Input(0)->GradientFor(fr), Gradient(), Input(0)->ValueFor(fr), Value());
    }

    /*TODO: merge with call site*/ void BackpropToS(Matrix<ElemType> inputGradientValues, const Matrix<ElemType>& gradientValues, const Matrix<ElemType>& inputFunctionValues, const Matrix<ElemType>& functionValues)
    {
        ElemType v = gradientValues.Get00Element() / (functionValues.Get00Element() + EPS_IN_INVERSE); // TODO: GPU inefficiency
        inputGradientValues.AddWithScaleOf(v, inputFunctionValues);
    }

    virtual void /*ComputationNodeNonLooping::*/ ForwardPropNonLooping() override
    {
        FrameRange fr(Input(0)->GetMBLayout());
        Value().VerifySize(1, 1);
        Value().SetValue(Input(0)->MaskedValueFor(fr).FrobeniusNorm());
#if NANCHECK
        Value().HasNan("MatrixL2Reg");
#endif
    }

    virtual void /*ComputationNodeBase::*/ Validate(bool isFinalValidationPass) override
    {
        ValidateUnaryReduce(isFinalValidationPass);
    }
};

template class MatrixL2RegNode<float>;
template class MatrixL2RegNode<double>;

// -----------------------------------------------------------------------
// NoiseContrastiveEstimationNode (labels, input, inputWeights, biasWeights)
//  -labels: label in dense matrix in [4 x T]
//           the first row is the word index, the second row is the class index, the third row is the first word index of the class
//           the last row is the first word index of the next class
//  - input: hidden layer activity to the node in [hdsize x T]. for a simple rnn, this is the hidden layer activty
//  - inputWeights: weight matrix in [hdsize x vocab_size], for speed-up, as per word matrix can be simply obtained as column slice
//  - biasWeights: clsprob in dense matrix in [nbr_cls x T]. this is the output from logsoftmax node for the log-posterior probabilty of class given observations
// */
// BUGBUG: This node has not been converted to memshare conventions.
// -----------------------------------------------------------------------

enum NCEEvalMode
{
    Softmax = 0,
    Unnormalized = 1,
    None = 2
};
template <class ElemType>
class NoiseContrastiveEstimationNode : public ComputationNodeNonLooping /*ComputationNode*/<ElemType>, public NumInputs<4>
{
    typedef ComputationNodeNonLooping<ElemType> Base;
    UsingComputationNodeMembersBoilerplate;
    static const std::wstring TypeName()
    {
        return L"NCEBasedCrossEntropyWithSoftmax";
    }

public:
    DeclareConstructorFromConfigWithNumInputs(NoiseContrastiveEstimationNode);
    NoiseContrastiveEstimationNode(DEVICEID_TYPE deviceId, const wstring& name)
        : Base(deviceId, name),
          m_logSoftmax(deviceId),
          m_softMax(deviceId),
          m_grdToSoftMaxInput(deviceId),
          m_ncePrediction(deviceId),
          m_evalMode(NCEEvalMode::None)
    {
    }
    NoiseContrastiveEstimationNode(DEVICEID_TYPE deviceId, const wstring& name, NCEEvalMode xm_evalMode)
        : Base(deviceId, name),
          m_logSoftmax(deviceId),
          m_softMax(deviceId),
          m_grdToSoftMaxInput(deviceId),
          m_ncePrediction(deviceId),
          m_evalMode(xm_evalMode)
    {
    }
    // ^^ TODO: we can merge these two

    virtual void Save(File& fstream) const override
    {
        Base::Save(fstream);
        fstream << m_evalMode;
    }

    virtual void Load(File& fstream, size_t modelVersion) override
    {
        Base::Load(fstream, modelVersion);
        fstream >> m_evalMode;
        if (m_evalMode > NCEEvalMode::None)
        {
            m_evalMode = NCEEvalMode::None;
            fstream.SetPosition(fstream.GetPosition() - sizeof(m_evalMode));
        }
    }

    void SetEvalMode(NCEEvalMode& xevMode)
    {
        m_evalMode = xevMode;
    }
    NCEEvalMode& EvalMode()
    {
        return m_evalMode;
    } // TODO: really? Return a reference to a local? TODO: change to const? and call it GetEvalMode()

    /**
        compute gradients to input observations, the weights to the observations, and the class log posterior probabilities
        */
    virtual void BackpropToNonLooping(size_t inputIndex) override
    {
        FrameRange fr(Input(0)->GetMBLayout());
        m_needRecomputeGradientToSoftmaxInput = false;
        // gradient computation@yinggongzhao
        // inputIndex should be 2 this time
        if (m_evalMode != NCEEvalMode::None)
            LogicError("BackpropTo should only be called in training mode");
        if (inputIndex == 0)
            InvalidArgument("ComputeInput partial should not be called for label");
        //                                                                              samples+probs                   hidden                  embedding
        // Input(inputIndex)->GradientFor(fr).AssignNCEDerivative(m_ncePrediction, Input(0)->ValueFor(fr), Input(1)->ValueFor(fr), Input(2)->Value(), inputIndex);
        if (inputIndex >= 2)
            Input(inputIndex)->Gradient().AssignNCEDerivative(m_ncePrediction, Input(0)->ValueFor(fr), Input(1)->ValueFor(fr), Input(2)->ValueAsMatrix(), inputIndex);
        else
            Input(inputIndex)->GradientFor(fr).AssignNCEDerivative(m_ncePrediction, Input(0)->ValueFor(fr), Input(1)->ValueFor(fr), Input(2)->ValueAsMatrix(), inputIndex);
    }

    virtual bool OutputUsedInComputingInputNodesGradients() const override
    {
        return false;
    }

    virtual void UpdateFunctionMBSize() override
    {
        // TODO (this does not really break it since for full matrices, class Matrix will resize by itself)
    }

    virtual void /*ComputationNodeNonLooping::*/ ForwardPropNonLooping() override // -sum(left_i * log(softmax_i(right)))
    {
        FrameRange fr(Input(0)->GetMBLayout());
        if (Input(0)->HasMBLayout() && Input(0)->GetMBLayout()->HasGaps())
            LogicError("%ls %ls operation does not handle multiple parallel sequences with gaps correctly. Contact fseide@microsoft.com if you have a need and a test case.", NodeName().c_str(), OperationName().c_str());

        int positive = 0, negative = 0;
        if (Input(0)->GetSampleLayout().GetNumElements() == 1)
        {
            for (int i = 0; i < Input(0)->Value().GetNumCols(); i++) // BUGBUG: Loops must be over frames, not columns. Columns may contain gaps.
            {
                if (Input(0)->Value()(0, i) > 0)
                    positive++;
                else if (Input(0)->Value()(0, i) < 0)
                    negative++;
            }
            assert(positive * negative == 0);
        }
        if (m_evalMode == NCEEvalMode::Softmax || (Input(0)->GetSampleLayout().GetNumElements() == 1 && positive > 0))
        {
            // evaluation uses softmax
            m_logSoftmax.AssignProductOf(Input(1)->Value(), true, Input(2)->ValueAsMatrix(), false);
            m_logSoftmax += Input(3)->Value();
            m_logSoftmax.InplaceLogSoftmax(false);
            MaskMissingColumnsToZero(m_logSoftmax, Input(1)->GetMBLayout(), fr); // TODO: is this the right way to neutralize gaps?
            Value().AssignSoftmaxSum(Input(0)->Value(), m_logSoftmax);
        }
        else if (m_evalMode == NCEEvalMode::Unnormalized || (Input(0)->GetSampleLayout().GetNumElements() == 1 && negative > 0))
        {
            // TODO: are we treating gaps correctly here?
            Value().AssignNceUnnormalizedEval(Input(0)->Value(), Input(1)->Value(), Input(2)->ValueAsMatrix(), Input(3)->Value());
        }
        else
        {
            // TODO: are we treating gaps correctly here?
            // training criterion uses NCE
            // likelihood                                         samples+probs                        hidden                       embedding            bias
            Value().AssignNoiseContrastiveEstimation(Input(0)->Value(), Input(1)->Value(), Input(2)->ValueAsMatrix(), Input(3)->Value(), m_ncePrediction);
        }
        m_needRecomputeGradientToSoftmaxInput = true;
    }

    virtual void /*ComputationNodeBase::*/ Validate(bool isFinalValidationPass) override
    {
        Base::Validate(isFinalValidationPass);
        m_pMBLayout = nullptr; // this node does not hold mini-batch data

        if (isFinalValidationPass)
        {
            if (Input(1)->GetSampleMatrixNumRows() != Input(2)->GetAsMatrixNumRows())
                LogicError("The Matrix dimension for observation and weight in the NoiseContrastiveEstimationNode operation does not match.");
            if (!Input(0)->HasMBLayout() || !Input(1)->HasMBLayout() || Input(2)->HasMBLayout() || !Input(3)->HasMBLayout())
                LogicError("%ls %ls operation requires inputs 0, 1, and 3 to be a minibatch, and input 2 to be a matrix.", NodeName().c_str(), OperationName().c_str());
        }

        SetDims(TensorShape(1), false);
    }

protected:
    Matrix<ElemType> m_logSoftmax;
    Matrix<ElemType> m_softMax;
    Matrix<ElemType> m_ncePrediction;

    // gradient of cross entropy with respect to the input of softmax
    // a 1 row by \sum_t m_nbrWordsInEachTime[t] vector
    // one slice of size m_nbrWordsInEachTime[t] saves the input to softmax for word y_t
    Matrix<ElemType> m_grdToSoftMaxInput;
    bool m_needRecomputeGradientToSoftmaxInput;

    size_t m_nbrNoise;
    size_t m_totalNbrWords;

private:
    NCEEvalMode m_evalMode;
};
template class NoiseContrastiveEstimationNode<float>;
template class NoiseContrastiveEstimationNode<double>;

// -----------------------------------------------------------------------
// ClassBasedCrossEntropyWithSoftmaxNode (labeldata(.,t), inputdata(.,t), embeddingMatrix, clsProbBeforeSoftmaxData(.,t))
//  - Input(0) [4 x T] label in dense matrix in
//              (0,t) the first row is the word index
//              (1,t) the second row is the class index
//              (2,t) the third row is the first word index of the class
//              (3,t) the last row is the first word index of the next class
//  - Input(1) [hdsize x T] hidden layer activation to the node in. for a simple rnn, this is the hidden layer activty
//  - Input(2) [hdsize x vocab_size] weight matrix in, for speed-up, as per word matrix can be simply obtained as column slice
//  - Input(3) [nbr_cls x T] clsprob in dense matrix in. This input, if applied softmax on, is the posterior probabilty of class given observations
// -----------------------------------------------------------------------

// calculates: -sum(left_i * log(softmax_i(right))) for class given history and for word given history
// need to provide class probabilty from external node
template <class ElemType>
class ClassBasedCrossEntropyWithSoftmaxNode : public ComputationNodeNonLooping /*ComputationNode*/<ElemType>, public NumInputs<4>
{
    typedef ComputationNodeNonLooping<ElemType> Base; UsingComputationNodeMembersBoilerplate;
    static const std::wstring TypeName() { return L"ClassBasedCrossEntropyWithSoftmax"; }

    // our inputs
    static const size_t LABELDATA = 0;
    static const size_t INPUTDATA = 1;
    static const size_t EMBEDDINGMATRIX = 2;
    static const size_t CLASSPROBINDATA = 3;

public:
    DeclareConstructorFromConfigWithNumInputs(ClassBasedCrossEntropyWithSoftmaxNode);
    ClassBasedCrossEntropyWithSoftmaxNode(DEVICEID_TYPE deviceId, const wstring& name)
        : Base(deviceId, name),
          m_logSoftmax(deviceId),
          m_softMax(deviceId),
          m_grdToSoftMaxInput(deviceId),
          m_clsLogSoftmax(deviceId),
          m_clsSoftmax(deviceId)
    {
    }

private:
    // iterate over a large workspace that contains all class-conditioned probs concatenated
    // 'sz' is the offset into that vector. We will iterate over these vectors at a few places. Always use this same boilerplate code.
    template<class F>
    size_t ForColumnsWithClass(const F& op)
    {
        const size_t nT = Input(LABELDATA)->GetNumTimeSteps();
        const size_t nS = Input(LABELDATA)->GetNumParallelSequences();
        size_t sz = 0; // iterate over the packed concatenated class-conditioned prob vectors
        for (size_t s = 0; s < nS; s++)
            for (size_t t = 0; t < nT; t++)
            {
                FrameRange fr = FrameRange(Input(LABELDATA)->GetMBLayout(), t).Sequence(s);
                if (Input(LABELDATA)->GetMBLayout()->IsGap(fr)) // skip gaps
                    continue;

                const Matrix<ElemType>& lbl_t = Input(LABELDATA)->ValueFor(fr);
                size_t y_t = (size_t)lbl_t(0, 0);     // current word token index
                size_t c_t = (size_t)lbl_t(1, 0);     // current word token's class index
                size_t lft_bnd = (size_t)lbl_t(2, 0); // index of first word belonging to current word token's class
                size_t rgt_bnd = (size_t)lbl_t(3, 0); // and end of that range
                size_t nbr_wrd = (rgt_bnd - lft_bnd); // number of words in the class

                // perform the operation
                op(s, t, fr, y_t, c_t, sz, lft_bnd, nbr_wrd);

                sz += nbr_wrd;
            }
        return sz;
    }

    // compute gradients to input observations, the weights to the observations, and the class log posterior probabilites
    virtual void BackpropToNonLooping(size_t inputIndex) override
    {
        // this should never be called for input[0], which is controlled through learningRateMultiplier == 0
        if (inputIndex != 1 && inputIndex != 2 && inputIndex != 3)
            InvalidArgument("ClassCrossEntropyWithSoftmaxNode criterion only takes with respect to input, weight to the input and class log posterior probability.");

        ComputeSoftMaxPartial(); // Note: Flag m_needRecomputeGradientToSoftmaxInput guards so that this computes only once.

        ForColumnsWithClass([&](size_t /*s*/, size_t /*t*/, const FrameRange& fr, size_t /*y_t*/, size_t c_t, size_t sz, size_t lft_bnd, size_t nbr_wrd)
        {
            // compute prb - 1 and prb
            Matrix<ElemType> weightForClass = Input(EMBEDDINGMATRIX)->ValueAsMatrix().ColumnSlice(lft_bnd, nbr_wrd);
            Matrix<ElemType> obs = Input(INPUTDATA)->ValueFor(fr); // hidden activation vector for current word token
            Matrix<ElemType> grd_to_soft_max_input = m_grdToSoftMaxInput.ColumnSlice(sz, nbr_wrd);

            switch (inputIndex)
            {
                case 1:
                {
                    // gradient to input
                    Matrix<ElemType> grd_t = Input(INPUTDATA)->GradientFor(fr);
                    Matrix<ElemType>::MultiplyAndAdd(weightForClass, false, grd_to_soft_max_input, true, grd_t);
                    break;
                }
                case 2:
                {
                    // gradient to input weight
                    Matrix<ElemType> grd_to_wgt_t = Input(EMBEDDINGMATRIX)->GradientAsMatrix().ColumnSlice(lft_bnd, nbr_wrd);
                    Matrix<ElemType>::MultiplyAndAdd(obs, false, grd_to_soft_max_input, false, grd_to_wgt_t);
                    break;
                }
                case 3:
                {
                    Matrix<ElemType> grd_t = Input(CLASSPROBINDATA)->GradientFor(fr);
                    grd_t.AssignValuesOf(Input(CLASSPROBINDATA)->DataFor(m_clsSoftmax, fr));
                    ComputeCEPartialToSoftmaxInputs(grd_t, Gradient(), c_t);
                    break;
                }
            }
        });
    }

    virtual bool OutputUsedInComputingInputNodesGradients() const override { return false; }

private:
    void ComputeCEPartialToSoftmaxInputs(Matrix<ElemType>& inputGradientValues, Matrix<ElemType>& gradientValues, size_t y_t)
    {
        Matrix<ElemType>::MinusOneAt(inputGradientValues, y_t);
        Matrix<ElemType>::Scale(gradientValues, inputGradientValues);
    }

    // gradient of cross entropy w.r.t. to input to softmax
    void ComputeSoftMaxPartial()
    {
        if (m_needRecomputeGradientToSoftmaxInput)
        {
            m_grdToSoftMaxInput.Resize(1, m_totalNbrWords); // buffer that contains a concatenation of class-conditional values

            ForColumnsWithClass([&](size_t /*s*/, size_t /*t*/, const FrameRange& /*fr*/, size_t y_t, size_t /*c_t*/, size_t sz, size_t lft_bnd, size_t nbr_wrd)
            {
                Matrix<ElemType> softMax = m_softMax.ColumnSlice(sz, nbr_wrd);

                size_t idx_in_class = y_t - lft_bnd;
                ComputeCEPartialToSoftmaxInputs(softMax, Gradient(), idx_in_class);

                m_grdToSoftMaxInput.ColumnSlice(sz, nbr_wrd).AssignValuesOf(softMax);
            });

            m_needRecomputeGradientToSoftmaxInput = false;
        }
    }

public:
    virtual void UpdateFunctionMBSize() override
    {
        // TODO: Resize temp matrices here (not doing so does not really fail since for full matrices, class Matrix will resize by itself)
    }

    // -sum(left_i * log(softmax_i(right)))
    virtual void /*ComputationNodeNonLooping::*/ ForwardPropNonLooping() override
    {
        // get the label matrix to CPU, ideally in location=BOTH state
        Input(LABELDATA)->Value().TransferToDeviceIfNotThere(CPUDEVICE, /*ismoved =*/ false/*means: BOTH state OK*/, /*emptyTransfer =*/ false, /*updatePreferredDevice =*/ false);

        auto& functionValues = Value();

        const size_t hdSize = Input(INPUTDATA)->GetSampleMatrixNumRows();
        assert(m_nbrCls == Input(CLASSPROBINDATA)->GetSampleMatrixNumRows());

        // compute the class posteriors
        m_clsLogSoftmax.SetValue(Input(CLASSPROBINDATA)->Value());
        m_clsLogSoftmax.InplaceLogSoftmax(true);   // log
        m_clsSoftmax.AssignExpOf(m_clsLogSoftmax); // non-log

        // create a large workspace to contain all class-conditioned probs concatenated
        m_totalNbrWords = ForColumnsWithClass([](size_t /*s*/, size_t /*t*/, const FrameRange& /*fr*/, size_t y_t, size_t /*c_t*/, size_t /*sz*/, size_t lft_bnd, size_t nbr_wrd)
        {
            if (nbr_wrd == 0)
                LogicError("ClassBasedCrossEntropyWithSoftmax: Encountered a class of size 0.");
            if (y_t < lft_bnd || y_t >= lft_bnd + nbr_wrd)
                LogicError("ClassBasedCrossEntropyWithSoftmax: Word index out of bounds of class-member index range (word not a class member).");
        });
        // now m_totalNbrWords = total size of concatenated vector

        // buffer to hold the concatenated class-conditioned prob vectors
        m_softMax.Resize(1, m_totalNbrWords);
        m_logSoftmax.Resize(1, m_totalNbrWords);

        // accumulate objective
        functionValues.SetValue(0);
        ForColumnsWithClass([&](size_t s, size_t t, const FrameRange& fr, size_t y_t, size_t c_t, size_t sz, size_t lft_bnd, size_t nbr_wrd)
        {
            // now get views of various arrays that correspond to the index range of words belonging to this class

            // get hidden vectors for the words in this class
            Matrix<ElemType> weightForClass = Input(EMBEDDINGMATRIX)->ValueAsMatrix().ColumnSlice(lft_bnd, nbr_wrd); // [hdSize x nbr_wrd]

            // buffer to hold the class-conditional distribution
            Matrix<ElemType> softMax_t = m_softMax.ColumnSlice(sz, nbr_wrd); // TODO: declare these outside of the loop to avoid the malloc
            Matrix<ElemType> logSoftMax_t = m_logSoftmax.ColumnSlice(sz, nbr_wrd);

            Matrix<ElemType> obs = Input(INPUTDATA)->ValueFor(fr); // hidden activation vector for current word token

            // multiply hidden activation with weight matrix (the slice of the weight matrix for the range of class members)
            // TODO: can we use 'true' here instead? Above transposition hack won't work with row slices. 'obs' not used elsewhere
            obs.Reshape(1, hdSize);                                                                                // transpose it (make it a column vector)
            logSoftMax_t.AssignProductOf(obs /*(1 x hdSize)*/, false, weightForClass /*hdSize x nbr_wrd*/, false); // -> 1 x nbr_word

            // log softmax(W x_t)
            logSoftMax_t.InplaceLogSoftmax(false);

            // and non-log version
            softMax_t.SetValue(logSoftMax_t);
            softMax_t.InplaceExp();
            // we now have a column vector of class-conditional probabilities over the class members

            // add  the word's class-conditional log posterior
            size_t idx_in_class = y_t - lft_bnd;
            Matrix<ElemType>::AddElementToElement(logSoftMax_t, 0, idx_in_class, functionValues, 0, 0); // (1x1)

            // add the class log posterior probability (for backprop)
            auto clsLogSoftmax_t = Input(CLASSPROBINDATA)->DataFor(m_clsLogSoftmax, fr);
            Matrix<ElemType>::AddElementToElement(clsLogSoftmax_t, c_t, 0, functionValues, 0, 0); // (1x1)
        });

        functionValues *= (-1);

#if NANCHECK
        functionValues.HasNan("ClassBasedCrossEntropyWithSoftmax");
#endif
        m_needRecomputeGradientToSoftmaxInput = true;
    }

    virtual void /*ComputationNodeBase::*/ Validate(bool isFinalValidationPass) override
    {
        Base::Validate(isFinalValidationPass);
        m_pMBLayout = nullptr; // this node does not hold mini-batch data

        if (isFinalValidationPass)
        {
            if (Input(LABELDATA)->GetSampleMatrixNumRows() != 4) // label data needs to have 4 rows
                LogicError("The label data in the ClassBasedCrossEntropyWithSoftmax operation must have 4 rows.");
            if (Input(INPUTDATA)->GetSampleMatrixNumRows() != Input(EMBEDDINGMATRIX)->GetAsMatrixNumRows()) // input and matrix can be timed
                LogicError("The matrix dimension for observation and weight in the ClassBasedCrossEntropyWithSoftmax operation does not match.");
            if (Input(LABELDATA)->GetMBLayout() != Input(INPUTDATA)->GetMBLayout() || Input(LABELDATA)->GetMBLayout() != Input(CLASSPROBINDATA)->GetMBLayout())
                InvalidArgument("%ls %ls operation requires that the layouts of inputs 0 (label), 1 (hidden activation), and 3 (log softmax) match.", NodeName().c_str(), OperationName().c_str());
        }

        SetDims(TensorShape(1), false);

        m_nbrCls = Input(CLASSPROBINDATA)->GetSampleMatrixNumRows();
    }

protected:
    Matrix<ElemType> m_logSoftmax;
    Matrix<ElemType> m_softMax;

    Matrix<ElemType> m_clsLogSoftmax;
    Matrix<ElemType> m_clsSoftmax;

    // gradient of cross entropy with respect to the input of softmax
    // a 1 row by \sum_t m_nbrWordsInEachTime[t] vector
    // one slice of size m_nbrWordsInEachTime[t] saves the input to softmax for word y_t
    Matrix<ElemType> m_grdToSoftMaxInput;
    bool m_needRecomputeGradientToSoftmaxInput;

    size_t m_nbrCls;
    size_t m_totalNbrWords;
};

template class ClassBasedCrossEntropyWithSoftmaxNode<float>;
template class ClassBasedCrossEntropyWithSoftmaxNode<double>;

#ifdef COMING_SOON

// -----------------------------------------------------------------------
// CRFNode (labels, position_dependent_scores, transition_scores)
//  - labels: output label vector of [0:T-1]
//  - position_dependent_scores [0:T-1]: score from position dependent node,
//    in the R-CRF case, it is the RNN output score before softmax
//  - transition scores: square transition matrix,  --TODO: log?
//    in the R-CRF case, it is the transition probability between labels
// BUGBUG: This node cannot operate with truncated BPTT, but does not detect it. It also does not handle gaps or test boundary flags.
// -----------------------------------------------------------------------

/**
        CRF training criterion
        It uses forward-backward algorithm within a minibatch to compute statistics for sequence level optimization
        This node can serve a base class for other sequence level optimization

        Developed by Kaisheng Yao
        This node is for replicating results of the following work
        K. Yao, B. Peng, G. Zweig, D. Yu, X. Li and F. Gao, "Recurrent Conditional Random Fields", NIPS Deep Learning Workshop 2014
        K. Yao, B. Peng, G. Zweig, D. Yu, X. Li and F. Gao, "Recurrent Conditional Random Fields for Language Understanding", ICASSP 2014
        http://research.microsoft.com/pubs/210167/rcrf_v9.pdf

        The forward-backward algorithm follows the derivation in
        http://jmlr.org/papers/volume12/collobert11a/collobert11a.pdf

    */
template <class ElemType>
class CRFNode : public ComputationNodeNonLooping /*ComputationNode*/<ElemType>, public NumInputs<3>
{
    typedef ComputationNodeNonLooping<ElemType> Base;
    UsingComputationNodeMembersBoilerplate;
    static const std::wstring TypeName()
    {
        return L"CRF";
    }

public:
    DeclareConstructorFromConfigWithNumInputs(CRFNode);
    CRFNode(DEVICEID_TYPE deviceId, const wstring& name)
        : Base(deviceId, name),
          mAlpha(deviceId),
          mBeta(deviceId),
          mPostProb(deviceId)
    {
    }

    // compute posterior probability of label y at position t
    virtual void /*ComputationNodeNonLooping::*/ ForwardPropNonLooping() override
    {
        FrameRange fr(Input(0)->GetMBLayout());
        size_t nrow = Input(0)->Value().GetNumRows();
        size_t ncol = Input(0)->Value().GetNumCols();

        mAlpha.Resize(nrow, ncol);
        mBeta.Resize(nrow, ncol);
        mPostProb.Resize(nrow, ncol);

        Value().SetValue(0.0);
        Matrix<ElemType> funcVal = Value(); // TODO: This just creates a 1x1 matrix set to 0.

        size_t nS = Input(0)->GetNumParallelSequences();
        if (nS != 1)
            LogicError("CRFNode: >1 parallel sequences are curently not implemented correctly.");
        for (size_t i = 0; i < nS; i++) // process parallel sequences one by one  --BUGBUG: We should loop over individual sequences.
        {
            FrameRange sequenceRange = fr.Sequence(i); // FrameRange to select one sequence
            // BUGBUG: This ^^ is neither supported nor correct, since this code does not handle gaps or start/end flags.
            ForwardPropS(
                DataWithMBLayoutFor(mPostProb, sequenceRange, Input(0)->GetMBLayout()),
                DataWithMBLayoutFor(mAlpha, sequenceRange, Input(0)->GetMBLayout()),
                DataWithMBLayoutFor(mBeta, sequenceRange, Input(0)->GetMBLayout()),
                funcVal,
                Input(0)->ValueFor(sequenceRange),
                Input(1)->ValueFor(sequenceRange),
                Input(2)->ValueAsMatrix(), mStartLbl,
                mEndLbl);

            Value() += funcVal; // aggregate over sequences
        }
    }

    virtual void BackpropToNonLooping(size_t inputIndex) override // scaled by 2*number of colmns (samples) in the Matrix<ElemType>
    {
        FrameRange fr(Input(0)->GetMBLayout());
        // this should never be called for input[0], which is controlled through learningRateMultiplier == 0
        if (inputIndex != 1 && inputIndex != 2)
            InvalidArgument("CRFNode only takes with respect to input and weight.");

        if (inputIndex == 1)
        {
            auto gradient = Input(1)->GradientFor(fr);
            Matrix<ElemType>::AddScaledDifference(Gradient(), mPostProb, Input(0)->ValueFor(fr), gradient);
        }
        else if (inputIndex == 2)
        {
            assert(Input(inputIndex)->GradientFor(fr).GetNumElements() > 0);
            size_t nS = Input(0)->GetNumParallelSequences();
            for (size_t i = 0; i < nS; i++) // process all sequences one by one
            {
                FrameRange sequenceRange = fr.Sequence(i); // FrameRange to select one sequence
                auto& gradient = Input(2)->GradientAsMatrix();
                TransGrdCompute(Input(0)->ValueFor(sequenceRange),
                                DataWithMBLayoutFor(mAlpha, sequenceRange, Input(0)->GetMBLayout()),
                                DataWithMBLayoutFor(mBeta, sequenceRange, Input(0)->GetMBLayout()),
                                Input(2)->ValueAsMatrix(),
                                gradient,
                                mStartLbl, 1);
            }
        }
        else
            return;
    }

    virtual bool OutputUsedInComputingInputNodesGradients() const override
    {
        return false;
    }

    // compute forward backward algorithm
    /*TODO: merge with call site*/ void ForwardPropS(Matrix<ElemType> postprob, Matrix<ElemType> alpha, Matrix<ElemType> beta, Matrix<ElemType>& functionValues, const Matrix<ElemType>& lbls, const Matrix<ElemType>& pos_scores, const Matrix<ElemType>& pair_scores, int& firstLbl, int& lastLbl, const int iStep = 1)
    {
        // to-do, each slice is for one sentence
        // to-do, number of slices correspond to number of frames
        // this implementation only supports one sentence per minibatch

        int nObs = lbls.GetNumCols();

        // change to other values so can support multiple sentences in each minibatch
        assert(iStep == 1);
        ForwardCompute(alpha, lbls, pos_scores, pair_scores);
        BackwardCompute(alpha, beta, functionValues, lbls, pos_scores, pair_scores, iStep);
        PostProbCompute(postprob, alpha, beta);

        firstLbl = -1;
        for (int ik = 0; ik < lbls.GetNumRows(); ik++)
            if (lbls(ik, 0) != 0)
            {
                firstLbl = ik;
                break;
            }

        lastLbl = -1;
        for (int ik = 0; ik < lbls.GetNumRows(); ik++)
            if (lbls(ik, nObs - 1) != 0)
            {
                lastLbl = ik;
                break;
            }

        functionValues.AssignInnerProductOfMatrices(lbls, pos_scores);

        Matrix<ElemType> a = alpha.ColumnSlice(nObs - 1, 1);
        ElemType fAlpha;
        fAlpha = a.LogSumOfElements();

        // transition score
        ElemType tscore = 0;
        for (int t = 0; t < nObs - 1; t++)
        {
            int i = -1;
            for (int ik = 0; ik < lbls.GetNumRows(); ik++)
                if (lbls(ik, t) != 0)
                {
                    i = ik;
                    break;
                }
            int j = -1;
            for (int ik = 0; ik < lbls.GetNumRows(); ik++)
                if (lbls(ik, t + 1) != 0)
                {
                    j = ik;
                    break;
                }
            tscore += pair_scores(j, i);
        }
        tscore += functionValues.Get00Element(); // correct path score
        tscore -= fAlpha;                        // reduced by the scores from all paths
        functionValues.SetValue(tscore);

        functionValues *= (-1);
    }

    // compute forward backward algorithm
    static void ForwardCompute(Matrix<ElemType>& alpha,
                               const Matrix<ElemType>& lbls,
                               const Matrix<ElemType>& pos_scores, const Matrix<ElemType>& pair_scores)
    {
        // to-do, shift more than 1 to support muliple sentences per minibatch
        int iNumPos = lbls.GetNumCols();
        int iNumLab = lbls.GetNumRows();

        int firstLbl = -1;
        for (int ik = 0; ik < lbls.GetNumRows(); ik++)
            if (lbls(ik, 0) != 0)
            {
                firstLbl = ik;
                break;
            }

        // need to have
        alpha.Resize(iNumLab, iNumPos);

        for (int t = 0; t < iNumPos; t++)
        {
            for (int k = 0; k < iNumLab; k++)
            {
                ElemType fTmp = (ElemType) LZERO;
                for (int j = 0; j < iNumLab; j++)
                {
                    ElemType fAlpha = (j == firstLbl) ? (ElemType) 0.0 : (ElemType) LZERO;
                    if (t > 0)
                        fAlpha = alpha(j, t - 1);
                    fTmp = alpha.LogAdd(fTmp, fAlpha + pair_scores(k, j));
                }
                fTmp += pos_scores(k, t); // include position dependent score
                alpha(k, t) = fTmp;
            }
        }
    }

    // compute backward algorithm
    static void BackwardCompute(const Matrix<ElemType>& alpha, Matrix<ElemType>& beta,
                                Matrix<ElemType>& functionValues, const Matrix<ElemType>& lbls,
                                const Matrix<ElemType>& pos_scores, const Matrix<ElemType>& pair_scores, const int shift = 1)
    {
        assert(shift == 1);

        alpha.RCRFBackwardCompute(alpha, beta, functionValues, lbls, pos_scores, pair_scores, shift);
    }

    static void TransGrdCompute(const Matrix<ElemType>& lbls,
                                const Matrix<ElemType>& alpha,
                                const Matrix<ElemType>& beta,
                                const Matrix<ElemType>& pair_scores,
                                Matrix<ElemType>& grd,
                                const int startLbl,
                                const int shift = 1)
    {
        assert(shift == 1);

        alpha.RCRFTransGrdCompute(lbls,
                                  alpha,
                                  beta,
                                  pair_scores,
                                  grd,
                                  startLbl, shift);
    }

    // compute forward backward algorithm
    static void PostProbCompute(Matrix<ElemType>& postprob, const Matrix<ElemType>& alpha, const Matrix<ElemType>& beta)
    {
        int iNumPos = alpha.GetNumCols();
        int iNumLab = alpha.GetNumRows();

        postprob.Resize(iNumLab, iNumPos);
        postprob.SetValue(beta);
        postprob.InplaceExp();
    }

    virtual void /*ComputationNodeBase::*/ Validate(bool isFinalValidationPass) override
    {
        Base::Validate(isFinalValidationPass);
        m_pMBLayout = nullptr; // this node does not hold mini-batch data

        if (isFinalValidationPass)
            if (!(Input(1)->GetSampleMatrixNumRows() == Input(2)->GetAsMatrixNumRows() && // position dependent and pair scores have same number of labels
                  Input(0)->GetSampleMatrixNumRows() == Input(1)->GetSampleMatrixNumRows() &&
                  Input(0)->HasMBLayout() && Input(0)->GetMBLayout() == Input(1)->GetMBLayout() &&
                  // Input(0)->GetNumCols() == Input(1)->GetNumCols() && // position dependent and pair scores have the same observation numbers
                  Input(2)->GetAsMatrixNumCols() == Input(2)->GetAsMatrixNumRows()))
            {
                LogicError("The Matrix dimension in the CRFNode operation does not match.");
            }

        SetDims(TensorShape(1), false);
    }

    virtual void CopyTo(ComputationNodeBasePtr nodeP, const std::wstring& newName, const CopyNodeFlags flags) const override
    {
        Base::CopyTo(nodeP, newName, flags);
        if (flags & CopyNodeFlags::copyNodeValue)
        {
            auto node = dynamic_pointer_cast<CRFNode<ElemType>>(nodeP);
            node->mAlpha = mAlpha;
            node->mBeta = mBeta;
            node->mPostProb = mPostProb;

            node->mStartLbl = mStartLbl;
            node->mEndLbl = mEndLbl;
        }
    }

private:
    Matrix<ElemType> mAlpha; // TODO: m_Alpha etc.
    Matrix<ElemType> mBeta;
    Matrix<ElemType> mPostProb;
    int mStartLbl;
    int mEndLbl;
};

#endif

// -----------------------------------------------------------------------
// Logistic (labels, prediction, weight)
// calculates: -sum(left * log(right) + (1-left)*log(1-right)) (optionally * weight)
// -----------------------------------------------------------------------

template <class ElemType>
class LogisticNode : public ComputationNodeNonLooping /*ComputationNode*/<ElemType>
{
    typedef ComputationNodeNonLooping<ElemType> Base;
    UsingComputationNodeMembersBoilerplate;
    static const std::wstring TypeName()
    {
        return L"Logistic";
    }

public:
    DeclareConstructorFromConfig(LogisticNode);
    LogisticNode(DEVICEID_TYPE deviceId, const wstring& name)
        : Base(deviceId, name)
    {
    }

    virtual void BackpropToNonLooping(size_t inputIndex) override
    {
        FrameRange fr(Input(0)->GetMBLayout());
        if (inputIndex != 1)
            InvalidArgument("%ls %ls operation cannot compute the gradient for its first inpute.", NodeName().c_str(), OperationName().c_str());

        // BackpropToRight(m_temp, Input(0)->Value(), Input(2)->Value(), Input(inputIndex)->Gradient(), Gradient(), m_classZeroLabels, m_result);
        // Create vector with 1 for class 1, and -1 for class 0
        m_temp->AssignDifferenceOf(Input(0)->ValueFor(fr), *m_classZeroLabels); // TODO: need a slice for m_classZeroLabels?

        // Multiply the vector by the Input(2)->Value()
        if (m_inputs.size() == 3)                                            // with weight
            m_temp->AssignElementProductOf(*m_temp, Input(2)->ValueFor(fr)); // TODO: is Input(2) minibatch data? Confirm

        // divide class by p (class 1) or (1-p) (class 0)
        m_temp->AssignElementDivisionOf(*m_temp, *m_result); // TODO: this is in-place--does this function allow that?

        auto gradient = Input(inputIndex)->GradientFor(fr);
        Matrix<ElemType>::Multiply1x1AndWeightedAdd(-1.0f, Gradient() /*1x1*/, *m_temp, 1.0f, gradient);
    }

    virtual bool OutputUsedInComputingInputNodesGradients() const override
    {
        return false;
    }

    virtual void UpdateFunctionMBSize() override
    {
        m_classZeroLabels->Resize(Input(0)->Value());
        m_result->Resize(Input(0)->Value());
        m_temp->Resize(Input(0)->Value());
    }

    // -sum(left * log(right) + (1-left)*log(1-right)) (optionally * weight)
    virtual void /*ComputationNodeNonLooping::*/ ForwardPropNonLooping() override
    {
        FrameRange fr(Input(0)->GetMBLayout());

        const Matrix<ElemType>& classOneLabels = Input(0)->ValueFor(fr);
        const Matrix<ElemType>& classOneProbabilities = Input(1)->ValueFor(fr);
        Matrix<ElemType>& classZeroLabels = *m_classZeroLabels;

        Matrix<ElemType> ones = ConstOnes(classOneLabels.GetNumRows(), classOneLabels.GetNumCols(), classOneLabels.GetDeviceId()).DeepClone();

        // compute the indices for the class 0 indices
        classZeroLabels.AssignDifferenceOf(ones, classOneLabels);

        /* We're computing result = weight*(y*p + (1-y)*(1-p) = 2*y*p + (1-y) - p) */

        /* First compute result = y*p */
        m_result->AssignElementProductOf(classOneLabels, classOneProbabilities);

        // TODO: verify that all these operations on m_result really can do in-place (or use different methods instead)
        /* Now compute result = 2*y*p */
        m_result->AssignProductOf((ElemType) 2.0, *m_result);

        /* Now compute result = 2*y*p + (1-y) */
        m_result->AssignSumOf(*m_result, classZeroLabels);

        /* Finally compute result = 2*y*p + (1-y) - p */
        m_result->AssignDifferenceOf(*m_result, classOneProbabilities);

        // compute the log, resulting in y*log(p) + (1-y)*log(1-p)
        m_temp->AssignLogOf(*m_result);

        // The error is the negative of the sum of the result
        if (m_inputs.size() == 2)
            Value().AssignSumOfElements(*m_temp);
        else
            Value().AssignInnerProductOf(Input(2)->ValueFor(fr), *m_temp, false);
        Value() *= (-1);
    }

    virtual void /*ComputationNodeBase::*/ Validate(bool isFinalValidationPass) override
    {
        if (m_inputs.size() != 2 && m_inputs.size() != 3)
            InvalidArgument("%ls %ls operation requires two or three inputs.", NodeName().c_str(), OperationName().c_str());

        ValidateBinaryReduce(isFinalValidationPass);

        /* Note that this is the same as ValidateInferBinaryInputDims, but done for the 3rd child if it exists */
        if (m_inputs.size() == 3)
        {
            auto weights = Input(2);
            auto other = Input(1);
            // borrow any unset dimension on one input from the other input
            weights->ValidateInferInputDimsFrom(other->GetSampleLayout());

            if (isFinalValidationPass &&
                !(Input(0)->GetSampleMatrixNumRows() == Input(2)->GetSampleMatrixNumRows() &&
                  (Input(0)->GetMBLayout() == Input(2)->GetMBLayout() || !Input(0)->HasMBLayout() || !Input(2)->HasMBLayout())))
            {
                LogicError("The Matrix dimensions of the second argument weights the %ls %ls operation do not match.", NodeName().c_str(), OperationName().c_str());
            }
        }
    }

    // request matrices needed to do node function value evaluation
    virtual void RequestMatricesBeforeForwardProp(MatrixPool& matrixPool)
    {
        Base::RequestMatricesBeforeForwardProp(matrixPool);
        RequestMatrixFromPool(m_classZeroLabels, matrixPool);
        RequestMatrixFromPool(m_result, matrixPool);
        RequestMatrixFromPool(m_temp, matrixPool);
    }

    // release gradient and temp matrices that no longer needed after all the children's gradients are computed.
    virtual void ReleaseMatricesAfterBackprop(MatrixPool& matrixPool)
    {
        Base::ReleaseMatricesAfterBackprop(matrixPool);
        ReleaseMatrixToPool(m_classZeroLabels, matrixPool);
        ReleaseMatrixToPool(m_result, matrixPool);
        ReleaseMatrixToPool(m_temp, matrixPool);
    }

    virtual void CopyTo(const ComputationNodePtr nodeP, const std::wstring& newName, const CopyNodeFlags flags) const
    {
        Base::CopyTo(nodeP, newName, flags);
        if (flags & CopyNodeFlags::copyNodeValue)
        {
            auto node = dynamic_pointer_cast<LogisticNode<ElemType>>(nodeP);
            node->m_classZeroLabels->SetValue(*m_classZeroLabels);
            node->m_result->SetValue(*m_result);
            node->m_temp->SetValue(*m_temp);
        }
    }

private:
    shared_ptr<Matrix<ElemType>> m_classZeroLabels;
    shared_ptr<Matrix<ElemType>> m_result;
    shared_ptr<Matrix<ElemType>> m_temp;
};

template class LogisticNode<float>;
template class LogisticNode<double>;

// -----------------------------------------------------------------------
// DropoutNode (input) -- perform drop-out
// Output is scaled such that no post-scaling is necessary.
// -----------------------------------------------------------------------

template <class ElemType>
class DropoutNode : public ComputationNode<ElemType>, public NumInputs<1>
{
    typedef ComputationNode<ElemType> Base;
    UsingComputationNodeMembersBoilerplate;
    static const std::wstring TypeName()
    {
        return L"Dropout";
    }

public:
    DeclareConstructorFromConfigWithNumInputs(DropoutNode);
    DropoutNode(DEVICEID_TYPE deviceId, const wstring& name)
        : Base(deviceId, name),
          m_dropoutRate(0)
    {
        m_randomSeed = (unsigned long) CreateUniqId();
    }

    virtual void /*ComputationNode::*/ BackpropTo(const size_t inputIndex, const FrameRange& fr) override
    {
        Matrix<ElemType> sliceInput0Grad = Input(0)->GradientFor(fr);
        Matrix<ElemType> sliceOutputGrad = GradientFor(fr);

        if (m_dropoutRate > 0)
            sliceInput0Grad.AddElementProductOf(sliceOutputGrad, DataFor(*m_maskOfDropout, fr));
        else
            sliceInput0Grad += sliceOutputGrad;
    }

    virtual bool OutputUsedInComputingInputNodesGradients() const override { return false; }
    virtual bool InputUsedInComputingInputNodesGradients(size_t /*childIndex*/) const override { return false; }

    virtual void UpdateFunctionMBSize() override
    {
        Base::UpdateFunctionMBSize();
        // resize temporaries to their proper size
        if (m_dropoutRate > 0)
            m_maskOfDropout->Resize(Input(0)->Value());
    }

    virtual void /*ComputationNode::*/ ForwardProp(const FrameRange& fr) override
    {
        Matrix<ElemType> sliceInput0Value = Input(0)->ValueFor(fr);
        Matrix<ElemType> sliceOutputValue = ValueFor(fr);

        if (Environment().IsInferring() || m_dropoutRate <= 0)
        {
            sliceOutputValue.SetValue(sliceInput0Value);
        }
        else
        {
            // determine drop-out mask for this minibatch
            auto sliceMask = DataFor(*m_maskOfDropout, fr);
            sliceMask.SetUniformRandomMask((ElemType)m_dropoutRate, (ElemType)(1.0 / (1.0 - m_dropoutRate)) /*pre-scaled*/, GetRNGHandle());
            // apply dropout mask
            sliceOutputValue.AssignElementProductOf(sliceMask, sliceInput0Value);
        }
    }

    virtual void /*ComputationNodeBase::*/ Validate(bool isFinalValidationPass) override
    {
        ValidateUnaryMap(isFinalValidationPass);
    }

    // special methods for this node type which ComputationNetwork knows about and calls to pass parameters
    void SetDropoutRate(const double val)
    {
        if (val < 0 || val >= 1)
            LogicError("DropoutRate must be >= 0 and < 1.");
        m_dropoutRate = val;
    }

    void SetRandomSeed(const unsigned long val)
    {
        m_randomSeed = (unsigned long) val;

        // Upon change of the seed, reset RNGHandle to force the creation of a new RNGHandle
        // during forward propagation
        m_RNGHandle = nullptr;
    }

    RNGHandle& GetRNGHandle()
    {
        if (m_RNGHandle == nullptr) 
            m_RNGHandle = RNGHandle::Create(ValuePtr()->GetDeviceId(), m_randomSeed);

        return *m_RNGHandle;
    }

    virtual void CopyTo(ComputationNodeBasePtr nodeP, const std::wstring& newName, const CopyNodeFlags flags) const override
    {
        Base::CopyTo(nodeP, newName, flags);
        if (flags & CopyNodeFlags::copyNodeValue)
        {
            auto node = dynamic_pointer_cast<DropoutNode<ElemType>>(nodeP);
            node->m_dropoutRate = m_dropoutRate;
            node->m_randomSeed = m_randomSeed;
            node->m_maskOfDropout = m_maskOfDropout;
        }
    }
    // request matrices needed to do node function value evaluation
    virtual void RequestMatricesBeforeForwardProp(MatrixPool& matrixPool)
    {
        Base::RequestMatricesBeforeForwardProp(matrixPool);
        RequestMatrixFromPool(m_maskOfDropout, matrixPool);
    }

    // release gradient and temp matrices that no longer needed after all the children's gradients are computed.
    virtual void ReleaseMatricesAfterBackprop(MatrixPool& matrixPool)
    {
        Base::ReleaseMatricesAfterBackprop(matrixPool);
        ReleaseMatrixToPool(m_maskOfDropout, matrixPool);
    }

    double GetDropoutRate() const { return m_dropoutRate; }

private:
    double m_dropoutRate;
    unsigned long m_randomSeed;
    std::shared_ptr<RNGHandle> m_RNGHandle;

    shared_ptr<Matrix<ElemType>> m_maskOfDropout;
};

template class DropoutNode<float>;
template class DropoutNode<double>;

// -----------------------------------------------------------------------
// BatchNormalizationNode (input, scale, bias, runMean, runVariance,
//                         spatial, normalizationTimeConstant = 0, blendTimeConstant = 0,
//                         epsilon = 0.00001,
//                         useCntkEngine = true, imageLayout = 'cudnn')
//
// Implements batch normalization technique as described in:
// Batch Normalization: Accelerating Deep Network Training by Reducing Internal Covariate Shift [S. Ioffe, C. Szegedy]
// http://arxiv.org/abs/1502.03167
// In short, it normalizes layer outputs for every minibatch for each output(feature) independently and applies affine transformation to preserve representation of the layer.
// That is, for layer input:
// 
// m = mean(input)
// var = variance(input)
// input_norm = (input - mean) / sqrt(epsilon + var)
// output = gamma * input_norm + beta
// 
// where gamma and beta are trainable parameters(represented as LearnableParameter).
// 
// * input is the input of the batch normalization node
// * scale is a LearnableParameter that stores scale vector (gamma term in the equation above).
// * bias is a LearnableParameter that stores bias vector (beta term). scale and bias must have the same dimensions which must be equal 
//      to the input dimensions in case of spatial = false or number of output convolution feature maps in case of spatial = true.
//      BUGBUG: Number of convolution feature maps are considered the last axis of the input.
//              More correct would be to infer that from broadcasting dimensions (spatial mode is broadcasting).
// * runMean is the running mean which is used during evaluation phase and might be used during training as well.
//      It is represented as a LearnableParameter with the same dimensions as scale and bias.
// * runVariance is the running variance which is used during evaluation phase and might be used during training as well.
//      It is represented as a LearnableParameter with the same dimensions as scale and bias.
// * spatial is a flag that specifies whether to compute mean / var for each feature in a minibatch independently or, in case of convolutional layers, per feature map.
//      TODO: This must be configured in a generic fashion where tensor axes are chosen along which parameters are tied.
// * normalizationTimeConstant is the time constant which is used to compute running average of mean and variance.
//      Value 0 (default) means there will be no exponential smoothing and running mean/variance will always have values computed for the last seen minibatch.
//      Value 1#INF (infinity) means running values are "frozen" (i.e., they will not be updated).
// * blendTimeConstant is the time constant which allows to specify how much of running mean / var should be "blended" into mean / var of the current minibatch.
//      Value 0 (default) means no blending will happen and only the current minibatch statistics will be used.
//      Value 1#INF (infinity) means only running mean / var will be used(this is used, for example, in evaluation phase).
// * epsilon is a conditioner constant used in computing inverse standard deviation
// * useCntkEngine is a Boolean flag that specifies which batch normalization implementation to use: CNTK or cuDNN-based.
// * imageLayout is the image layout. Only cudnn is supported at present.
// -----------------------------------------------------------------------
template <class ElemType>
class BatchNormalizationNode : public ComputationNodeNonLooping<ElemType>, public NumInputs<5>, public IFreezable
{
    typedef ComputationNodeNonLooping<ElemType> Base; UsingComputationNodeMembersBoilerplate;
    static const std::wstring TypeName() { return L"BatchNormalization"; }

public:
    BatchNormalizationNode(DEVICEID_TYPE deviceId, const wstring& name) :
        Base(deviceId, name), m_spatial(false), m_normTimeConst(0), m_blendTimeConst(0), m_epsilon(0), m_useCntkEngine(true),
<<<<<<< HEAD
        m_mbCount(0), m_imageLayoutKind(ImageLayoutKind::CHW), m_postBatchNormalization(false), m_swapNormTimeConst(0),
        m_swapBlendTimeConst(0)
=======
        m_samplesSeen(0), m_imageLayoutKind(ImageLayoutKind::CHW),
        m_convertRunningVariancePending(false)
>>>>>>> 493c339e
    {
    }
    BatchNormalizationNode(DEVICEID_TYPE deviceId, const wstring& name, bool spatial, double normalizationTimeConstant, double blendTimeConstant,
                           double epsilon, bool useCntkEngine, ImageLayoutKind imageLayoutKind) :
        Base(deviceId, name), m_spatial(spatial), m_normTimeConst(normalizationTimeConstant), m_blendTimeConst(blendTimeConstant),
<<<<<<< HEAD
        m_epsilon(epsilon), m_useCntkEngine(useCntkEngine), m_imageLayoutKind(imageLayoutKind), m_mbCount(0), m_postBatchNormalization(false),
        m_swapNormTimeConst(0), m_swapBlendTimeConst(0)
=======
        m_epsilon(epsilon), m_useCntkEngine(useCntkEngine), m_imageLayoutKind(imageLayoutKind), m_samplesSeen(0),
        m_convertRunningVariancePending(false)
>>>>>>> 493c339e
    {
    }
    BatchNormalizationNode(const ScriptableObjects::IConfigRecordPtr configp) :
        BatchNormalizationNode(configp->Get(L"deviceId"), L"<placeholder>", configp->Get(L"spatial"),
                               configp->Get(L"normalizationTimeConstant"), configp->Get(L"blendTimeConstant"), 
                               configp->Get(L"epsilon"), configp->Get(L"useCntkEngine"),
                               ImageLayoutKindFrom(configp->Get(L"imageLayout")))
    {
        AttachInputsFromConfig(configp, this->GetExpectedNumInputs());
        m_postBatchNormalization = false;
        m_swapNormTimeConst = 0;
        m_swapBlendTimeConst = 0;
    }

    void Save(File& fstream) const override
    {
        Base::Save(fstream);

        fstream << m_spatial;
        fstream << m_normTimeConst;
        fstream << m_blendTimeConst;
        fstream << (int32_t)m_imageLayoutKind;
        fstream << m_samplesSeen;
        fstream << m_epsilon;
        fstream << m_useCntkEngine;
    }

    void Load(File& fstream, size_t modelVersion) override
    {
        size_t mbCount = 0;
        Base::Load(fstream, modelVersion);

        if (modelVersion >= CNTK_MODEL_VERSION_6)
        {
            fstream >> m_spatial;
            fstream >> m_normTimeConst;
            fstream >> m_blendTimeConst;
            fstream >> m_imageLayoutKind;
            if (modelVersion >= CNTK_MODEL_VERSION_13)
                fstream >> m_samplesSeen;
            else
                fstream >> mbCount; // converted below
            fstream >> m_epsilon;
            fstream >> m_useCntkEngine;
        }
        else
        {
            // Use old versioning scheme for older models.

            // Read and check version.
            // REVIEW alexeyk: extract version checking so it can be re-used in other places.
            int32_t verWritten;
            int32_t verReadable;
            fstream >> verWritten >> verReadable;
    
            if (verReadable > verWritten)
                RuntimeError("Corrupt model file.");
            if (verWritten < m_version.VerWeCanReadBack())
                RuntimeError("Model is too old.");
            if (verReadable > m_version.VerWrittenCur())
                RuntimeError("Model is too new.");

            bool eval;
            fstream >> eval;
            UNUSED(eval);
            fstream >> m_spatial;
            if (verWritten >= 0x00010004)
                fstream >> m_normTimeConst;
            else
            {
                double expAvgFactor;
                fstream >> expAvgFactor;
                UNUSED(expAvgFactor); // Used in previous versions, replaced by m_normTimeConst.
            }
            if (verWritten >= 0x00010002)
            {
                fstream >> m_imageLayoutKind;
                fstream >> mbCount; // converted below
            }
            if (verWritten >= 0x00010003)
            {
                fstream >> m_epsilon;
                fstream >> m_useCntkEngine;
            }
        }

        if (modelVersion < CNTK_MODEL_VERSION_13)
        {
            // Prior to version 12, minibatch count was stored instead of samples seen.
            // Approximate by assuming minibatch size 16, inform about that.
            m_samplesSeen = 16 * mbCount;
            fprintf(stderr,
                    "INFO: %ls: loading pre-CuDNNv5 model: approximated mini-batch count of %" PRIu64 " as %" PRIu64 " trained samples.\n"
                    "      Statistics in further training may be biased; consider re-training instead.\n",
                    NodeName().c_str(), mbCount, m_samplesSeen);

            // Prior to version 12, running inverse standard deviation was
            // stored in Input 4. Now variance is used. We (approximately)
            // convert it during validation later (and then clear the flag).
            m_convertRunningVariancePending = true;
        }
    }

    void CopyTo(ComputationNodeBasePtr nodeP, const std::wstring& newName, const CopyNodeFlags flags) const override
    {
        Base::CopyTo(nodeP, newName, flags);
        if (flags & CopyNodeFlags::copyNodeValue)
        {
            auto node = dynamic_pointer_cast<BatchNormalizationNode<ElemType>>(nodeP);
            assert(node != nullptr);

            node->m_spatial = m_spatial;
            node->m_normTimeConst = m_normTimeConst;
            node->m_blendTimeConst = m_blendTimeConst;
            node->m_imageLayoutKind = m_imageLayoutKind;
            node->m_samplesSeen = m_samplesSeen;
            node->m_epsilon = m_epsilon;
            node->m_useCntkEngine = m_useCntkEngine;
        }
    }

private: // time-constant conversions

    // map time constants to exp avg factor
    // This is the factor for the current MB's estimate (1-factor is used for the previous value of the running stats).
    double ComputeExpAvgFactor() const
    {
        // in inference mode, only use long-term mean and do not update running estimates
<<<<<<< HEAD
        if (!Environment().IsTraining() && !m_postBatchNormalization)
            return 0;                                        //  (m_normTimeConst == infinity) no new contribution from current minibatch
=======
        if (!Environment().IsTraining())
        {
            if (m_samplesSeen == 0)
                RuntimeError("%ls: inference mode is used, but nothing has been trained.", NodeName().c_str());
            return 0;                                        // (m_normTimeConst == infinity) no new contribution from current minibatch
        }

        // Initialization case: only use current minibatch.
        if (m_samplesSeen == 0) return 1.0;

        double numSamples = (double)GetMBLayout()->GetActualNumSamples();
>>>>>>> 493c339e

        // REVIEW alexeyk: hack, m_normTimeConst < 0 is used to denote corpus-level statistics (without forgetting factor).
        if (m_normTimeConst < 0)
            return numSamples / (numSamples + m_samplesSeen); // (this is the hack case)

        // Convert to per-minibatch factor. The limit, positive infinity, means that running mean/var parameters are "frozen"
        // that is, do not require updates.
        // The code below special-cases two boundary cases, but those are just the limit cases of the main formula.
        if (!isfinite(m_normTimeConst))                      // infinite
            return 0;                                        // no new contribution from current minibatch (infinitely long memory)
        else if (m_normTimeConst > 0)                        // not zero
            return 1.0 - exp(-numSamples / m_normTimeConst); // interpolate expAvgFactor * MB stats + (1-expAvgFactor) * prev running stats
        else                                                 // zero
            return 1.0;                                      // don't use running stats at all
    }

    // map sample count to blend factor
    // This is the interpolation weight for the running statistics (the current MB statistics are weighted with 1-this).
    double ComputeBlendFactor() const
    {
        // in inference mode, only use long-term mean and do not update running estimates
<<<<<<< HEAD
        if (!Environment().IsTraining() && !m_postBatchNormalization)
            return 1.0; // (m_blendTimeConst == infinity) estimate is taken 100% from the long-term running estimate
=======
        if (!Environment().IsTraining())
        {
            if (m_samplesSeen == 0)
                RuntimeError("%ls: inference mode is used, but nothing has been trained.", NodeName().c_str());
            return 1.0;                 // (m_blendTimeConst == infinity) estimate is taken 100% from the long-term running estimate
        }

        // Initialization case: only use current minibatch.
        if (m_samplesSeen == 0) return 0;
>>>>>>> 493c339e

        // convert to blend factor (= weight for running stats)
        // The code below special-cases two boundary cases, but those are just the limit cases of the main formula.
        double numSamples = (double)GetMBLayout()->GetActualNumSamples();
        if (!isfinite(m_blendTimeConst))                               // infinite weight for prior stats
            return 1.0;                                                // only use running statistics
        else if (m_blendTimeConst > 0)                                 // not zero
            return m_blendTimeConst / (m_blendTimeConst + numSamples); // interpolate blendFactor * running stats + (1-blendFactor) * MB stats
        else                                                           // zero
            return 0;                                                  // no weight for prior stats, only use MB stats
    }
public:

    virtual void /*ComputationNodeNonLooping::*/ ForwardPropNonLooping() override
    {
        if (m_convertRunningVariancePending)
            LogicError("%ls: Failed to convert running variance until forward prop", NodeName().c_str());
        FrameRange fr(Input(0)->GetMBLayout());

        Matrix<ElemType> sliceInputValue  = Input(0)->MaskedValueFor(fr);
        const Matrix<ElemType>& scale     = Input(1)->Value();
        const Matrix<ElemType>& bias      = Input(2)->Value();
        Matrix<ElemType>& runMean         = Input(3)->Value();
        Matrix<ElemType>& runVariance     = Input(4)->Value();
        Matrix<ElemType> sliceOutputValue = ValueFor(fr);

        assert(scale.GetNumRows() == bias.GetNumRows());
        assert(scale.GetNumCols() == bias.GetNumCols());
        assert(runMean.GetNumRows() == scale.GetNumRows());
        assert(runMean.GetNumCols() == scale.GetNumCols());
        assert(runMean.GetNumRows() == runVariance.GetNumRows());
        assert(runMean.GetNumCols() == runVariance.GetNumCols());

        // determine the factors from the time constants
        double expAvgFactor = ComputeExpAvgFactor(); // weight for the new MB statistics in the running estimate. The previous value of the running statistics is kept with weight (1-this)
        double blendFactor  = ComputeBlendFactor();  // interpolation weight for the running statistics (the current MB statistics are weighted with 1-this)

        // In inference-only mode, m_savedMean and m_saveInvStdDev will not be
        // produced and BackpropToNonLooping() may not be called. In
        // non-inference (training) mode, saved statistics must be produced.
        bool inferenceOnly = !Environment().IsTraining();
        m_bnEng->Forward(/*in=*/ sliceInputValue, scale, bias,   // (in)
                         inferenceOnly, expAvgFactor, blendFactor,
                         runMean, runVariance,                   // (in/out) running estimates, updated from the current MB mean/variance
                         /*out=*/ sliceOutputValue,              // (out) batch-normalized output value
                         m_epsilon,
                         *m_savedMean, *m_savedInvStdDev);       // (out) actual interpolated mean/stddev values. Note: unused/empty for blendFactor==1 for CNTK engine
    }

    // Note: This function assumes that inputIndex=0 is called before the others.
    // BUGBUG: The node should not make assumptions in which order the inputs' derivates are computed. It currently assumes to start with 0.
    // BUGBUG: If the input has no learnables (e.g. using BN instead of corpus mean/var norm), this will not be called for inputIndex=0 at all.
    virtual void BackpropToNonLooping(size_t inputIndex) override
    {
        // Must be in training mode.
        if (!Environment().IsTraining())
            LogicError("%ls: BackpropToNonLooping() cannot be called in inference mode", NodeName().c_str());
        // In non-inference mode, the batch normalization engine must provide
        // saved statistics, m_savedMean and m_savedInvStdDev
        if (m_savedMean->IsEmpty())
            LogicError("%ls: m_savedMean cannot be empty", NodeName().c_str());
        if (m_savedInvStdDev->IsEmpty())
            LogicError("%ls: m_savedInvStdDev cannot be empty", NodeName().c_str());

        FrameRange fr(Input(0)->GetMBLayout());

        if (inputIndex == 0) // derivative with respect to the input.
        {
            auto sliceOutputGrad                = MaskedGradientFor(fr);
            auto sliceInputValue                = Input(0)->ValueFor(fr);
            const Matrix<ElemType>& scale       = Input(1)->Value();
            const Matrix<ElemType>& bias        = Input(2)->Value();

            auto sliceInputGrad = Input(0)->GradientFor(fr);
            m_dScale->Resize(scale); // gradients for scale and bias get stored here
            m_dBias->Resize(bias);

            double blendFactor = ComputeBlendFactor();  // interpolation weight for the running statistics (the current MB statistics are weighted with 1-this)

            // Compute all derivatives in one step. Save derivatives with respect to scale and bias in temp matrices.
            m_bnEng->Backward(sliceInputValue, sliceOutputGrad, // (in)  input from below, gradient from above
                              sliceInputGrad,                   // (out) gradient for data input goes here
                              scale,                            // (in)  out of scale and bias, only scale is needed in gradient propagation
                              blendFactor,                      // (in)  smoothing weight for running stats (1=use only running stats)
                              *m_savedMean, *m_savedInvStdDev,   // (in)  saved mean/invstddev values used in ForwardProp()
                              *m_dScale, *m_dBias);             // (out) gradients for scale and bias
        }
        else if (inputIndex == 1) // derivative with respect to the scale
        {
            // Derivative with respect to the scale was precomputed during input derivative computation.
            Matrix<ElemType>& grad = Input(1)->Gradient();
            grad.SetValue(grad.GetNumRows(), grad.GetNumCols(), grad.GetDeviceId(), m_dScale->Data());
            // BUGBUG: ^^ This should add the gradient, not overwrite it.
        }
        else if (inputIndex == 2) // derivative with respect to the bias
        {
            // Derivative with respect to the bias was precomputed during input derivative computation.
            Matrix<ElemType>& grad = Input(2)->Gradient();
            grad.SetValue(grad.GetNumRows(), grad.GetNumCols(), grad.GetDeviceId(), m_dBias->Data());
            // BUGBUG: ^^ Also here, this should add the gradient, not overwrite it.
        }
        // No derivatives with respect to running mean and variance.
    }

    virtual void EndBackprop() override
    {
        // Update samples if not locked.
        double expAvgFactor = ComputeExpAvgFactor(); // weight for the new MB statistics in the running estimate. The previous value of the running statistics is kept with weight (1-this)
        double blendFactor  = ComputeBlendFactor();  // interpolation weight for the running statistics (the current MB statistics are weighted with 1-this)
        if (expAvgFactor != 0 || blendFactor != 1)
            m_samplesSeen += GetMBLayout()->GetActualNumSamples();

        Base::EndBackprop();
    }

    virtual bool OutputUsedInComputingInputNodesGradients() const override { return false; }

    void Validate(bool isFinalValidationPass) override
    {
        Base::Validate(isFinalValidationPass);
        InferMBLayoutFromInputsForStandardCase(isFinalValidationPass);

        SetDims(Input(0));

        const auto& inputLayout = Input(0)->GetSampleLayout();

        // infer dimensions of learnable parameters
        // BUGBUG: Parameter dimensions are totally wrong. E.g. a valid spatial bias for [15 x 15 x 32] is currently [32 x 1].
        //         The correct bias shape should be [1 x 1 x 32]. That can be specified but leads to different results for unknown reasons.
        //         Until this has been corrected, we need a workaround that infers the wrong dimensions.
#if 1   // Workaround for today's definition: Trigger on [0 x 1] and infer that 0 as the total # elements needed.
        for (size_t i = 1; i < GetNumInputs(); i++)
        {
            auto paramLayout = Input(i)->GetSampleLayout();
            if (paramLayout.GetRank() == 2 && paramLayout[0] == 0 && paramLayout[1] == 1 && inputLayout.GetNumElements() > 0) // [0 x 1]
            {
                size_t total = m_spatial ? inputLayout.GetDims().back() : inputLayout.GetNumElements();
                Input(i)->ValidateInferInputDimsFrom(TensorShape(total, 1));
            }
        }
#else
        // These are here only inferred like for elementwise operations. We must check more.
        ValidateNaryZip(isFinalValidationPass, /*allowBroadcast=*/ true, GetNumInputs());
#endif

        if (isFinalValidationPass)
        {
            if (m_convertRunningVariancePending)
            {
                // Prior to CNTK CuDNN v5 support (and the CNTK engine of the same time), mean and inverse standard deviation
                // statistics were computed and stored. With CuDNN v5 (and the corresponding CNTK engine update), this was changed
                // to mean and variance.
                // To load an old model for further training or inference, Input(4) (which is inverse standard deviation) needs to
                // be converted to variance, via v = 1/(isd^2) + epsilon, where 'v' is variance and 'isd' is inverse standard
                // Since this is an approximation, we output a warning.
                fprintf(stderr, "WARNING: %ls: loading pre-CuDNNv5 model: approximately converting variance statistics format\n",
                        NodeName().c_str());
                Matrix<ElemType>& runInvStdDev = Input(4)->Value();
                runInvStdDev.AssignElementPowerOf(runInvStdDev, 2);
                runInvStdDev.ElementInverse();
                runInvStdDev += (float) m_epsilon;
                runInvStdDev.Print();
                m_convertRunningVariancePending = false;
            }

            // check inputs
            for (size_t i = 1; i < GetNumInputs(); i++)
            {
                if (Input(i)->HasMBLayout())
                    InvalidArgument("%ls: Input[%d] has a dynamic axis. BatchNormalization parameters cannot have that.", NodeDescription().c_str(), (int)i);
                auto paramLayout = Input(i)->GetSampleLayout();
                if (paramLayout != Input(1)->GetSampleLayout())
                    InvalidArgument("%ls: Input[%d] has a layout different from Input[1]. All must be identical.", NodeDescription().c_str(), (int)i);
#if 0           // BUGBUG: For this to work, parameter shapes must be correct (cf. comment above on inference).
                if (paramLayout.GetRank() > inputLayout.GetRank())
                    InvalidArgument("%ls: Input[%d] has a tensor rank greated than the data input.", NodeDescription().c_str(), (int)i);
                for (size_t k = 0; k < paramLayout.size(); k++)
                    if (paramLayout[k] > inputLayout[k])
                        InvalidArgument("%ls: Data input cannot broadcast.", NodeDescription().c_str());
#endif
            }
            if (m_spatial && m_imageLayoutKind != CHW)
            {
                InvalidArgument(
                    "%ls %ls currently supports only cuDNN (CHW) data layout. " 
                    "Please specify imageLayout=\"cudnn\" in BatchNormalization node in your NDL/BrainScript "
                    "and make sure your input data layout is CHW", NodeName().c_str(), OperationName().c_str());
            }
            double cudnnMinEps = 1e-5; // CUDNN_BN_MIN_EPSILON
            if (!m_useCntkEngine && m_epsilon < cudnnMinEps) 
                fprintf(stderr, "\nWARNING: cuDNN batch normalization requires epsilon >= %e. Epsilon will be reset to that value.\n", cudnnMinEps);

            if (m_blendTimeConst < 0)
                InvalidArgument("%ls %ls requires blend time constant to be >= 0.", NodeName().c_str(), OperationName().c_str());

            if (m_bnEng == nullptr)
            {
                auto shape = GetSampleLayout();
                m_bnEng = BatchNormEngine<ElemType>::Create(m_deviceId, shape, m_spatial, m_imageLayoutKind,
                                                            m_useCntkEngine ? BatchNormEngineKind::Cntk : BatchNormEngineKind::CuDnn);
            }
        }
    }

    void RequestMatricesBeforeForwardProp(MatrixPool& matrixPool) override
    {
        Base::RequestMatricesBeforeForwardProp(matrixPool);
        RequestMatrixFromPool(m_savedMean, matrixPool);
        RequestMatrixFromPool(m_savedInvStdDev, matrixPool);
    }

    void RequestMatricesBeforeBackprop(MatrixPool& matrixPool) override
    {
        Base::RequestMatricesBeforeBackprop(matrixPool);
        RequestMatrixFromPool(m_dScale, matrixPool);
        RequestMatrixFromPool(m_dBias, matrixPool);
    }

    void ReleaseMatricesAfterBackprop(MatrixPool& matrixPool) override
    {
        Base::ReleaseMatricesAfterBackprop(matrixPool);
        ReleaseMatrixToPool(m_savedMean, matrixPool);
        ReleaseMatrixToPool(m_savedInvStdDev, matrixPool);
        ReleaseMatrixToPool(m_dScale, matrixPool);
        ReleaseMatrixToPool(m_dBias, matrixPool);
    }

    void SetNormalizationTimeConstants(double normalizationTimeConstant, double prevNormalizationTimeConstant,
                                       double blendTimeConstant, double prevBlendTimeConstant)
    {
        // As this function is called from SGD solver (global), make sure we don't
        // override settings set in NDL when it's not necessary.
        if (normalizationTimeConstant != prevNormalizationTimeConstant)
            m_normTimeConst = normalizationTimeConstant;
        if (blendTimeConstant != prevBlendTimeConstant)
            m_blendTimeConst = blendTimeConstant;
    }

    // called from CloneFunction(..., parameters="constant")
    // Once called, this node is put into inference mode.
    virtual void FreezeParameters() override // from IFreezable
    {
        m_normTimeConst  = std::numeric_limits<double>::infinity();
        m_blendTimeConst = std::numeric_limits<double>::infinity();
    }

    double NormalizationTimeConstant() const { return m_normTimeConst; }
    double BlendTimeConstant() const { return m_blendTimeConst; }
    bool Spatial() const { return m_spatial; }
    double Epsilon() const { return m_epsilon; }
    bool UseCNTKEngine() const { return m_useCntkEngine; }

    void SetPostBatchNormalizationBegin()
    {
        m_postBatchNormalization = true;
        m_mbCount = 0;
        m_swapNormTimeConst = m_normTimeConst;
        m_swapBlendTimeConst = m_blendTimeConst;
        m_normTimeConst = -1;
        m_blendTimeConst = 0;
    }
    void SetPostBatchNormalizationEnd()
    {
        m_postBatchNormalization = false;
        m_mbCount = 0;
        m_normTimeConst = m_swapNormTimeConst;
        m_blendTimeConst = m_swapBlendTimeConst;
    }

private:
    // Old versioning - do not use. Do not remove until we're sure there are no old models around.
    struct VersionInfo
    {
        //int32_t VerWrittenCur() const      { return 0x00010001; } // Initial
        //int32_t VerWrittenCur() const      { return 0x00010002; } // Added m_imageLayoutKind and m_mbCount
        //int32_t VerWrittenCur() const      { return 0x00010003; } // Added m_epsilon and m_useCntkEngine
        int32_t VerWrittenCur() const        { return 0x00010004; } // Added m_normTimeConst
        int32_t VerReadableCur() const       { return 0x00010004; }
        int32_t VerWeCanReadBack() const     { return 0x00010001; }
    };
    VersionInfo m_version;

private:
    // --- configuration parameters

    // Determines whether to use per-activation (used after non-convolutional layers like fully connected)
    // or spatial (used after convolutional layers).
    // TODO: This should not be a config option, but rather inferred from dimensions of the Parameters.
    bool m_spatial;

    // Time constant for estimating the running mean and variance.
    // This is the time constant of a low-pass filter.
    // If 0, running mean and variance just remember the last minibatch.
    // If infinity, running mean and variance are not updated, like in inference mode.
    double m_normTimeConst;

    // Equivalent sample count for blending running mean/var and current minibatch mean/var.
    // Roughly, this specifies how many samples "worth" is the running statistics,
    // relative to the current minibatch statistics.
    // If 0, only use the current MB statistics. If infinity, use only the running mean, like in inference mode.
    // The main idea is to estimate the mean/variance as a MAP estimate using the running mean/var as a prior.
    // This should make the method more robust to the case of very small minibatches,
    // and also provides a meaningful interpretation of inference mode, where only the prior is used.
    // Effectively, this ends up in a linear interpolation of running and minibatch statistics.
    // The idea is due to Frank Seide et al.
    // It should also work well in data parallelism scenario, as opposed to plain vanilla BN implementation
    // which would require aggregation of statistics from all nodes.
    // REVIEW alexeyk: if this works, document it properly in Wiki.
    double m_blendTimeConst;

    // Epsilon used to compute inverse standard deviation (m_savedInvStdDev).
    double m_epsilon;
    // Whether to use CNTK or cuDNN BN implementation.
    bool m_useCntkEngine;
    // Layout (e.g. CHW).
    ImageLayoutKind m_imageLayoutKind;

    // --- working variables

    // Samples seen count, used to compute cumulative moving average.
    size_t m_samplesSeen;

    // Interpolated actual mean/inverse stddev values. Pre-computed on forward pass, also used in gradient computation.
    shared_ptr<Matrix<ElemType>> m_savedMean;
    shared_ptr<Matrix<ElemType>> m_savedInvStdDev;
    // Temp buffer for scale and bias derivatives. Only used in BackpropTo(), carrying info from first call to subsequent calls.
    // Not used for blendFactor=1 in CNTK engine.
    shared_ptr<Matrix<ElemType>> m_dScale;
    shared_ptr<Matrix<ElemType>> m_dBias;

    std::unique_ptr<BatchNormEngine<ElemType>> m_bnEng;

<<<<<<< HEAD
    // post batch normalization process mark
    bool m_postBatchNormalization;

    double m_swapNormTimeConst;
    double m_swapBlendTimeConst;
=======
    bool m_convertRunningVariancePending;
>>>>>>> 493c339e
};

template class BatchNormalizationNode<float>;
template class BatchNormalizationNode<double>;

}}}<|MERGE_RESOLUTION|>--- conflicted
+++ resolved
@@ -1587,25 +1587,15 @@
 public:
     BatchNormalizationNode(DEVICEID_TYPE deviceId, const wstring& name) :
         Base(deviceId, name), m_spatial(false), m_normTimeConst(0), m_blendTimeConst(0), m_epsilon(0), m_useCntkEngine(true),
-<<<<<<< HEAD
-        m_mbCount(0), m_imageLayoutKind(ImageLayoutKind::CHW), m_postBatchNormalization(false), m_swapNormTimeConst(0),
-        m_swapBlendTimeConst(0)
-=======
-        m_samplesSeen(0), m_imageLayoutKind(ImageLayoutKind::CHW),
-        m_convertRunningVariancePending(false)
->>>>>>> 493c339e
+        m_samplesSeen(0), m_imageLayoutKind(ImageLayoutKind::CHW), m_postBatchNormalization(false), m_swapNormTimeConst(0),
+        m_swapBlendTimeConst(0), m_convertRunningVariancePending(false)
     {
     }
     BatchNormalizationNode(DEVICEID_TYPE deviceId, const wstring& name, bool spatial, double normalizationTimeConstant, double blendTimeConstant,
                            double epsilon, bool useCntkEngine, ImageLayoutKind imageLayoutKind) :
         Base(deviceId, name), m_spatial(spatial), m_normTimeConst(normalizationTimeConstant), m_blendTimeConst(blendTimeConstant),
-<<<<<<< HEAD
-        m_epsilon(epsilon), m_useCntkEngine(useCntkEngine), m_imageLayoutKind(imageLayoutKind), m_mbCount(0), m_postBatchNormalization(false),
-        m_swapNormTimeConst(0), m_swapBlendTimeConst(0)
-=======
-        m_epsilon(epsilon), m_useCntkEngine(useCntkEngine), m_imageLayoutKind(imageLayoutKind), m_samplesSeen(0),
-        m_convertRunningVariancePending(false)
->>>>>>> 493c339e
+        m_epsilon(epsilon), m_useCntkEngine(useCntkEngine), m_imageLayoutKind(imageLayoutKind), m_samplesSeen(0), m_postBatchNormalization(false),
+        m_swapNormTimeConst(0), m_swapBlendTimeConst(0), m_convertRunningVariancePending(false)
     {
     }
     BatchNormalizationNode(const ScriptableObjects::IConfigRecordPtr configp) :
@@ -1734,11 +1724,7 @@
     double ComputeExpAvgFactor() const
     {
         // in inference mode, only use long-term mean and do not update running estimates
-<<<<<<< HEAD
         if (!Environment().IsTraining() && !m_postBatchNormalization)
-            return 0;                                        //  (m_normTimeConst == infinity) no new contribution from current minibatch
-=======
-        if (!Environment().IsTraining())
         {
             if (m_samplesSeen == 0)
                 RuntimeError("%ls: inference mode is used, but nothing has been trained.", NodeName().c_str());
@@ -1749,7 +1735,6 @@
         if (m_samplesSeen == 0) return 1.0;
 
         double numSamples = (double)GetMBLayout()->GetActualNumSamples();
->>>>>>> 493c339e
 
         // REVIEW alexeyk: hack, m_normTimeConst < 0 is used to denote corpus-level statistics (without forgetting factor).
         if (m_normTimeConst < 0)
@@ -1771,11 +1756,7 @@
     double ComputeBlendFactor() const
     {
         // in inference mode, only use long-term mean and do not update running estimates
-<<<<<<< HEAD
         if (!Environment().IsTraining() && !m_postBatchNormalization)
-            return 1.0; // (m_blendTimeConst == infinity) estimate is taken 100% from the long-term running estimate
-=======
-        if (!Environment().IsTraining())
         {
             if (m_samplesSeen == 0)
                 RuntimeError("%ls: inference mode is used, but nothing has been trained.", NodeName().c_str());
@@ -1784,7 +1765,6 @@
 
         // Initialization case: only use current minibatch.
         if (m_samplesSeen == 0) return 0;
->>>>>>> 493c339e
 
         // convert to blend factor (= weight for running stats)
         // The code below special-cases two boundary cases, but those are just the limit cases of the main formula.
@@ -2040,7 +2020,7 @@
     void SetPostBatchNormalizationBegin()
     {
         m_postBatchNormalization = true;
-        m_mbCount = 0;
+        m_samplesSeen = 0;
         m_swapNormTimeConst = m_normTimeConst;
         m_swapBlendTimeConst = m_blendTimeConst;
         m_normTimeConst = -1;
@@ -2049,7 +2029,7 @@
     void SetPostBatchNormalizationEnd()
     {
         m_postBatchNormalization = false;
-        m_mbCount = 0;
+        m_samplesSeen = 0;
         m_normTimeConst = m_swapNormTimeConst;
         m_blendTimeConst = m_swapBlendTimeConst;
     }
@@ -2117,15 +2097,12 @@
 
     std::unique_ptr<BatchNormEngine<ElemType>> m_bnEng;
 
-<<<<<<< HEAD
     // post batch normalization process mark
     bool m_postBatchNormalization;
 
     double m_swapNormTimeConst;
     double m_swapBlendTimeConst;
-=======
     bool m_convertRunningVariancePending;
->>>>>>> 493c339e
 };
 
 template class BatchNormalizationNode<float>;
