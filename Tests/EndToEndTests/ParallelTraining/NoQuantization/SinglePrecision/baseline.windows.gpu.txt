CPU info:
    CPU Model Name: Intel(R) Xeon(R) CPU E5-2630 v2 @ 2.60GHz
    Hardware threads: 24
    Total Memory: 268381192 kB
-------------------------------------------------------------------
=== Running C:\Program Files\Microsoft MPI\Bin\/mpiexec.exe -n 4 C:\jenkins\workspace\CNTK-Test-Windows-W2\x64\release\cntk.exe configFile=C:\jenkins\workspace\CNTK-Test-Windows-W2\Tests\EndToEndTests\ParallelTraining/SimpleMultiGPU.cntk currentDirectory=C:\jenkins\workspace\CNTK-Test-Windows-W2\Tests\EndToEndTests\ParallelTraining\Data RunDir=C:\Users\svcphil\AppData\Local\Temp\cntk-test-20160816030048.672180\ParallelTraining\NoQuantization_SinglePrecision@release_gpu DataDir=C:\jenkins\workspace\CNTK-Test-Windows-W2\Tests\EndToEndTests\ParallelTraining\Data ConfigDir=C:\jenkins\workspace\CNTK-Test-Windows-W2\Tests\EndToEndTests\ParallelTraining OutputDir=C:\Users\svcphil\AppData\Local\Temp\cntk-test-20160816030048.672180\ParallelTraining\NoQuantization_SinglePrecision@release_gpu DeviceId=0 timestamping=true numCPUThreads=6 precision=float SimpleMultiGPU=[SGD=[ParallelTrain=[DataParallelSGD=[gradientBits=32]]]] stderr=C:\Users\svcphil\AppData\Local\Temp\cntk-test-20160816030048.672180\ParallelTraining\NoQuantization_SinglePrecision@release_gpu/stderr
-------------------------------------------------------------------
Build info: 

		Built time: Aug 16 2016 02:54:53
		Last modified date: Fri Aug 12 05:31:21 2016
		Build type: Release
		Build target: GPU
		With 1bit-SGD: no
		Math lib: mkl
		CUDA_PATH: C:\Program Files\NVIDIA GPU Computing Toolkit\CUDA\v7.5
		CUB_PATH: c:\src\cub-1.4.1
		CUDNN_PATH: c:\NVIDIA\cudnn-4.0\cuda
		Build Branch: HEAD
		Build SHA1: 026b1e772b963461e189f8f00aa7ed6951298f84
		Built by svcphil on Philly-Pool3
		Build Path: c:\Jenkins\workspace\CNTK-Build-Windows\Source\CNTK\
-------------------------------------------------------------------
Changed current directory to C:\jenkins\workspace\CNTK-Test-Windows-W2\Tests\EndToEndTests\ParallelTraining\Data
MPIWrapper: initializing MPI
-------------------------------------------------------------------
Build info: 

		Built time: Aug 16 2016 02:54:53
		Last modified date: Fri Aug 12 05:31:21 2016
		Build type: Release
		Build target: GPU
		With 1bit-SGD: no
		Math lib: mkl
		CUDA_PATH: C:\Program Files\NVIDIA GPU Computing Toolkit\CUDA\v7.5
		CUB_PATH: c:\src\cub-1.4.1
		CUDNN_PATH: c:\NVIDIA\cudnn-4.0\cuda
		Build Branch: HEAD
		Build SHA1: 026b1e772b963461e189f8f00aa7ed6951298f84
		Built by svcphil on Philly-Pool3
		Build Path: c:\Jenkins\workspace\CNTK-Build-Windows\Source\CNTK\
-------------------------------------------------------------------
Changed current directory to C:\jenkins\workspace\CNTK-Test-Windows-W2\Tests\EndToEndTests\ParallelTraining\Data
MPIWrapper: initializing MPI
-------------------------------------------------------------------
Build info: 

		Built time: Aug 16 2016 02:54:53
		Last modified date: Fri Aug 12 05:31:21 2016
		Build type: Release
		Build target: GPU
		With 1bit-SGD: no
		Math lib: mkl
		CUDA_PATH: C:\Program Files\NVIDIA GPU Computing Toolkit\CUDA\v7.5
		CUB_PATH: c:\src\cub-1.4.1
		CUDNN_PATH: c:\NVIDIA\cudnn-4.0\cuda
		Build Branch: HEAD
		Build SHA1: 026b1e772b963461e189f8f00aa7ed6951298f84
		Built by svcphil on Philly-Pool3
		Build Path: c:\Jenkins\workspace\CNTK-Build-Windows\Source\CNTK\
-------------------------------------------------------------------
Changed current directory to C:\jenkins\workspace\CNTK-Test-Windows-W2\Tests\EndToEndTests\ParallelTraining\Data
MPIWrapper: initializing MPI
-------------------------------------------------------------------
Build info: 

		Built time: Aug 16 2016 02:54:53
		Last modified date: Fri Aug 12 05:31:21 2016
		Build type: Release
		Build target: GPU
		With 1bit-SGD: no
		Math lib: mkl
		CUDA_PATH: C:\Program Files\NVIDIA GPU Computing Toolkit\CUDA\v7.5
		CUB_PATH: c:\src\cub-1.4.1
		CUDNN_PATH: c:\NVIDIA\cudnn-4.0\cuda
		Build Branch: HEAD
		Build SHA1: 026b1e772b963461e189f8f00aa7ed6951298f84
		Built by svcphil on Philly-Pool3
		Build Path: c:\Jenkins\workspace\CNTK-Build-Windows\Source\CNTK\
-------------------------------------------------------------------
Changed current directory to C:\jenkins\workspace\CNTK-Test-Windows-W2\Tests\EndToEndTests\ParallelTraining\Data
MPIWrapper: initializing MPI
ping [requestnodes (before change)]: 4 nodes pinging each other
ping [requestnodes (before change)]: 4 nodes pinging each other
ping [requestnodes (before change)]: 4 nodes pinging each other
ping [requestnodes (before change)]: 4 nodes pinging each other
ping [requestnodes (before change)]: all 4 nodes responded
ping [requestnodes (before change)]: all 4 nodes responded
requestnodes [MPIWrapper]: using 4 out of 4 MPI nodes (4 requested); we (2) are in (participating)
ping [requestnodes (before change)]: all 4 nodes responded
requestnodes [MPIWrapper]: using 4 out of 4 MPI nodes (4 requested); we (0) are in (participating)
ping [requestnodes (before change)]: all 4 nodes responded
ping [requestnodes (after change)]: 4 nodes pinging each other
requestnodes [MPIWrapper]: using 4 out of 4 MPI nodes (4 requested); we (1) are in (participating)
ping [requestnodes (after change)]: 4 nodes pinging each other
requestnodes [MPIWrapper]: using 4 out of 4 MPI nodes (4 requested); we (3) are in (participating)
ping [requestnodes (after change)]: 4 nodes pinging each other
ping [requestnodes (after change)]: 4 nodes pinging each other
ping [requestnodes (after change)]: all 4 nodes responded
ping [requestnodes (after change)]: all 4 nodes responded
ping [requestnodes (after change)]: all 4 nodes responded
ping [requestnodes (after change)]: all 4 nodes responded
mpihelper: we are cog 0 in a gearbox of 4
mpihelper: we are cog 2 in a gearbox of 4
mpihelper: we are cog 1 in a gearbox of 4
mpihelper: we are cog 3 in a gearbox of 4
ping [mpihelper]: 4 nodes pinging each other
ping [mpihelper]: 4 nodes pinging each other
ping [mpihelper]: 4 nodes pinging each other
ping [mpihelper]: 4 nodes pinging each other
ping [mpihelper]: all 4 nodes responded
ping [mpihelper]: all 4 nodes responded
ping [mpihelper]: all 4 nodes responded
ping [mpihelper]: all 4 nodes responded
MPI Rank 0: 08/16/2016 03:01:39: Redirecting stderr to file C:\Users\svcphil\AppData\Local\Temp\cntk-test-20160816030048.672180\ParallelTraining\NoQuantization_SinglePrecision@release_gpu/stderr_SimpleMultiGPU.logrank0
MPI Rank 0: 08/16/2016 03:01:39: -------------------------------------------------------------------
MPI Rank 0: 08/16/2016 03:01:39: Build info: 
MPI Rank 0: 
MPI Rank 0: 08/16/2016 03:01:39: 		Built time: Aug 16 2016 02:54:53
MPI Rank 0: 08/16/2016 03:01:39: 		Last modified date: Fri Aug 12 05:31:21 2016
MPI Rank 0: 08/16/2016 03:01:39: 		Build type: Release
MPI Rank 0: 08/16/2016 03:01:39: 		Build target: GPU
MPI Rank 0: 08/16/2016 03:01:39: 		With 1bit-SGD: no
MPI Rank 0: 08/16/2016 03:01:39: 		Math lib: mkl
MPI Rank 0: 08/16/2016 03:01:39: 		CUDA_PATH: C:\Program Files\NVIDIA GPU Computing Toolkit\CUDA\v7.5
MPI Rank 0: 08/16/2016 03:01:39: 		CUB_PATH: c:\src\cub-1.4.1
MPI Rank 0: 08/16/2016 03:01:39: 		CUDNN_PATH: c:\NVIDIA\cudnn-4.0\cuda
MPI Rank 0: 08/16/2016 03:01:39: 		Build Branch: HEAD
MPI Rank 0: 08/16/2016 03:01:39: 		Build SHA1: 026b1e772b963461e189f8f00aa7ed6951298f84
MPI Rank 0: 08/16/2016 03:01:39: 		Built by svcphil on Philly-Pool3
MPI Rank 0: 08/16/2016 03:01:39: 		Build Path: c:\Jenkins\workspace\CNTK-Build-Windows\Source\CNTK\
MPI Rank 0: 08/16/2016 03:01:39: -------------------------------------------------------------------
MPI Rank 0: 08/16/2016 03:01:42: -------------------------------------------------------------------
MPI Rank 0: 08/16/2016 03:01:42: GPU info:
MPI Rank 0: 
MPI Rank 0: 08/16/2016 03:01:42: 		Device[0]: cores = 2880; computeCapability = 3.5; type = "GeForce GTX 780 Ti"; memory = 3072 MB
MPI Rank 0: 08/16/2016 03:01:42: 		Device[1]: cores = 2880; computeCapability = 3.5; type = "GeForce GTX 780 Ti"; memory = 3072 MB
MPI Rank 0: 08/16/2016 03:01:42: 		Device[2]: cores = 2880; computeCapability = 3.5; type = "GeForce GTX 780 Ti"; memory = 3072 MB
MPI Rank 0: 08/16/2016 03:01:42: 		Device[3]: cores = 2880; computeCapability = 3.5; type = "GeForce GTX 780 Ti"; memory = 3072 MB
MPI Rank 0: 08/16/2016 03:01:42: -------------------------------------------------------------------
MPI Rank 0: 
MPI Rank 0: 08/16/2016 03:01:42: Running on DPHAIM-22 at 2016/08/16 03:01:42
MPI Rank 0: 08/16/2016 03:01:42: Command line: 
MPI Rank 0: C:\jenkins\workspace\CNTK-Test-Windows-W2\x64\release\cntk.exe  configFile=C:\jenkins\workspace\CNTK-Test-Windows-W2\Tests\EndToEndTests\ParallelTraining/SimpleMultiGPU.cntk  currentDirectory=C:\jenkins\workspace\CNTK-Test-Windows-W2\Tests\EndToEndTests\ParallelTraining\Data  RunDir=C:\Users\svcphil\AppData\Local\Temp\cntk-test-20160816030048.672180\ParallelTraining\NoQuantization_SinglePrecision@release_gpu  DataDir=C:\jenkins\workspace\CNTK-Test-Windows-W2\Tests\EndToEndTests\ParallelTraining\Data  ConfigDir=C:\jenkins\workspace\CNTK-Test-Windows-W2\Tests\EndToEndTests\ParallelTraining  OutputDir=C:\Users\svcphil\AppData\Local\Temp\cntk-test-20160816030048.672180\ParallelTraining\NoQuantization_SinglePrecision@release_gpu  DeviceId=0  timestamping=true  numCPUThreads=6  precision=float  SimpleMultiGPU=[SGD=[ParallelTrain=[DataParallelSGD=[gradientBits=32]]]]  stderr=C:\Users\svcphil\AppData\Local\Temp\cntk-test-20160816030048.672180\ParallelTraining\NoQuantization_SinglePrecision@release_gpu/stderr
MPI Rank 0: 
MPI Rank 0: 
MPI Rank 0: 
MPI Rank 0: 08/16/2016 03:01:42: >>>>>>>>>>>>>>>>>>>> RAW CONFIG (VARIABLES NOT RESOLVED) >>>>>>>>>>>>>>>>>>>>
MPI Rank 0: 08/16/2016 03:01:42: deviceId = $DeviceId$
MPI Rank 0: command = SimpleMultiGPU
MPI Rank 0: precision = "float"
MPI Rank 0: parallelTrain = true
MPI Rank 0: SimpleMultiGPU = [
MPI Rank 0:     action = "train"
MPI Rank 0:     modelPath = "$RunDir$/models/Simple.dnn"
MPI Rank 0:     traceLevel = 1
MPI Rank 0:     SimpleNetworkBuilder = [
MPI Rank 0:         layerSizes = 2:50*2:2
MPI Rank 0:         trainingCriterion = "CrossEntropyWithSoftmax"
MPI Rank 0:         evalCriterion = "ClassificationError"
MPI Rank 0:         layerTypes = "Sigmoid"
MPI Rank 0:         initValueScale = 1.0
MPI Rank 0:         applyMeanVarNorm = true
MPI Rank 0:         uniformInit = true
MPI Rank 0:         needPrior = true
MPI Rank 0:     ]
MPI Rank 0:     SGD = [
MPI Rank 0:         epochSize = 0 
MPI Rank 0:         minibatchSize = 25
MPI Rank 0:         learningRatesPerMB = 0.5:0.2*20:0.1
MPI Rank 0:         momentumPerMB = 0.9
MPI Rank 0:         dropoutRate = 0.0
MPI Rank 0:         maxEpochs = 4
MPI Rank 0:         ParallelTrain = [
MPI Rank 0:             distributedMBReading = true
MPI Rank 0:             parallelizationMethod = "DataParallelSGD"
MPI Rank 0:             DataParallelSGD = [
MPI Rank 0:                 gradientBits = 1
MPI Rank 0:             ]
MPI Rank 0:         ]
MPI Rank 0:     ]
MPI Rank 0:     reader = [
MPI Rank 0:         readerType = "CNTKTextFormatReader"
MPI Rank 0:         file = "$DataDir$/SimpleDataTrain_cntk_text.txt"
MPI Rank 0:         randomize = false
MPI Rank 0:         input = [
MPI Rank 0:             features = [
MPI Rank 0:                 alias = "F"
MPI Rank 0:                 dim = 2
MPI Rank 0:                 format = "dense"
MPI Rank 0:             ]
MPI Rank 0:             labels = [
MPI Rank 0:                 alias = "L"
MPI Rank 0:                 dim = 2
MPI Rank 0:                 format = "dense"
MPI Rank 0:             ]
MPI Rank 0:         ]
MPI Rank 0:     ]
MPI Rank 0: ]
MPI Rank 0: currentDirectory=C:\jenkins\workspace\CNTK-Test-Windows-W2\Tests\EndToEndTests\ParallelTraining\Data
MPI Rank 0: RunDir=C:\Users\svcphil\AppData\Local\Temp\cntk-test-20160816030048.672180\ParallelTraining\NoQuantization_SinglePrecision@release_gpu
MPI Rank 0: DataDir=C:\jenkins\workspace\CNTK-Test-Windows-W2\Tests\EndToEndTests\ParallelTraining\Data
MPI Rank 0: ConfigDir=C:\jenkins\workspace\CNTK-Test-Windows-W2\Tests\EndToEndTests\ParallelTraining
MPI Rank 0: OutputDir=C:\Users\svcphil\AppData\Local\Temp\cntk-test-20160816030048.672180\ParallelTraining\NoQuantization_SinglePrecision@release_gpu
MPI Rank 0: DeviceId=0
MPI Rank 0: timestamping=true
MPI Rank 0: numCPUThreads=6
MPI Rank 0: precision=float
MPI Rank 0: SimpleMultiGPU=[SGD=[ParallelTrain=[DataParallelSGD=[gradientBits=32]]]]
MPI Rank 0: stderr=C:\Users\svcphil\AppData\Local\Temp\cntk-test-20160816030048.672180\ParallelTraining\NoQuantization_SinglePrecision@release_gpu/stderr
MPI Rank 0: 
MPI Rank 0: 08/16/2016 03:01:42: <<<<<<<<<<<<<<<<<<<< RAW CONFIG (VARIABLES NOT RESOLVED)  <<<<<<<<<<<<<<<<<<<<
MPI Rank 0: 
MPI Rank 0: 08/16/2016 03:01:42: >>>>>>>>>>>>>>>>>>>> RAW CONFIG WITH ALL VARIABLES RESOLVED >>>>>>>>>>>>>>>>>>>>
MPI Rank 0: 08/16/2016 03:01:42: deviceId = 0
MPI Rank 0: command = SimpleMultiGPU
MPI Rank 0: precision = "float"
MPI Rank 0: parallelTrain = true
MPI Rank 0: SimpleMultiGPU = [
MPI Rank 0:     action = "train"
MPI Rank 0:     modelPath = "C:\Users\svcphil\AppData\Local\Temp\cntk-test-20160816030048.672180\ParallelTraining\NoQuantization_SinglePrecision@release_gpu/models/Simple.dnn"
MPI Rank 0:     traceLevel = 1
MPI Rank 0:     SimpleNetworkBuilder = [
MPI Rank 0:         layerSizes = 2:50*2:2
MPI Rank 0:         trainingCriterion = "CrossEntropyWithSoftmax"
MPI Rank 0:         evalCriterion = "ClassificationError"
MPI Rank 0:         layerTypes = "Sigmoid"
MPI Rank 0:         initValueScale = 1.0
MPI Rank 0:         applyMeanVarNorm = true
MPI Rank 0:         uniformInit = true
MPI Rank 0:         needPrior = true
MPI Rank 0:     ]
MPI Rank 0:     SGD = [
MPI Rank 0:         epochSize = 0 
MPI Rank 0:         minibatchSize = 25
MPI Rank 0:         learningRatesPerMB = 0.5:0.2*20:0.1
MPI Rank 0:         momentumPerMB = 0.9
MPI Rank 0:         dropoutRate = 0.0
MPI Rank 0:         maxEpochs = 4
MPI Rank 0:         ParallelTrain = [
MPI Rank 0:             distributedMBReading = true
MPI Rank 0:             parallelizationMethod = "DataParallelSGD"
MPI Rank 0:             DataParallelSGD = [
MPI Rank 0:                 gradientBits = 1
MPI Rank 0:             ]
MPI Rank 0:         ]
MPI Rank 0:     ]
MPI Rank 0:     reader = [
MPI Rank 0:         readerType = "CNTKTextFormatReader"
MPI Rank 0:         file = "C:\jenkins\workspace\CNTK-Test-Windows-W2\Tests\EndToEndTests\ParallelTraining\Data/SimpleDataTrain_cntk_text.txt"
MPI Rank 0:         randomize = false
MPI Rank 0:         input = [
MPI Rank 0:             features = [
MPI Rank 0:                 alias = "F"
MPI Rank 0:                 dim = 2
MPI Rank 0:                 format = "dense"
MPI Rank 0:             ]
MPI Rank 0:             labels = [
MPI Rank 0:                 alias = "L"
MPI Rank 0:                 dim = 2
MPI Rank 0:                 format = "dense"
MPI Rank 0:             ]
MPI Rank 0:         ]
MPI Rank 0:     ]
MPI Rank 0: ]
MPI Rank 0: currentDirectory=C:\jenkins\workspace\CNTK-Test-Windows-W2\Tests\EndToEndTests\ParallelTraining\Data
MPI Rank 0: RunDir=C:\Users\svcphil\AppData\Local\Temp\cntk-test-20160816030048.672180\ParallelTraining\NoQuantization_SinglePrecision@release_gpu
MPI Rank 0: DataDir=C:\jenkins\workspace\CNTK-Test-Windows-W2\Tests\EndToEndTests\ParallelTraining\Data
MPI Rank 0: ConfigDir=C:\jenkins\workspace\CNTK-Test-Windows-W2\Tests\EndToEndTests\ParallelTraining
MPI Rank 0: OutputDir=C:\Users\svcphil\AppData\Local\Temp\cntk-test-20160816030048.672180\ParallelTraining\NoQuantization_SinglePrecision@release_gpu
MPI Rank 0: DeviceId=0
MPI Rank 0: timestamping=true
MPI Rank 0: numCPUThreads=6
MPI Rank 0: precision=float
MPI Rank 0: SimpleMultiGPU=[SGD=[ParallelTrain=[DataParallelSGD=[gradientBits=32]]]]
MPI Rank 0: stderr=C:\Users\svcphil\AppData\Local\Temp\cntk-test-20160816030048.672180\ParallelTraining\NoQuantization_SinglePrecision@release_gpu/stderr
MPI Rank 0: 
MPI Rank 0: 08/16/2016 03:01:42: <<<<<<<<<<<<<<<<<<<< RAW CONFIG WITH ALL VARIABLES RESOLVED <<<<<<<<<<<<<<<<<<<<
MPI Rank 0: 
MPI Rank 0: 08/16/2016 03:01:42: >>>>>>>>>>>>>>>>>>>> PROCESSED CONFIG WITH ALL VARIABLES RESOLVED >>>>>>>>>>>>>>>>>>>>
MPI Rank 0: configparameters: SimpleMultiGPU.cntk:command=SimpleMultiGPU
MPI Rank 0: configparameters: SimpleMultiGPU.cntk:ConfigDir=C:\jenkins\workspace\CNTK-Test-Windows-W2\Tests\EndToEndTests\ParallelTraining
MPI Rank 0: configparameters: SimpleMultiGPU.cntk:currentDirectory=C:\jenkins\workspace\CNTK-Test-Windows-W2\Tests\EndToEndTests\ParallelTraining\Data
MPI Rank 0: configparameters: SimpleMultiGPU.cntk:DataDir=C:\jenkins\workspace\CNTK-Test-Windows-W2\Tests\EndToEndTests\ParallelTraining\Data
MPI Rank 0: configparameters: SimpleMultiGPU.cntk:deviceId=0
MPI Rank 0: configparameters: SimpleMultiGPU.cntk:numCPUThreads=6
MPI Rank 0: configparameters: SimpleMultiGPU.cntk:OutputDir=C:\Users\svcphil\AppData\Local\Temp\cntk-test-20160816030048.672180\ParallelTraining\NoQuantization_SinglePrecision@release_gpu
MPI Rank 0: configparameters: SimpleMultiGPU.cntk:parallelTrain=true
MPI Rank 0: configparameters: SimpleMultiGPU.cntk:precision=float
MPI Rank 0: configparameters: SimpleMultiGPU.cntk:RunDir=C:\Users\svcphil\AppData\Local\Temp\cntk-test-20160816030048.672180\ParallelTraining\NoQuantization_SinglePrecision@release_gpu
MPI Rank 0: configparameters: SimpleMultiGPU.cntk:SimpleMultiGPU=[
MPI Rank 0:     action = "train"
MPI Rank 0:     modelPath = "C:\Users\svcphil\AppData\Local\Temp\cntk-test-20160816030048.672180\ParallelTraining\NoQuantization_SinglePrecision@release_gpu/models/Simple.dnn"
MPI Rank 0:     traceLevel = 1
MPI Rank 0:     SimpleNetworkBuilder = [
MPI Rank 0:         layerSizes = 2:50*2:2
MPI Rank 0:         trainingCriterion = "CrossEntropyWithSoftmax"
MPI Rank 0:         evalCriterion = "ClassificationError"
MPI Rank 0:         layerTypes = "Sigmoid"
MPI Rank 0:         initValueScale = 1.0
MPI Rank 0:         applyMeanVarNorm = true
MPI Rank 0:         uniformInit = true
MPI Rank 0:         needPrior = true
MPI Rank 0:     ]
MPI Rank 0:     SGD = [
MPI Rank 0:         epochSize = 0 
MPI Rank 0:         minibatchSize = 25
MPI Rank 0:         learningRatesPerMB = 0.5:0.2*20:0.1
MPI Rank 0:         momentumPerMB = 0.9
MPI Rank 0:         dropoutRate = 0.0
MPI Rank 0:         maxEpochs = 4
MPI Rank 0:         ParallelTrain = [
MPI Rank 0:             distributedMBReading = true
MPI Rank 0:             parallelizationMethod = "DataParallelSGD"
MPI Rank 0:             DataParallelSGD = [
MPI Rank 0:                 gradientBits = 1
MPI Rank 0:             ]
MPI Rank 0:         ]
MPI Rank 0:     ]
MPI Rank 0:     reader = [
MPI Rank 0:         readerType = "CNTKTextFormatReader"
MPI Rank 0:         file = "C:\jenkins\workspace\CNTK-Test-Windows-W2\Tests\EndToEndTests\ParallelTraining\Data/SimpleDataTrain_cntk_text.txt"
MPI Rank 0:         randomize = false
MPI Rank 0:         input = [
MPI Rank 0:             features = [
MPI Rank 0:                 alias = "F"
MPI Rank 0:                 dim = 2
MPI Rank 0:                 format = "dense"
MPI Rank 0:             ]
MPI Rank 0:             labels = [
MPI Rank 0:                 alias = "L"
MPI Rank 0:                 dim = 2
MPI Rank 0:                 format = "dense"
MPI Rank 0:             ]
MPI Rank 0:         ]
MPI Rank 0:     ]
MPI Rank 0: ] [SGD=[ParallelTrain=[DataParallelSGD=[gradientBits=32]]]]
MPI Rank 0: 
MPI Rank 0: configparameters: SimpleMultiGPU.cntk:stderr=C:\Users\svcphil\AppData\Local\Temp\cntk-test-20160816030048.672180\ParallelTraining\NoQuantization_SinglePrecision@release_gpu/stderr
MPI Rank 0: configparameters: SimpleMultiGPU.cntk:timestamping=true
MPI Rank 0: 08/16/2016 03:01:42: <<<<<<<<<<<<<<<<<<<< PROCESSED CONFIG WITH ALL VARIABLES RESOLVED <<<<<<<<<<<<<<<<<<<<
MPI Rank 0: 08/16/2016 03:01:42: Commands: SimpleMultiGPU
MPI Rank 0: 08/16/2016 03:01:42: Precision = "float"
MPI Rank 0: 08/16/2016 03:01:42: Using 6 CPU threads.
MPI Rank 0: 08/16/2016 03:01:42: CNTKModelPath: C:\Users\svcphil\AppData\Local\Temp\cntk-test-20160816030048.672180\ParallelTraining\NoQuantization_SinglePrecision@release_gpu/models/Simple.dnn
MPI Rank 0: 08/16/2016 03:01:42: CNTKCommandTrainInfo: SimpleMultiGPU : 4
MPI Rank 0: 08/16/2016 03:01:42: CNTKCommandTrainInfo: CNTKNoMoreCommands_Total : 4
MPI Rank 0: 
MPI Rank 0: 08/16/2016 03:01:42: ##############################################################################
MPI Rank 0: 08/16/2016 03:01:42: #                                                                            #
MPI Rank 0: 08/16/2016 03:01:42: # Action "train"                                                             #
MPI Rank 0: 08/16/2016 03:01:42: #                                                                            #
MPI Rank 0: 08/16/2016 03:01:42: ##############################################################################
MPI Rank 0: 
MPI Rank 0: 08/16/2016 03:01:42: CNTKCommandTrainBegin: SimpleMultiGPU
MPI Rank 0: SimpleNetworkBuilder Using GPU 0
MPI Rank 0: 
MPI Rank 0: 08/16/2016 03:01:42: Creating virgin network.
MPI Rank 0: Node 'W0' (LearnableParameter operation): Initializing Parameter[50 x 2] <- 0.000000.
MPI Rank 0: Node 'W0' (LearnableParameter operation): Initializing Parameter[50 x 2] <- uniform(seed=1, range=0.050000*1.000000, onCPU=false).
MPI Rank 0: Microsoft::MSR::CNTK::GPUMatrix<ElemType>::SetUniformRandomValue (GPU): creating curand object with seed 1, sizeof(ElemType)==4
MPI Rank 0: Node 'B0' (LearnableParameter operation): Initializing Parameter[50 x 1] <- 0.000000.
MPI Rank 0: Node 'B0' (LearnableParameter operation): Initializing Parameter[50 x 1] <- 0.000000.
MPI Rank 0: Node 'W1' (LearnableParameter operation): Initializing Parameter[50 x 50] <- 0.000000.
MPI Rank 0: Node 'W1' (LearnableParameter operation): Initializing Parameter[50 x 50] <- uniform(seed=2, range=0.050000*1.000000, onCPU=false).
MPI Rank 0: Node 'B1' (LearnableParameter operation): Initializing Parameter[50 x 1] <- 0.000000.
MPI Rank 0: Node 'B1' (LearnableParameter operation): Initializing Parameter[50 x 1] <- 0.000000.
MPI Rank 0: Node 'W2' (LearnableParameter operation): Initializing Parameter[2 x 50] <- 0.000000.
MPI Rank 0: Node 'W2' (LearnableParameter operation): Initializing Parameter[2 x 50] <- uniform(seed=3, range=0.050000*1.000000, onCPU=false).
MPI Rank 0: Node 'B2' (LearnableParameter operation): Initializing Parameter[2 x 1] <- 0.000000.
MPI Rank 0: Node 'B2' (LearnableParameter operation): Initializing Parameter[2 x 1] <- 0.000000.
MPI Rank 0: 
MPI Rank 0: Post-processing network...
MPI Rank 0: 
MPI Rank 0: 7 roots:
MPI Rank 0: 	CrossEntropyWithSoftmax = CrossEntropyWithSoftmax()
MPI Rank 0: 	EvalClassificationError = ClassificationError()
MPI Rank 0: 	InvStdOfFeatures = InvStdDev()
MPI Rank 0: 	MeanOfFeatures = Mean()
MPI Rank 0: 	PosteriorProb = Softmax()
MPI Rank 0: 	Prior = Mean()
MPI Rank 0: 	ScaledLogLikelihood = Minus()
MPI Rank 0: 
MPI Rank 0: Validating network. 25 nodes to process in pass 1.
MPI Rank 0: 
MPI Rank 0: Validating --> labels = InputValue() :  -> [2 x *]
MPI Rank 0: Validating --> W2 = LearnableParameter() :  -> [2 x 50]
MPI Rank 0: Validating --> W1 = LearnableParameter() :  -> [50 x 50]
MPI Rank 0: Validating --> W0 = LearnableParameter() :  -> [50 x 2]
MPI Rank 0: Validating --> features = InputValue() :  -> [2 x *]
MPI Rank 0: Validating --> MeanOfFeatures = Mean (features) : [2 x *] -> [2]
MPI Rank 0: Validating --> InvStdOfFeatures = InvStdDev (features) : [2 x *] -> [2]
MPI Rank 0: Validating --> MVNormalizedFeatures = PerDimMeanVarNormalization (features, MeanOfFeatures, InvStdOfFeatures) : [2 x *], [2], [2] -> [2 x *]
MPI Rank 0: Validating --> W0*features = Times (W0, MVNormalizedFeatures) : [50 x 2], [2 x *] -> [50 x *]
MPI Rank 0: Validating --> B0 = LearnableParameter() :  -> [50 x 1]
MPI Rank 0: Validating --> W0*features+B0 = Plus (W0*features, B0) : [50 x *], [50 x 1] -> [50 x 1 x *]
MPI Rank 0: Validating --> H1 = Sigmoid (W0*features+B0) : [50 x 1 x *] -> [50 x 1 x *]
MPI Rank 0: Validating --> W1*H1 = Times (W1, H1) : [50 x 50], [50 x 1 x *] -> [50 x 1 x *]
MPI Rank 0: Validating --> B1 = LearnableParameter() :  -> [50 x 1]
MPI Rank 0: Validating --> W1*H1+B1 = Plus (W1*H1, B1) : [50 x 1 x *], [50 x 1] -> [50 x 1 x *]
MPI Rank 0: Validating --> H2 = Sigmoid (W1*H1+B1) : [50 x 1 x *] -> [50 x 1 x *]
MPI Rank 0: Validating --> W2*H1 = Times (W2, H2) : [2 x 50], [50 x 1 x *] -> [2 x 1 x *]
MPI Rank 0: Validating --> B2 = LearnableParameter() :  -> [2 x 1]
MPI Rank 0: Validating --> HLast = Plus (W2*H1, B2) : [2 x 1 x *], [2 x 1] -> [2 x 1 x *]
MPI Rank 0: Validating --> CrossEntropyWithSoftmax = CrossEntropyWithSoftmax (labels, HLast) : [2 x *], [2 x 1 x *] -> [1]
MPI Rank 0: Validating --> EvalClassificationError = ClassificationError (labels, HLast) : [2 x *], [2 x 1 x *] -> [1]
MPI Rank 0: Validating --> PosteriorProb = Softmax (HLast) : [2 x 1 x *] -> [2 x 1 x *]
MPI Rank 0: Validating --> Prior = Mean (labels) : [2 x *] -> [2]
MPI Rank 0: Validating --> LogOfPrior = Log (Prior) : [2] -> [2]
MPI Rank 0: Validating --> ScaledLogLikelihood = Minus (HLast, LogOfPrior) : [2 x 1 x *], [2] -> [2 x 1 x *]
MPI Rank 0: 
MPI Rank 0: Validating network. 17 nodes to process in pass 2.
MPI Rank 0: 
MPI Rank 0: 
MPI Rank 0: Validating network, final pass.
MPI Rank 0: 
MPI Rank 0: 
MPI Rank 0: 
MPI Rank 0: 12 out of 25 nodes do not share the minibatch layout with the input data.
MPI Rank 0: 
MPI Rank 0: Post-processing network complete.
MPI Rank 0: 
MPI Rank 0: 08/16/2016 03:01:43: Created model with 25 nodes on GPU 0.
MPI Rank 0: 
MPI Rank 0: 08/16/2016 03:01:43: Training criterion node(s):
MPI Rank 0: 08/16/2016 03:01:43: 	CrossEntropyWithSoftmax = CrossEntropyWithSoftmax
MPI Rank 0: 
<<<<<<< HEAD
MPI Rank 0: 05/03/2016 14:20:57: Evaluation criterion node(s):
MPI Rank 0: 
MPI Rank 0: 05/03/2016 14:20:57: 	EvalClassificationError = ClassificationError
=======
MPI Rank 0: 08/16/2016 03:01:43: Evaluation criterion node(s):
MPI Rank 0: 08/16/2016 03:01:43: 	EvalErrorPrediction = ErrorPrediction
>>>>>>> 8493f118
MPI Rank 0: 
MPI Rank 0: 
MPI Rank 0: Allocating matrices for forward and/or backward propagation.
MPI Rank 0: 
MPI Rank 0: Memory Sharing: Out of 40 matrices, 19 are shared as 8, and 21 are not shared.
MPI Rank 0: 
MPI Rank 0: 	{ B1 : [50 x 1] (gradient)
MPI Rank 0: 	  H2 : [50 x 1 x *] (gradient)
MPI Rank 0: 	  HLast : [2 x 1 x *] (gradient) }
MPI Rank 0: 	{ H1 : [50 x 1 x *]
MPI Rank 0: 	  W0*features : [50 x *] (gradient) }
MPI Rank 0: 	{ W0*features+B0 : [50 x 1 x *] (gradient)
MPI Rank 0: 	  W1*H1 : [50 x 1 x *] }
MPI Rank 0: 	{ W1 : [50 x 50] (gradient)
MPI Rank 0: 	  W1*H1+B1 : [50 x 1 x *] }
MPI Rank 0: 	{ H2 : [50 x 1 x *]
MPI Rank 0: 	  W1*H1 : [50 x 1 x *] (gradient) }
MPI Rank 0: 	{ B0 : [50 x 1] (gradient)
MPI Rank 0: 	  H1 : [50 x 1 x *] (gradient)
MPI Rank 0: 	  W1*H1+B1 : [50 x 1 x *] (gradient)
MPI Rank 0: 	  W2*H1 : [2 x 1 x *] }
MPI Rank 0: 	{ HLast : [2 x 1 x *]
MPI Rank 0: 	  W2 : [2 x 50] (gradient) }
MPI Rank 0: 	{ W0 : [50 x 2] (gradient)
MPI Rank 0: 	  W0*features+B0 : [50 x 1 x *] }
MPI Rank 0: 
<<<<<<< HEAD
MPI Rank 0: 0000000000000000: {[EvalClassificationError Gradient[1]] [InvStdOfFeatures Gradient[2]] [LogOfPrior Gradient[2]] [MVNormalizedFeatures Gradient[2 x *]] [MeanOfFeatures Gradient[2]] [PosteriorProb Gradient[2 x 1 x *]] [PosteriorProb Value[2 x 1 x *]] [Prior Gradient[2]] [ScaledLogLikelihood Gradient[2 x 1 x *]] [features Gradient[2 x *]] [labels Gradient[2 x *]] }
MPI Rank 0: 000000CB9A06F910: {[features Value[2 x *]] }
MPI Rank 0: 000000CBB818BA30: {[B0 Value[50 x 1]] }
MPI Rank 0: 000000CBB818C110: {[MeanOfFeatures Value[2]] }
MPI Rank 0: 000000CBB818C6B0: {[W0 Value[50 x 2]] }
MPI Rank 0: 000000CBB818CBB0: {[InvStdOfFeatures Value[2]] }
MPI Rank 0: 000000CBBB0C0190: {[B2 Gradient[2 x 1]] }
MPI Rank 0: 000000CBBB0C0690: {[W2*H1 Gradient[2 x 1 x *]] }
MPI Rank 0: 000000CBBB24B950: {[H2 Value[50 x 1 x *]] [W1*H1 Gradient[50 x 1 x *]] }
MPI Rank 0: 000000CBBB24B9F0: {[HLast Value[2 x 1 x *]] [W2 Gradient[2 x 50]] }
MPI Rank 0: 000000CBBB24BB30: {[W1 Value[50 x 50]] }
MPI Rank 0: 000000CBBB24BC70: {[B1 Value[50 x 1]] }
MPI Rank 0: 000000CBBB24BF90: {[Prior Value[2]] }
MPI Rank 0: 000000CBBB24C030: {[W1 Gradient[50 x 50]] [W1*H1+B1 Value[50 x 1 x *]] }
MPI Rank 0: 000000CBBB24C0D0: {[labels Value[2 x *]] }
MPI Rank 0: 000000CBBB24C210: {[CrossEntropyWithSoftmax Gradient[1]] }
MPI Rank 0: 000000CBBB24C2B0: {[B1 Gradient[50 x 1]] [H2 Gradient[50 x 1 x *]] [HLast Gradient[2 x 1 x *]] }
MPI Rank 0: 000000CBBB24C350: {[W0*features+B0 Gradient[50 x 1 x *]] [W1*H1 Value[50 x 1 x *]] }
MPI Rank 0: 000000CBBB24C670: {[B2 Value[2 x 1]] }
MPI Rank 0: 000000CBBB24C990: {[W0*features Value[50 x *]] }
MPI Rank 0: 000000CBBB24CA30: {[W0 Gradient[50 x 2]] [W0*features+B0 Value[50 x 1 x *]] }
MPI Rank 0: 000000CBBB24CAD0: {[H1 Value[50 x 1 x *]] [W0*features Gradient[50 x *]] }
MPI Rank 0: 000000CBBB24CB70: {[B0 Gradient[50 x 1]] [H1 Gradient[50 x 1 x *]] [W1*H1+B1 Gradient[50 x 1 x *]] [W2*H1 Value[2 x 1 x *]] }
MPI Rank 0: 000000CBBB24CFD0: {[W2 Value[2 x 50]] }
MPI Rank 0: 000000CBBB24D2F0: {[CrossEntropyWithSoftmax Value[1]] }
MPI Rank 0: 000000CBBB24D610: {[EvalClassificationError Value[1]] }
MPI Rank 0: 000000CBBB24D6B0: {[ScaledLogLikelihood Value[2 x 1 x *]] }
MPI Rank 0: 000000CBBB24D750: {[LogOfPrior Value[2]] }
MPI Rank 0: 000000CBBB24D7F0: {[MVNormalizedFeatures Value[2 x *]] }
=======
>>>>>>> 8493f118
MPI Rank 0: 
MPI Rank 0: 08/16/2016 03:01:43: Training 2802 parameters in 6 out of 6 parameter tensors and 15 nodes with gradient:
MPI Rank 0: 
MPI Rank 0: 08/16/2016 03:01:43: 	Node 'B0' (LearnableParameter operation) : [50 x 1]
MPI Rank 0: 08/16/2016 03:01:43: 	Node 'B1' (LearnableParameter operation) : [50 x 1]
MPI Rank 0: 08/16/2016 03:01:43: 	Node 'B2' (LearnableParameter operation) : [2 x 1]
MPI Rank 0: 08/16/2016 03:01:43: 	Node 'W0' (LearnableParameter operation) : [50 x 2]
MPI Rank 0: 08/16/2016 03:01:43: 	Node 'W1' (LearnableParameter operation) : [50 x 50]
MPI Rank 0: 08/16/2016 03:01:43: 	Node 'W2' (LearnableParameter operation) : [2 x 50]
MPI Rank 0: 
MPI Rank 0: 
MPI Rank 0: 08/16/2016 03:01:43: Precomputing --> 3 PreCompute nodes found.
MPI Rank 0: 
MPI Rank 0: 08/16/2016 03:01:43: 	MeanOfFeatures = Mean()
MPI Rank 0: 08/16/2016 03:01:43: 	InvStdOfFeatures = InvStdDev()
MPI Rank 0: 08/16/2016 03:01:43: 	Prior = Mean()
MPI Rank 0: 
MPI Rank 0: 08/16/2016 03:01:43: Precomputing --> Completed.
MPI Rank 0: 
<<<<<<< HEAD
MPI Rank 0: 05/03/2016 14:20:59: Starting minibatch loop, DataParallelSGD training (MyRank = 0, NumNodes = 4, NumGradientBits = 32).
MPI Rank 0: 05/03/2016 14:20:59:  Epoch[ 1 of 4]-Minibatch[   1-  10]: CrossEntropyWithSoftmax = 0.70007977 * 250; EvalClassificationError = 0.52400000 * 250; time = 0.0500s; samplesPerSecond = 5004.9
MPI Rank 0: 05/03/2016 14:20:59:  Epoch[ 1 of 4]-Minibatch[  11-  20]: CrossEntropyWithSoftmax = 0.71514542 * 250; EvalClassificationError = 0.52000000 * 250; time = 0.0405s; samplesPerSecond = 6177.6
MPI Rank 0: 05/03/2016 14:21:00:  Epoch[ 1 of 4]-Minibatch[  21-  30]: CrossEntropyWithSoftmax = 0.72945595 * 250; EvalClassificationError = 0.47600000 * 250; time = 0.0407s; samplesPerSecond = 6140.7
MPI Rank 0: 05/03/2016 14:21:00:  Epoch[ 1 of 4]-Minibatch[  31-  40]: CrossEntropyWithSoftmax = 0.70079058 * 250; EvalClassificationError = 0.52400000 * 250; time = 0.0405s; samplesPerSecond = 6172.7
MPI Rank 0: 05/03/2016 14:21:00:  Epoch[ 1 of 4]-Minibatch[  41-  50]: CrossEntropyWithSoftmax = 0.70605616 * 250; EvalClassificationError = 0.54000000 * 250; time = 0.0411s; samplesPerSecond = 6087.3
MPI Rank 0: 05/03/2016 14:21:00:  Epoch[ 1 of 4]-Minibatch[  51-  60]: CrossEntropyWithSoftmax = 0.71572398 * 250; EvalClassificationError = 0.47600000 * 250; time = 0.0408s; samplesPerSecond = 6122.5
MPI Rank 0: 05/03/2016 14:21:00:  Epoch[ 1 of 4]-Minibatch[  61-  70]: CrossEntropyWithSoftmax = 0.72149851 * 250; EvalClassificationError = 0.48000000 * 250; time = 0.0406s; samplesPerSecond = 6156.4
MPI Rank 0: 05/03/2016 14:21:00:  Epoch[ 1 of 4]-Minibatch[  71-  80]: CrossEntropyWithSoftmax = 0.79845604 * 250; EvalClassificationError = 0.47600000 * 250; time = 0.0405s; samplesPerSecond = 6170.9
MPI Rank 0: 05/03/2016 14:21:00:  Epoch[ 1 of 4]-Minibatch[  81-  90]: CrossEntropyWithSoftmax = 0.69665185 * 250; EvalClassificationError = 0.46800000 * 250; time = 0.0409s; samplesPerSecond = 6119.2
MPI Rank 0: 05/03/2016 14:21:00:  Epoch[ 1 of 4]-Minibatch[  91- 100]: CrossEntropyWithSoftmax = 0.70723327 * 250; EvalClassificationError = 0.49200000 * 250; time = 0.0408s; samplesPerSecond = 6131.7
MPI Rank 0: 05/03/2016 14:21:00:  Epoch[ 1 of 4]-Minibatch[ 101- 110]: CrossEntropyWithSoftmax = 0.71420345 * 250; EvalClassificationError = 0.55200000 * 250; time = 0.0405s; samplesPerSecond = 6176.2
MPI Rank 0: 05/03/2016 14:21:00:  Epoch[ 1 of 4]-Minibatch[ 111- 120]: CrossEntropyWithSoftmax = 0.69535259 * 250; EvalClassificationError = 0.43600000 * 250; time = 0.0407s; samplesPerSecond = 6141.4
MPI Rank 0: 05/03/2016 14:21:00:  Epoch[ 1 of 4]-Minibatch[ 121- 130]: CrossEntropyWithSoftmax = 0.70078531 * 250; EvalClassificationError = 0.44000000 * 250; time = 0.0404s; samplesPerSecond = 6186.3
MPI Rank 0: 05/03/2016 14:21:00:  Epoch[ 1 of 4]-Minibatch[ 131- 140]: CrossEntropyWithSoftmax = 0.71857915 * 250; EvalClassificationError = 0.54800000 * 250; time = 0.0403s; samplesPerSecond = 6200.9
MPI Rank 0: 05/03/2016 14:21:00:  Epoch[ 1 of 4]-Minibatch[ 141- 150]: CrossEntropyWithSoftmax = 0.72088357 * 250; EvalClassificationError = 0.48800000 * 250; time = 0.0406s; samplesPerSecond = 6157.2
MPI Rank 0: 05/03/2016 14:21:00:  Epoch[ 1 of 4]-Minibatch[ 151- 160]: CrossEntropyWithSoftmax = 0.71798840 * 250; EvalClassificationError = 0.55200000 * 250; time = 0.0405s; samplesPerSecond = 6171.6
MPI Rank 0: 05/03/2016 14:21:00:  Epoch[ 1 of 4]-Minibatch[ 161- 170]: CrossEntropyWithSoftmax = 0.74162165 * 250; EvalClassificationError = 0.50000000 * 250; time = 0.0408s; samplesPerSecond = 6126.4
MPI Rank 0: 05/03/2016 14:21:00:  Epoch[ 1 of 4]-Minibatch[ 171- 180]: CrossEntropyWithSoftmax = 0.71835129 * 250; EvalClassificationError = 0.51600000 * 250; time = 0.0388s; samplesPerSecond = 6444.1
MPI Rank 0: 05/03/2016 14:21:00:  Epoch[ 1 of 4]-Minibatch[ 181- 190]: CrossEntropyWithSoftmax = 0.71529462 * 250; EvalClassificationError = 0.48400000 * 250; time = 0.0404s; samplesPerSecond = 6183.4
MPI Rank 0: 05/03/2016 14:21:00:  Epoch[ 1 of 4]-Minibatch[ 191- 200]: CrossEntropyWithSoftmax = 0.71727657 * 250; EvalClassificationError = 0.53200000 * 250; time = 0.0403s; samplesPerSecond = 6197.5
MPI Rank 0: 05/03/2016 14:21:00:  Epoch[ 1 of 4]-Minibatch[ 201- 210]: CrossEntropyWithSoftmax = 0.71745516 * 250; EvalClassificationError = 0.50400000 * 250; time = 0.0411s; samplesPerSecond = 6087.8
MPI Rank 0: 05/03/2016 14:21:00:  Epoch[ 1 of 4]-Minibatch[ 211- 220]: CrossEntropyWithSoftmax = 0.72088397 * 250; EvalClassificationError = 0.50000000 * 250; time = 0.0407s; samplesPerSecond = 6136.9
MPI Rank 0: 05/03/2016 14:21:00:  Epoch[ 1 of 4]-Minibatch[ 221- 230]: CrossEntropyWithSoftmax = 0.72006808 * 250; EvalClassificationError = 0.50800000 * 250; time = 0.0406s; samplesPerSecond = 6162.8
MPI Rank 0: 05/03/2016 14:21:00:  Epoch[ 1 of 4]-Minibatch[ 231- 240]: CrossEntropyWithSoftmax = 0.71275468 * 250; EvalClassificationError = 0.51200000 * 250; time = 0.0406s; samplesPerSecond = 6150.7
MPI Rank 0: 05/03/2016 14:21:00:  Epoch[ 1 of 4]-Minibatch[ 241- 250]: CrossEntropyWithSoftmax = 0.69644781 * 250; EvalClassificationError = 0.50400000 * 250; time = 0.0404s; samplesPerSecond = 6192.4
MPI Rank 0: 05/03/2016 14:21:00:  Epoch[ 1 of 4]-Minibatch[ 251- 260]: CrossEntropyWithSoftmax = 0.70129698 * 250; EvalClassificationError = 0.51200000 * 250; time = 0.0398s; samplesPerSecond = 6277.5
MPI Rank 0: 05/03/2016 14:21:01:  Epoch[ 1 of 4]-Minibatch[ 261- 270]: CrossEntropyWithSoftmax = 0.70768095 * 250; EvalClassificationError = 0.54400000 * 250; time = 0.0400s; samplesPerSecond = 6246.7
MPI Rank 0: 05/03/2016 14:21:01:  Epoch[ 1 of 4]-Minibatch[ 271- 280]: CrossEntropyWithSoftmax = 0.69744379 * 250; EvalClassificationError = 0.52800000 * 250; time = 0.0402s; samplesPerSecond = 6215.5
MPI Rank 0: 05/03/2016 14:21:01:  Epoch[ 1 of 4]-Minibatch[ 281- 290]: CrossEntropyWithSoftmax = 0.69266187 * 250; EvalClassificationError = 0.44800000 * 250; time = 0.0403s; samplesPerSecond = 6200.4
MPI Rank 0: 05/03/2016 14:21:01:  Epoch[ 1 of 4]-Minibatch[ 291- 300]: CrossEntropyWithSoftmax = 0.69347265 * 250; EvalClassificationError = 0.49600000 * 250; time = 0.0407s; samplesPerSecond = 6136.0
MPI Rank 0: 05/03/2016 14:21:01:  Epoch[ 1 of 4]-Minibatch[ 301- 310]: CrossEntropyWithSoftmax = 0.69257408 * 250; EvalClassificationError = 0.54000000 * 250; time = 0.0399s; samplesPerSecond = 6272.9
MPI Rank 0: 05/03/2016 14:21:01:  Epoch[ 1 of 4]-Minibatch[ 311- 320]: CrossEntropyWithSoftmax = 0.68625740 * 250; EvalClassificationError = 0.38000000 * 250; time = 0.0405s; samplesPerSecond = 6178.0
MPI Rank 0: 05/03/2016 14:21:01:  Epoch[ 1 of 4]-Minibatch[ 321- 330]: CrossEntropyWithSoftmax = 0.69064008 * 250; EvalClassificationError = 0.46800000 * 250; time = 0.0409s; samplesPerSecond = 6119.2
MPI Rank 0: 05/03/2016 14:21:01:  Epoch[ 1 of 4]-Minibatch[ 331- 340]: CrossEntropyWithSoftmax = 0.70192150 * 250; EvalClassificationError = 0.46000000 * 250; time = 0.0408s; samplesPerSecond = 6122.5
MPI Rank 0: 05/03/2016 14:21:01:  Epoch[ 1 of 4]-Minibatch[ 341- 350]: CrossEntropyWithSoftmax = 0.69058909 * 250; EvalClassificationError = 0.52000000 * 250; time = 0.0405s; samplesPerSecond = 6167.1
MPI Rank 0: 05/03/2016 14:21:01:  Epoch[ 1 of 4]-Minibatch[ 351- 360]: CrossEntropyWithSoftmax = 0.67041484 * 250; EvalClassificationError = 0.39200000 * 250; time = 0.0405s; samplesPerSecond = 6168.4
MPI Rank 0: 05/03/2016 14:21:01:  Epoch[ 1 of 4]-Minibatch[ 361- 370]: CrossEntropyWithSoftmax = 0.65913960 * 250; EvalClassificationError = 0.35600000 * 250; time = 0.0407s; samplesPerSecond = 6137.5
MPI Rank 0: 05/03/2016 14:21:01:  Epoch[ 1 of 4]-Minibatch[ 371- 380]: CrossEntropyWithSoftmax = 0.63919860 * 250; EvalClassificationError = 0.36400000 * 250; time = 0.0405s; samplesPerSecond = 6174.2
MPI Rank 0: 05/03/2016 14:21:01:  Epoch[ 1 of 4]-Minibatch[ 381- 390]: CrossEntropyWithSoftmax = 0.61293852 * 250; EvalClassificationError = 0.19200000 * 250; time = 0.0413s; samplesPerSecond = 6059.9
MPI Rank 0: 05/03/2016 14:21:01:  Epoch[ 1 of 4]-Minibatch[ 391- 400]: CrossEntropyWithSoftmax = 0.55255298 * 250; EvalClassificationError = 0.18800000 * 250; time = 0.0408s; samplesPerSecond = 6132.9
MPI Rank 0: 05/03/2016 14:21:01: Finished Epoch[ 1 of 4]: [Training] CrossEntropyWithSoftmax = 0.70019552 * 10000; EvalClassificationError = 0.47350000 * 10000; totalSamplesSeen = 10000; learningRatePerSample = 0.02; epochTime=1.65013s
MPI Rank 0: 05/03/2016 14:21:01: SGD: Saving checkpoint model 'C:\Users\svcphil\AppData\Local\Temp\cntk-test-20160503141958.750677\ParallelTraining\NoQuantization_SinglePrecision@release_gpu/models/Simple.dnn.1'
=======
>>>>>>> 8493f118
MPI Rank 0: 
MPI Rank 0: 08/16/2016 03:01:45: Starting Epoch 1: learning rate per sample = 0.020000  effective momentum = 0.900000  momentum as time constant = 237.3 samples
MPI Rank 0: 
<<<<<<< HEAD
MPI Rank 0: 05/03/2016 14:21:01: Starting minibatch loop, DataParallelSGD training (MyRank = 0, NumNodes = 4, NumGradientBits = 32).
MPI Rank 0: 05/03/2016 14:21:01:  Epoch[ 2 of 4]-Minibatch[   1-  10, 2.50%]: CrossEntropyWithSoftmax = 0.50774544 * 250; EvalClassificationError = 0.24000000 * 250; time = 0.0408s; samplesPerSecond = 6127.2
MPI Rank 0: 05/03/2016 14:21:01:  Epoch[ 2 of 4]-Minibatch[  11-  20, 5.00%]: CrossEntropyWithSoftmax = 0.43388847 * 250; EvalClassificationError = 0.11200000 * 250; time = 0.0407s; samplesPerSecond = 6140.1
MPI Rank 0: 05/03/2016 14:21:01:  Epoch[ 2 of 4]-Minibatch[  21-  30, 7.50%]: CrossEntropyWithSoftmax = 0.36674786 * 250; EvalClassificationError = 0.08800000 * 250; time = 0.0404s; samplesPerSecond = 6188.1
MPI Rank 0: 05/03/2016 14:21:01:  Epoch[ 2 of 4]-Minibatch[  31-  40, 10.00%]: CrossEntropyWithSoftmax = 0.33768687 * 250; EvalClassificationError = 0.06800000 * 250; time = 0.0390s; samplesPerSecond = 6408.8
MPI Rank 0: 05/03/2016 14:21:01:  Epoch[ 2 of 4]-Minibatch[  41-  50, 12.50%]: CrossEntropyWithSoftmax = 0.30320881 * 250; EvalClassificationError = 0.08000000 * 250; time = 0.0393s; samplesPerSecond = 6359.1
MPI Rank 0: 05/03/2016 14:21:01:  Epoch[ 2 of 4]-Minibatch[  51-  60, 15.00%]: CrossEntropyWithSoftmax = 0.29575991 * 250; EvalClassificationError = 0.09200000 * 250; time = 0.0402s; samplesPerSecond = 6225.4
MPI Rank 0: 05/03/2016 14:21:01:  Epoch[ 2 of 4]-Minibatch[  61-  70, 17.50%]: CrossEntropyWithSoftmax = 0.24924451 * 250; EvalClassificationError = 0.07600000 * 250; time = 0.0388s; samplesPerSecond = 6442.1
MPI Rank 0: 05/03/2016 14:21:01:  Epoch[ 2 of 4]-Minibatch[  71-  80, 20.00%]: CrossEntropyWithSoftmax = 0.24632387 * 250; EvalClassificationError = 0.10400000 * 250; time = 0.0397s; samplesPerSecond = 6292.8
MPI Rank 0: 05/03/2016 14:21:01:  Epoch[ 2 of 4]-Minibatch[  81-  90, 22.50%]: CrossEntropyWithSoftmax = 0.20943134 * 250; EvalClassificationError = 0.08400000 * 250; time = 0.0407s; samplesPerSecond = 6148.9
MPI Rank 0: 05/03/2016 14:21:01:  Epoch[ 2 of 4]-Minibatch[  91- 100, 25.00%]: CrossEntropyWithSoftmax = 0.19115976 * 250; EvalClassificationError = 0.07200000 * 250; time = 0.0385s; samplesPerSecond = 6498.4
MPI Rank 0: 05/03/2016 14:21:02:  Epoch[ 2 of 4]-Minibatch[ 101- 110, 27.50%]: CrossEntropyWithSoftmax = 0.17923213 * 250; EvalClassificationError = 0.05200000 * 250; time = 0.0390s; samplesPerSecond = 6414.9
MPI Rank 0: 05/03/2016 14:21:02:  Epoch[ 2 of 4]-Minibatch[ 111- 120, 30.00%]: CrossEntropyWithSoftmax = 0.17075410 * 250; EvalClassificationError = 0.06400000 * 250; time = 0.0405s; samplesPerSecond = 6173.0
MPI Rank 0: 05/03/2016 14:21:02:  Epoch[ 2 of 4]-Minibatch[ 121- 130, 32.50%]: CrossEntropyWithSoftmax = 0.14442362 * 250; EvalClassificationError = 0.05600000 * 250; time = 0.0409s; samplesPerSecond = 6108.6
MPI Rank 0: 05/03/2016 14:21:02:  Epoch[ 2 of 4]-Minibatch[ 131- 140, 35.00%]: CrossEntropyWithSoftmax = 0.17753813 * 250; EvalClassificationError = 0.08800000 * 250; time = 0.0403s; samplesPerSecond = 6203.3
MPI Rank 0: 05/03/2016 14:21:02:  Epoch[ 2 of 4]-Minibatch[ 141- 150, 37.50%]: CrossEntropyWithSoftmax = 0.15087849 * 250; EvalClassificationError = 0.05200000 * 250; time = 0.0406s; samplesPerSecond = 6162.0
MPI Rank 0: 05/03/2016 14:21:02:  Epoch[ 2 of 4]-Minibatch[ 151- 160, 40.00%]: CrossEntropyWithSoftmax = 0.19253016 * 250; EvalClassificationError = 0.08000000 * 250; time = 0.0404s; samplesPerSecond = 6184.8
MPI Rank 0: 05/03/2016 14:21:02:  Epoch[ 2 of 4]-Minibatch[ 161- 170, 42.50%]: CrossEntropyWithSoftmax = 0.17830682 * 250; EvalClassificationError = 0.08800000 * 250; time = 0.0402s; samplesPerSecond = 6214.3
MPI Rank 0: 05/03/2016 14:21:02:  Epoch[ 2 of 4]-Minibatch[ 171- 180, 45.00%]: CrossEntropyWithSoftmax = 0.15115425 * 250; EvalClassificationError = 0.06400000 * 250; time = 0.0392s; samplesPerSecond = 6373.3
MPI Rank 0: 05/03/2016 14:21:02:  Epoch[ 2 of 4]-Minibatch[ 181- 190, 47.50%]: CrossEntropyWithSoftmax = 0.19135968 * 250; EvalClassificationError = 0.10000000 * 250; time = 0.0399s; samplesPerSecond = 6265.2
MPI Rank 0: 05/03/2016 14:21:02:  Epoch[ 2 of 4]-Minibatch[ 191- 200, 50.00%]: CrossEntropyWithSoftmax = 0.21491484 * 250; EvalClassificationError = 0.10400000 * 250; time = 0.0401s; samplesPerSecond = 6239.9
MPI Rank 0: 05/03/2016 14:21:02:  Epoch[ 2 of 4]-Minibatch[ 201- 210, 52.50%]: CrossEntropyWithSoftmax = 0.18682344 * 250; EvalClassificationError = 0.08400000 * 250; time = 0.0405s; samplesPerSecond = 6170.4
MPI Rank 0: 05/03/2016 14:21:02:  Epoch[ 2 of 4]-Minibatch[ 211- 220, 55.00%]: CrossEntropyWithSoftmax = 0.18483204 * 250; EvalClassificationError = 0.07600000 * 250; time = 0.0407s; samplesPerSecond = 6146.1
MPI Rank 0: 05/03/2016 14:21:02:  Epoch[ 2 of 4]-Minibatch[ 221- 230, 57.50%]: CrossEntropyWithSoftmax = 0.14684501 * 250; EvalClassificationError = 0.06000000 * 250; time = 0.0408s; samplesPerSecond = 6120.9
MPI Rank 0: 05/03/2016 14:21:02:  Epoch[ 2 of 4]-Minibatch[ 231- 240, 60.00%]: CrossEntropyWithSoftmax = 0.15322116 * 250; EvalClassificationError = 0.07600000 * 250; time = 0.0405s; samplesPerSecond = 6170.2
MPI Rank 0: 05/03/2016 14:21:02:  Epoch[ 2 of 4]-Minibatch[ 241- 250, 62.50%]: CrossEntropyWithSoftmax = 0.19882572 * 250; EvalClassificationError = 0.11600000 * 250; time = 0.0410s; samplesPerSecond = 6105.0
MPI Rank 0: 05/03/2016 14:21:02:  Epoch[ 2 of 4]-Minibatch[ 251- 260, 65.00%]: CrossEntropyWithSoftmax = 0.13683831 * 250; EvalClassificationError = 0.07200000 * 250; time = 0.0398s; samplesPerSecond = 6278.9
MPI Rank 0: 05/03/2016 14:21:02:  Epoch[ 2 of 4]-Minibatch[ 261- 270, 67.50%]: CrossEntropyWithSoftmax = 0.18621189 * 250; EvalClassificationError = 0.11600000 * 250; time = 0.0398s; samplesPerSecond = 6281.7
MPI Rank 0: 05/03/2016 14:21:02:  Epoch[ 2 of 4]-Minibatch[ 271- 280, 70.00%]: CrossEntropyWithSoftmax = 0.19408049 * 250; EvalClassificationError = 0.08000000 * 250; time = 0.0407s; samplesPerSecond = 6138.4
MPI Rank 0: 05/03/2016 14:21:02:  Epoch[ 2 of 4]-Minibatch[ 281- 290, 72.50%]: CrossEntropyWithSoftmax = 0.17298137 * 250; EvalClassificationError = 0.07200000 * 250; time = 0.0405s; samplesPerSecond = 6168.3
MPI Rank 0: 05/03/2016 14:21:02:  Epoch[ 2 of 4]-Minibatch[ 291- 300, 75.00%]: CrossEntropyWithSoftmax = 0.13265128 * 250; EvalClassificationError = 0.04800000 * 250; time = 0.0407s; samplesPerSecond = 6149.8
MPI Rank 0: 05/03/2016 14:21:02:  Epoch[ 2 of 4]-Minibatch[ 301- 310, 77.50%]: CrossEntropyWithSoftmax = 0.17627178 * 250; EvalClassificationError = 0.09200000 * 250; time = 0.0406s; samplesPerSecond = 6157.6
MPI Rank 0: 05/03/2016 14:21:02:  Epoch[ 2 of 4]-Minibatch[ 311- 320, 80.00%]: CrossEntropyWithSoftmax = 0.12734627 * 250; EvalClassificationError = 0.05600000 * 250; time = 0.0411s; samplesPerSecond = 6085.1
MPI Rank 0: 05/03/2016 14:21:02:  Epoch[ 2 of 4]-Minibatch[ 321- 330, 82.50%]: CrossEntropyWithSoftmax = 0.15108451 * 250; EvalClassificationError = 0.05600000 * 250; time = 0.0404s; samplesPerSecond = 6194.7
MPI Rank 0: 05/03/2016 14:21:02:  Epoch[ 2 of 4]-Minibatch[ 331- 340, 85.00%]: CrossEntropyWithSoftmax = 0.19729184 * 250; EvalClassificationError = 0.09200000 * 250; time = 0.0397s; samplesPerSecond = 6301.7
MPI Rank 0: 05/03/2016 14:21:02:  Epoch[ 2 of 4]-Minibatch[ 341- 350, 87.50%]: CrossEntropyWithSoftmax = 0.12857332 * 250; EvalClassificationError = 0.05200000 * 250; time = 0.0404s; samplesPerSecond = 6183.1
MPI Rank 0: 05/03/2016 14:21:03:  Epoch[ 2 of 4]-Minibatch[ 351- 360, 90.00%]: CrossEntropyWithSoftmax = 0.13867803 * 250; EvalClassificationError = 0.06000000 * 250; time = 0.0404s; samplesPerSecond = 6191.2
MPI Rank 0: 05/03/2016 14:21:03:  Epoch[ 2 of 4]-Minibatch[ 361- 370, 92.50%]: CrossEntropyWithSoftmax = 0.12786050 * 250; EvalClassificationError = 0.06000000 * 250; time = 0.0406s; samplesPerSecond = 6158.8
MPI Rank 0: 05/03/2016 14:21:03:  Epoch[ 2 of 4]-Minibatch[ 371- 380, 95.00%]: CrossEntropyWithSoftmax = 0.16643303 * 250; EvalClassificationError = 0.09600000 * 250; time = 0.0405s; samplesPerSecond = 6166.0
MPI Rank 0: 05/03/2016 14:21:03:  Epoch[ 2 of 4]-Minibatch[ 381- 390, 97.50%]: CrossEntropyWithSoftmax = 0.20440409 * 250; EvalClassificationError = 0.11200000 * 250; time = 0.0408s; samplesPerSecond = 6121.0
MPI Rank 0: 05/03/2016 14:21:03:  Epoch[ 2 of 4]-Minibatch[ 391- 400, 100.00%]: CrossEntropyWithSoftmax = 0.14566238 * 250; EvalClassificationError = 0.06800000 * 250; time = 0.0408s; samplesPerSecond = 6133.9
MPI Rank 0: 05/03/2016 14:21:03: Finished Epoch[ 2 of 4]: [Training] CrossEntropyWithSoftmax = 0.20373014 * 10000; EvalClassificationError = 0.08270000 * 10000; totalSamplesSeen = 20000; learningRatePerSample = 0.0080000004; epochTime=1.62971s
MPI Rank 0: 05/03/2016 14:21:03: SGD: Saving checkpoint model 'C:\Users\svcphil\AppData\Local\Temp\cntk-test-20160503141958.750677\ParallelTraining\NoQuantization_SinglePrecision@release_gpu/models/Simple.dnn.2'
=======
MPI Rank 0: 08/16/2016 03:01:45: Starting minibatch loop, DataParallelSGD training (MyRank = 0, NumNodes = 4, NumGradientBits = 32), distributed reading is ENABLED.
MPI Rank 0: 08/16/2016 03:01:45:  Epoch[ 1 of 4]-Minibatch[   1-  10]: CrossEntropyWithSoftmax = 0.70007977 * 250; EvalErrorPrediction = 0.52400000 * 250; time = 0.0501s; samplesPerSecond = 4991.1
MPI Rank 0: 08/16/2016 03:01:45:  Epoch[ 1 of 4]-Minibatch[  11-  20]: CrossEntropyWithSoftmax = 0.71514542 * 250; EvalErrorPrediction = 0.52000000 * 250; time = 0.0441s; samplesPerSecond = 5669.3
MPI Rank 0: 08/16/2016 03:01:45:  Epoch[ 1 of 4]-Minibatch[  21-  30]: CrossEntropyWithSoftmax = 0.72945594 * 250; EvalErrorPrediction = 0.47600000 * 250; time = 0.0437s; samplesPerSecond = 5717.2
MPI Rank 0: 08/16/2016 03:01:45:  Epoch[ 1 of 4]-Minibatch[  31-  40]: CrossEntropyWithSoftmax = 0.70079058 * 250; EvalErrorPrediction = 0.52400000 * 250; time = 0.0437s; samplesPerSecond = 5716.5
MPI Rank 0: 08/16/2016 03:01:45:  Epoch[ 1 of 4]-Minibatch[  41-  50]: CrossEntropyWithSoftmax = 0.70605616 * 250; EvalErrorPrediction = 0.54000000 * 250; time = 0.0436s; samplesPerSecond = 5733.7
MPI Rank 0: 08/16/2016 03:01:46:  Epoch[ 1 of 4]-Minibatch[  51-  60]: CrossEntropyWithSoftmax = 0.71572398 * 250; EvalErrorPrediction = 0.47600000 * 250; time = 0.0434s; samplesPerSecond = 5756.3
MPI Rank 0: 08/16/2016 03:01:46:  Epoch[ 1 of 4]-Minibatch[  61-  70]: CrossEntropyWithSoftmax = 0.72149851 * 250; EvalErrorPrediction = 0.48000000 * 250; time = 0.0437s; samplesPerSecond = 5722.4
MPI Rank 0: 08/16/2016 03:01:46:  Epoch[ 1 of 4]-Minibatch[  71-  80]: CrossEntropyWithSoftmax = 0.79845606 * 250; EvalErrorPrediction = 0.47600000 * 250; time = 0.0432s; samplesPerSecond = 5784.9
MPI Rank 0: 08/16/2016 03:01:46:  Epoch[ 1 of 4]-Minibatch[  81-  90]: CrossEntropyWithSoftmax = 0.69665185 * 250; EvalErrorPrediction = 0.46800000 * 250; time = 0.0437s; samplesPerSecond = 5724.6
MPI Rank 0: 08/16/2016 03:01:46:  Epoch[ 1 of 4]-Minibatch[  91- 100]: CrossEntropyWithSoftmax = 0.70723327 * 250; EvalErrorPrediction = 0.49200000 * 250; time = 0.0438s; samplesPerSecond = 5711.8
MPI Rank 0: 08/16/2016 03:01:46:  Epoch[ 1 of 4]-Minibatch[ 101- 110]: CrossEntropyWithSoftmax = 0.71420344 * 250; EvalErrorPrediction = 0.55200000 * 250; time = 0.0439s; samplesPerSecond = 5688.9
MPI Rank 0: 08/16/2016 03:01:46:  Epoch[ 1 of 4]-Minibatch[ 111- 120]: CrossEntropyWithSoftmax = 0.69535259 * 250; EvalErrorPrediction = 0.43600000 * 250; time = 0.0435s; samplesPerSecond = 5743.3
MPI Rank 0: 08/16/2016 03:01:46:  Epoch[ 1 of 4]-Minibatch[ 121- 130]: CrossEntropyWithSoftmax = 0.70078531 * 250; EvalErrorPrediction = 0.44000000 * 250; time = 0.0438s; samplesPerSecond = 5710.1
MPI Rank 0: 08/16/2016 03:01:46:  Epoch[ 1 of 4]-Minibatch[ 131- 140]: CrossEntropyWithSoftmax = 0.71857915 * 250; EvalErrorPrediction = 0.54800000 * 250; time = 0.0437s; samplesPerSecond = 5724.8
MPI Rank 0: 08/16/2016 03:01:46:  Epoch[ 1 of 4]-Minibatch[ 141- 150]: CrossEntropyWithSoftmax = 0.72088358 * 250; EvalErrorPrediction = 0.48800000 * 250; time = 0.0437s; samplesPerSecond = 5722.7
MPI Rank 0: 08/16/2016 03:01:46:  Epoch[ 1 of 4]-Minibatch[ 151- 160]: CrossEntropyWithSoftmax = 0.71798840 * 250; EvalErrorPrediction = 0.55200000 * 250; time = 0.0438s; samplesPerSecond = 5710.4
MPI Rank 0: 08/16/2016 03:01:46:  Epoch[ 1 of 4]-Minibatch[ 161- 170]: CrossEntropyWithSoftmax = 0.74162165 * 250; EvalErrorPrediction = 0.50000000 * 250; time = 0.0439s; samplesPerSecond = 5699.3
MPI Rank 0: 08/16/2016 03:01:46:  Epoch[ 1 of 4]-Minibatch[ 171- 180]: CrossEntropyWithSoftmax = 0.71835127 * 250; EvalErrorPrediction = 0.51600000 * 250; time = 0.0440s; samplesPerSecond = 5679.0
MPI Rank 0: 08/16/2016 03:01:46:  Epoch[ 1 of 4]-Minibatch[ 181- 190]: CrossEntropyWithSoftmax = 0.71529463 * 250; EvalErrorPrediction = 0.48400000 * 250; time = 0.0434s; samplesPerSecond = 5753.9
MPI Rank 0: 08/16/2016 03:01:46:  Epoch[ 1 of 4]-Minibatch[ 191- 200]: CrossEntropyWithSoftmax = 0.71727656 * 250; EvalErrorPrediction = 0.53200000 * 250; time = 0.0437s; samplesPerSecond = 5724.8
MPI Rank 0: 08/16/2016 03:01:46:  Epoch[ 1 of 4]-Minibatch[ 201- 210]: CrossEntropyWithSoftmax = 0.71745517 * 250; EvalErrorPrediction = 0.50400000 * 250; time = 0.0438s; samplesPerSecond = 5707.0
MPI Rank 0: 08/16/2016 03:01:46:  Epoch[ 1 of 4]-Minibatch[ 211- 220]: CrossEntropyWithSoftmax = 0.72088397 * 250; EvalErrorPrediction = 0.50000000 * 250; time = 0.0432s; samplesPerSecond = 5780.3
MPI Rank 0: 08/16/2016 03:01:46:  Epoch[ 1 of 4]-Minibatch[ 221- 230]: CrossEntropyWithSoftmax = 0.72006808 * 250; EvalErrorPrediction = 0.50800000 * 250; time = 0.0434s; samplesPerSecond = 5761.0
MPI Rank 0: 08/16/2016 03:01:46:  Epoch[ 1 of 4]-Minibatch[ 231- 240]: CrossEntropyWithSoftmax = 0.71275469 * 250; EvalErrorPrediction = 0.51200000 * 250; time = 0.0437s; samplesPerSecond = 5723.1
MPI Rank 0: 08/16/2016 03:01:46:  Epoch[ 1 of 4]-Minibatch[ 241- 250]: CrossEntropyWithSoftmax = 0.69644781 * 250; EvalErrorPrediction = 0.50400000 * 250; time = 0.0434s; samplesPerSecond = 5757.6
MPI Rank 0: 08/16/2016 03:01:46:  Epoch[ 1 of 4]-Minibatch[ 251- 260]: CrossEntropyWithSoftmax = 0.70129698 * 250; EvalErrorPrediction = 0.51200000 * 250; time = 0.0436s; samplesPerSecond = 5734.7
MPI Rank 0: 08/16/2016 03:01:46:  Epoch[ 1 of 4]-Minibatch[ 261- 270]: CrossEntropyWithSoftmax = 0.70768095 * 250; EvalErrorPrediction = 0.54400000 * 250; time = 0.0434s; samplesPerSecond = 5756.4
MPI Rank 0: 08/16/2016 03:01:46:  Epoch[ 1 of 4]-Minibatch[ 271- 280]: CrossEntropyWithSoftmax = 0.69744380 * 250; EvalErrorPrediction = 0.52800000 * 250; time = 0.0439s; samplesPerSecond = 5697.9
MPI Rank 0: 08/16/2016 03:01:47:  Epoch[ 1 of 4]-Minibatch[ 281- 290]: CrossEntropyWithSoftmax = 0.69266187 * 250; EvalErrorPrediction = 0.44800000 * 250; time = 0.0438s; samplesPerSecond = 5705.2
MPI Rank 0: 08/16/2016 03:01:47:  Epoch[ 1 of 4]-Minibatch[ 291- 300]: CrossEntropyWithSoftmax = 0.69347267 * 250; EvalErrorPrediction = 0.49600000 * 250; time = 0.0431s; samplesPerSecond = 5797.8
MPI Rank 0: 08/16/2016 03:01:47:  Epoch[ 1 of 4]-Minibatch[ 301- 310]: CrossEntropyWithSoftmax = 0.69257410 * 250; EvalErrorPrediction = 0.54000000 * 250; time = 0.0432s; samplesPerSecond = 5780.5
MPI Rank 0: 08/16/2016 03:01:47:  Epoch[ 1 of 4]-Minibatch[ 311- 320]: CrossEntropyWithSoftmax = 0.68625742 * 250; EvalErrorPrediction = 0.38000000 * 250; time = 0.0433s; samplesPerSecond = 5774.6
MPI Rank 0: 08/16/2016 03:01:47:  Epoch[ 1 of 4]-Minibatch[ 321- 330]: CrossEntropyWithSoftmax = 0.69064011 * 250; EvalErrorPrediction = 0.46800000 * 250; time = 0.0438s; samplesPerSecond = 5710.5
MPI Rank 0: 08/16/2016 03:01:47:  Epoch[ 1 of 4]-Minibatch[ 331- 340]: CrossEntropyWithSoftmax = 0.70192154 * 250; EvalErrorPrediction = 0.46000000 * 250; time = 0.0434s; samplesPerSecond = 5765.3
MPI Rank 0: 08/16/2016 03:01:47:  Epoch[ 1 of 4]-Minibatch[ 341- 350]: CrossEntropyWithSoftmax = 0.69058912 * 250; EvalErrorPrediction = 0.52000000 * 250; time = 0.0441s; samplesPerSecond = 5669.6
MPI Rank 0: 08/16/2016 03:01:47:  Epoch[ 1 of 4]-Minibatch[ 351- 360]: CrossEntropyWithSoftmax = 0.67041492 * 250; EvalErrorPrediction = 0.39200000 * 250; time = 0.0435s; samplesPerSecond = 5746.9
MPI Rank 0: 08/16/2016 03:01:47:  Epoch[ 1 of 4]-Minibatch[ 361- 370]: CrossEntropyWithSoftmax = 0.65913974 * 250; EvalErrorPrediction = 0.35600000 * 250; time = 0.0437s; samplesPerSecond = 5726.9
MPI Rank 0: 08/16/2016 03:01:47:  Epoch[ 1 of 4]-Minibatch[ 371- 380]: CrossEntropyWithSoftmax = 0.63919879 * 250; EvalErrorPrediction = 0.36400000 * 250; time = 0.0432s; samplesPerSecond = 5789.4
MPI Rank 0: 08/16/2016 03:01:47:  Epoch[ 1 of 4]-Minibatch[ 381- 390]: CrossEntropyWithSoftmax = 0.61293885 * 250; EvalErrorPrediction = 0.19200000 * 250; time = 0.0421s; samplesPerSecond = 5936.7
MPI Rank 0: 08/16/2016 03:01:47:  Epoch[ 1 of 4]-Minibatch[ 391- 400]: CrossEntropyWithSoftmax = 0.55255354 * 250; EvalErrorPrediction = 0.18800000 * 250; time = 0.0418s; samplesPerSecond = 5981.6
MPI Rank 0: 08/16/2016 03:01:47: Finished Epoch[ 1 of 4]: [Training] CrossEntropyWithSoftmax = 0.70019556 * 10000; EvalErrorPrediction = 0.47350000 * 10000; totalSamplesSeen = 10000; learningRatePerSample = 0.02; epochTime=1.77063s
MPI Rank 0: 08/16/2016 03:01:47: SGD: Saving checkpoint model 'C:\Users\svcphil\AppData\Local\Temp\cntk-test-20160816030048.672180\ParallelTraining\NoQuantization_SinglePrecision@release_gpu/models/Simple.dnn.1'
>>>>>>> 8493f118
MPI Rank 0: 
MPI Rank 0: 08/16/2016 03:01:47: Starting Epoch 2: learning rate per sample = 0.008000  effective momentum = 0.900000  momentum as time constant = 237.3 samples
MPI Rank 0: 
<<<<<<< HEAD
MPI Rank 0: 05/03/2016 14:21:03: Starting minibatch loop, DataParallelSGD training (MyRank = 0, NumNodes = 4, NumGradientBits = 32).
MPI Rank 0: 05/03/2016 14:21:03:  Epoch[ 3 of 4]-Minibatch[   1-  10, 2.50%]: CrossEntropyWithSoftmax = 0.12590085 * 250; EvalClassificationError = 0.05600000 * 250; time = 0.0406s; samplesPerSecond = 6160.7
MPI Rank 0: 05/03/2016 14:21:03:  Epoch[ 3 of 4]-Minibatch[  11-  20, 5.00%]: CrossEntropyWithSoftmax = 0.17780230 * 250; EvalClassificationError = 0.09600000 * 250; time = 0.0405s; samplesPerSecond = 6170.1
MPI Rank 0: 05/03/2016 14:21:03:  Epoch[ 3 of 4]-Minibatch[  21-  30, 7.50%]: CrossEntropyWithSoftmax = 0.14417637 * 250; EvalClassificationError = 0.07600000 * 250; time = 0.0405s; samplesPerSecond = 6178.8
MPI Rank 0: 05/03/2016 14:21:03:  Epoch[ 3 of 4]-Minibatch[  31-  40, 10.00%]: CrossEntropyWithSoftmax = 0.15796895 * 250; EvalClassificationError = 0.06400000 * 250; time = 0.0404s; samplesPerSecond = 6194.6
MPI Rank 0: 05/03/2016 14:21:03:  Epoch[ 3 of 4]-Minibatch[  41-  50, 12.50%]: CrossEntropyWithSoftmax = 0.17002999 * 250; EvalClassificationError = 0.10000000 * 250; time = 0.0408s; samplesPerSecond = 6132.1
MPI Rank 0: 05/03/2016 14:21:03:  Epoch[ 3 of 4]-Minibatch[  51-  60, 15.00%]: CrossEntropyWithSoftmax = 0.18262114 * 250; EvalClassificationError = 0.07600000 * 250; time = 0.0408s; samplesPerSecond = 6126.9
MPI Rank 0: 05/03/2016 14:21:03:  Epoch[ 3 of 4]-Minibatch[  61-  70, 17.50%]: CrossEntropyWithSoftmax = 0.14643695 * 250; EvalClassificationError = 0.07200000 * 250; time = 0.0404s; samplesPerSecond = 6188.3
MPI Rank 0: 05/03/2016 14:21:03:  Epoch[ 3 of 4]-Minibatch[  71-  80, 20.00%]: CrossEntropyWithSoftmax = 0.18030529 * 250; EvalClassificationError = 0.09600000 * 250; time = 0.0411s; samplesPerSecond = 6089.8
MPI Rank 0: 05/03/2016 14:21:03:  Epoch[ 3 of 4]-Minibatch[  81-  90, 22.50%]: CrossEntropyWithSoftmax = 0.15846150 * 250; EvalClassificationError = 0.07200000 * 250; time = 0.0411s; samplesPerSecond = 6081.1
MPI Rank 0: 05/03/2016 14:21:03:  Epoch[ 3 of 4]-Minibatch[  91- 100, 25.00%]: CrossEntropyWithSoftmax = 0.14486535 * 250; EvalClassificationError = 0.07200000 * 250; time = 0.0387s; samplesPerSecond = 6465.6
MPI Rank 0: 05/03/2016 14:21:03:  Epoch[ 3 of 4]-Minibatch[ 101- 110, 27.50%]: CrossEntropyWithSoftmax = 0.13469094 * 250; EvalClassificationError = 0.05200000 * 250; time = 0.0391s; samplesPerSecond = 6393.4
MPI Rank 0: 05/03/2016 14:21:03:  Epoch[ 3 of 4]-Minibatch[ 111- 120, 30.00%]: CrossEntropyWithSoftmax = 0.13720021 * 250; EvalClassificationError = 0.06400000 * 250; time = 0.0404s; samplesPerSecond = 6185.7
MPI Rank 0: 05/03/2016 14:21:03:  Epoch[ 3 of 4]-Minibatch[ 121- 130, 32.50%]: CrossEntropyWithSoftmax = 0.11641295 * 250; EvalClassificationError = 0.05600000 * 250; time = 0.0407s; samplesPerSecond = 6143.0
MPI Rank 0: 05/03/2016 14:21:03:  Epoch[ 3 of 4]-Minibatch[ 131- 140, 35.00%]: CrossEntropyWithSoftmax = 0.16786647 * 250; EvalClassificationError = 0.08800000 * 250; time = 0.0407s; samplesPerSecond = 6140.5
MPI Rank 0: 05/03/2016 14:21:03:  Epoch[ 3 of 4]-Minibatch[ 141- 150, 37.50%]: CrossEntropyWithSoftmax = 0.12811513 * 250; EvalClassificationError = 0.04800000 * 250; time = 0.0406s; samplesPerSecond = 6152.6
MPI Rank 0: 05/03/2016 14:21:03:  Epoch[ 3 of 4]-Minibatch[ 151- 160, 40.00%]: CrossEntropyWithSoftmax = 0.17257851 * 250; EvalClassificationError = 0.08000000 * 250; time = 0.0408s; samplesPerSecond = 6126.9
MPI Rank 0: 05/03/2016 14:21:03:  Epoch[ 3 of 4]-Minibatch[ 161- 170, 42.50%]: CrossEntropyWithSoftmax = 0.17623656 * 250; EvalClassificationError = 0.09600000 * 250; time = 0.0406s; samplesPerSecond = 6157.2
MPI Rank 0: 05/03/2016 14:21:03:  Epoch[ 3 of 4]-Minibatch[ 171- 180, 45.00%]: CrossEntropyWithSoftmax = 0.14121116 * 250; EvalClassificationError = 0.06400000 * 250; time = 0.0405s; samplesPerSecond = 6178.2
MPI Rank 0: 05/03/2016 14:21:03:  Epoch[ 3 of 4]-Minibatch[ 181- 190, 47.50%]: CrossEntropyWithSoftmax = 0.19243444 * 250; EvalClassificationError = 0.10000000 * 250; time = 0.0407s; samplesPerSecond = 6143.4
MPI Rank 0: 05/03/2016 14:21:04:  Epoch[ 3 of 4]-Minibatch[ 191- 200, 50.00%]: CrossEntropyWithSoftmax = 0.20908161 * 250; EvalClassificationError = 0.10000000 * 250; time = 0.0407s; samplesPerSecond = 6143.4
MPI Rank 0: 05/03/2016 14:21:04:  Epoch[ 3 of 4]-Minibatch[ 201- 210, 52.50%]: CrossEntropyWithSoftmax = 0.18472066 * 250; EvalClassificationError = 0.08000000 * 250; time = 0.0407s; samplesPerSecond = 6137.2
MPI Rank 0: 05/03/2016 14:21:04:  Epoch[ 3 of 4]-Minibatch[ 211- 220, 55.00%]: CrossEntropyWithSoftmax = 0.18185536 * 250; EvalClassificationError = 0.07600000 * 250; time = 0.0405s; samplesPerSecond = 6176.3
MPI Rank 0: 05/03/2016 14:21:04:  Epoch[ 3 of 4]-Minibatch[ 221- 230, 57.50%]: CrossEntropyWithSoftmax = 0.14074205 * 250; EvalClassificationError = 0.06000000 * 250; time = 0.0404s; samplesPerSecond = 6182.3
MPI Rank 0: 05/03/2016 14:21:04:  Epoch[ 3 of 4]-Minibatch[ 231- 240, 60.00%]: CrossEntropyWithSoftmax = 0.14871620 * 250; EvalClassificationError = 0.07600000 * 250; time = 0.0404s; samplesPerSecond = 6192.0
MPI Rank 0: 05/03/2016 14:21:04:  Epoch[ 3 of 4]-Minibatch[ 241- 250, 62.50%]: CrossEntropyWithSoftmax = 0.20299705 * 250; EvalClassificationError = 0.11200000 * 250; time = 0.0414s; samplesPerSecond = 6038.8
MPI Rank 0: 05/03/2016 14:21:04:  Epoch[ 3 of 4]-Minibatch[ 251- 260, 65.00%]: CrossEntropyWithSoftmax = 0.12852038 * 250; EvalClassificationError = 0.07200000 * 250; time = 0.0405s; samplesPerSecond = 6170.2
MPI Rank 0: 05/03/2016 14:21:04:  Epoch[ 3 of 4]-Minibatch[ 261- 270, 67.50%]: CrossEntropyWithSoftmax = 0.18660439 * 250; EvalClassificationError = 0.11600000 * 250; time = 0.0407s; samplesPerSecond = 6146.4
MPI Rank 0: 05/03/2016 14:21:04:  Epoch[ 3 of 4]-Minibatch[ 271- 280, 70.00%]: CrossEntropyWithSoftmax = 0.19575997 * 250; EvalClassificationError = 0.08800000 * 250; time = 0.0405s; samplesPerSecond = 6173.4
MPI Rank 0: 05/03/2016 14:21:04:  Epoch[ 3 of 4]-Minibatch[ 281- 290, 72.50%]: CrossEntropyWithSoftmax = 0.16667675 * 250; EvalClassificationError = 0.06800000 * 250; time = 0.0407s; samplesPerSecond = 6136.3
MPI Rank 0: 05/03/2016 14:21:04:  Epoch[ 3 of 4]-Minibatch[ 291- 300, 75.00%]: CrossEntropyWithSoftmax = 0.12526169 * 250; EvalClassificationError = 0.04400000 * 250; time = 0.0389s; samplesPerSecond = 6427.1
MPI Rank 0: 05/03/2016 14:21:04:  Epoch[ 3 of 4]-Minibatch[ 301- 310, 77.50%]: CrossEntropyWithSoftmax = 0.17392132 * 250; EvalClassificationError = 0.08800000 * 250; time = 0.0397s; samplesPerSecond = 6300.9
MPI Rank 0: 05/03/2016 14:21:04:  Epoch[ 3 of 4]-Minibatch[ 311- 320, 80.00%]: CrossEntropyWithSoftmax = 0.12281615 * 250; EvalClassificationError = 0.05200000 * 250; time = 0.0405s; samplesPerSecond = 6176.7
MPI Rank 0: 05/03/2016 14:21:04:  Epoch[ 3 of 4]-Minibatch[ 321- 330, 82.50%]: CrossEntropyWithSoftmax = 0.14759389 * 250; EvalClassificationError = 0.06000000 * 250; time = 0.0409s; samplesPerSecond = 6109.8
MPI Rank 0: 05/03/2016 14:21:04:  Epoch[ 3 of 4]-Minibatch[ 331- 340, 85.00%]: CrossEntropyWithSoftmax = 0.19801300 * 250; EvalClassificationError = 0.09200000 * 250; time = 0.0403s; samplesPerSecond = 6198.2
MPI Rank 0: 05/03/2016 14:21:04:  Epoch[ 3 of 4]-Minibatch[ 341- 350, 87.50%]: CrossEntropyWithSoftmax = 0.12593394 * 250; EvalClassificationError = 0.05200000 * 250; time = 0.0408s; samplesPerSecond = 6131.5
MPI Rank 0: 05/03/2016 14:21:04:  Epoch[ 3 of 4]-Minibatch[ 351- 360, 90.00%]: CrossEntropyWithSoftmax = 0.13756617 * 250; EvalClassificationError = 0.06000000 * 250; time = 0.0410s; samplesPerSecond = 6097.0
MPI Rank 0: 05/03/2016 14:21:04:  Epoch[ 3 of 4]-Minibatch[ 361- 370, 92.50%]: CrossEntropyWithSoftmax = 0.12838526 * 250; EvalClassificationError = 0.06000000 * 250; time = 0.0409s; samplesPerSecond = 6110.5
MPI Rank 0: 05/03/2016 14:21:04:  Epoch[ 3 of 4]-Minibatch[ 371- 380, 95.00%]: CrossEntropyWithSoftmax = 0.16654369 * 250; EvalClassificationError = 0.09600000 * 250; time = 0.0409s; samplesPerSecond = 6112.5
MPI Rank 0: 05/03/2016 14:21:04:  Epoch[ 3 of 4]-Minibatch[ 381- 390, 97.50%]: CrossEntropyWithSoftmax = 0.20658950 * 250; EvalClassificationError = 0.11600000 * 250; time = 0.0404s; samplesPerSecond = 6194.4
MPI Rank 0: 05/03/2016 14:21:04:  Epoch[ 3 of 4]-Minibatch[ 391- 400, 100.00%]: CrossEntropyWithSoftmax = 0.14583322 * 250; EvalClassificationError = 0.06800000 * 250; time = 0.0407s; samplesPerSecond = 6149.6
MPI Rank 0: 05/03/2016 14:21:04: Finished Epoch[ 3 of 4]: [Training] CrossEntropyWithSoftmax = 0.15948618 * 10000; EvalClassificationError = 0.07660000 * 10000; totalSamplesSeen = 30000; learningRatePerSample = 0.0080000004; epochTime=1.64034s
MPI Rank 0: 05/03/2016 14:21:04: SGD: Saving checkpoint model 'C:\Users\svcphil\AppData\Local\Temp\cntk-test-20160503141958.750677\ParallelTraining\NoQuantization_SinglePrecision@release_gpu/models/Simple.dnn.3'
=======
MPI Rank 0: 08/16/2016 03:01:47: Starting minibatch loop, DataParallelSGD training (MyRank = 0, NumNodes = 4, NumGradientBits = 32), distributed reading is ENABLED.
MPI Rank 0: 08/16/2016 03:01:47:  Epoch[ 2 of 4]-Minibatch[   1-  10, 2.50%]: CrossEntropyWithSoftmax = 0.50774630 * 250; EvalErrorPrediction = 0.24000000 * 250; time = 0.0418s; samplesPerSecond = 5977.9
MPI Rank 0: 08/16/2016 03:01:47:  Epoch[ 2 of 4]-Minibatch[  11-  20, 5.00%]: CrossEntropyWithSoftmax = 0.43388931 * 250; EvalErrorPrediction = 0.11200000 * 250; time = 0.0418s; samplesPerSecond = 5974.1
MPI Rank 0: 08/16/2016 03:01:47:  Epoch[ 2 of 4]-Minibatch[  21-  30, 7.50%]: CrossEntropyWithSoftmax = 0.36674875 * 250; EvalErrorPrediction = 0.08800000 * 250; time = 0.0414s; samplesPerSecond = 6034.7
MPI Rank 0: 08/16/2016 03:01:47:  Epoch[ 2 of 4]-Minibatch[  31-  40, 10.00%]: CrossEntropyWithSoftmax = 0.33768768 * 250; EvalErrorPrediction = 0.06800000 * 250; time = 0.0415s; samplesPerSecond = 6019.5
MPI Rank 0: 08/16/2016 03:01:47:  Epoch[ 2 of 4]-Minibatch[  41-  50, 12.50%]: CrossEntropyWithSoftmax = 0.30320949 * 250; EvalErrorPrediction = 0.08000000 * 250; time = 0.0418s; samplesPerSecond = 5979.0
MPI Rank 0: 08/16/2016 03:01:47:  Epoch[ 2 of 4]-Minibatch[  51-  60, 15.00%]: CrossEntropyWithSoftmax = 0.29576045 * 250; EvalErrorPrediction = 0.09200000 * 250; time = 0.0419s; samplesPerSecond = 5961.0
MPI Rank 0: 08/16/2016 03:01:47:  Epoch[ 2 of 4]-Minibatch[  61-  70, 17.50%]: CrossEntropyWithSoftmax = 0.24924493 * 250; EvalErrorPrediction = 0.07600000 * 250; time = 0.0410s; samplesPerSecond = 6090.3
MPI Rank 0: 08/16/2016 03:01:47:  Epoch[ 2 of 4]-Minibatch[  71-  80, 20.00%]: CrossEntropyWithSoftmax = 0.24632415 * 250; EvalErrorPrediction = 0.10400000 * 250; time = 0.0409s; samplesPerSecond = 6107.4
MPI Rank 0: 08/16/2016 03:01:47:  Epoch[ 2 of 4]-Minibatch[  81-  90, 22.50%]: CrossEntropyWithSoftmax = 0.20943157 * 250; EvalErrorPrediction = 0.08400000 * 250; time = 0.0412s; samplesPerSecond = 6063.5
MPI Rank 0: 08/16/2016 03:01:47:  Epoch[ 2 of 4]-Minibatch[  91- 100, 25.00%]: CrossEntropyWithSoftmax = 0.19115997 * 250; EvalErrorPrediction = 0.07200000 * 250; time = 0.0417s; samplesPerSecond = 6001.0
MPI Rank 0: 08/16/2016 03:01:47:  Epoch[ 2 of 4]-Minibatch[ 101- 110, 27.50%]: CrossEntropyWithSoftmax = 0.17923231 * 250; EvalErrorPrediction = 0.05200000 * 250; time = 0.0416s; samplesPerSecond = 6016.7
MPI Rank 0: 08/16/2016 03:01:48:  Epoch[ 2 of 4]-Minibatch[ 111- 120, 30.00%]: CrossEntropyWithSoftmax = 0.17075423 * 250; EvalErrorPrediction = 0.06400000 * 250; time = 0.0417s; samplesPerSecond = 6000.7
MPI Rank 0: 08/16/2016 03:01:48:  Epoch[ 2 of 4]-Minibatch[ 121- 130, 32.50%]: CrossEntropyWithSoftmax = 0.14442372 * 250; EvalErrorPrediction = 0.05600000 * 250; time = 0.0413s; samplesPerSecond = 6048.3
MPI Rank 0: 08/16/2016 03:01:48:  Epoch[ 2 of 4]-Minibatch[ 131- 140, 35.00%]: CrossEntropyWithSoftmax = 0.17753820 * 250; EvalErrorPrediction = 0.08800000 * 250; time = 0.0410s; samplesPerSecond = 6094.4
MPI Rank 0: 08/16/2016 03:01:48:  Epoch[ 2 of 4]-Minibatch[ 141- 150, 37.50%]: CrossEntropyWithSoftmax = 0.15087856 * 250; EvalErrorPrediction = 0.05200000 * 250; time = 0.0412s; samplesPerSecond = 6068.8
MPI Rank 0: 08/16/2016 03:01:48:  Epoch[ 2 of 4]-Minibatch[ 151- 160, 40.00%]: CrossEntropyWithSoftmax = 0.19253022 * 250; EvalErrorPrediction = 0.08000000 * 250; time = 0.0416s; samplesPerSecond = 6004.6
MPI Rank 0: 08/16/2016 03:01:48:  Epoch[ 2 of 4]-Minibatch[ 161- 170, 42.50%]: CrossEntropyWithSoftmax = 0.17830683 * 250; EvalErrorPrediction = 0.08800000 * 250; time = 0.0413s; samplesPerSecond = 6057.1
MPI Rank 0: 08/16/2016 03:01:48:  Epoch[ 2 of 4]-Minibatch[ 171- 180, 45.00%]: CrossEntropyWithSoftmax = 0.15115429 * 250; EvalErrorPrediction = 0.06400000 * 250; time = 0.0416s; samplesPerSecond = 6003.1
MPI Rank 0: 08/16/2016 03:01:48:  Epoch[ 2 of 4]-Minibatch[ 181- 190, 47.50%]: CrossEntropyWithSoftmax = 0.19135968 * 250; EvalErrorPrediction = 0.10000000 * 250; time = 0.0416s; samplesPerSecond = 6015.5
MPI Rank 0: 08/16/2016 03:01:48:  Epoch[ 2 of 4]-Minibatch[ 191- 200, 50.00%]: CrossEntropyWithSoftmax = 0.21491485 * 250; EvalErrorPrediction = 0.10400000 * 250; time = 0.0416s; samplesPerSecond = 6003.3
MPI Rank 0: 08/16/2016 03:01:48:  Epoch[ 2 of 4]-Minibatch[ 201- 210, 52.50%]: CrossEntropyWithSoftmax = 0.18682346 * 250; EvalErrorPrediction = 0.08400000 * 250; time = 0.0416s; samplesPerSecond = 6010.2
MPI Rank 0: 08/16/2016 03:01:48:  Epoch[ 2 of 4]-Minibatch[ 211- 220, 55.00%]: CrossEntropyWithSoftmax = 0.18483206 * 250; EvalErrorPrediction = 0.07600000 * 250; time = 0.0410s; samplesPerSecond = 6092.8
MPI Rank 0: 08/16/2016 03:01:48:  Epoch[ 2 of 4]-Minibatch[ 221- 230, 57.50%]: CrossEntropyWithSoftmax = 0.14684503 * 250; EvalErrorPrediction = 0.06000000 * 250; time = 0.0415s; samplesPerSecond = 6021.5
MPI Rank 0: 08/16/2016 03:01:48:  Epoch[ 2 of 4]-Minibatch[ 231- 240, 60.00%]: CrossEntropyWithSoftmax = 0.15322116 * 250; EvalErrorPrediction = 0.07600000 * 250; time = 0.0417s; samplesPerSecond = 5992.5
MPI Rank 0: 08/16/2016 03:01:48:  Epoch[ 2 of 4]-Minibatch[ 241- 250, 62.50%]: CrossEntropyWithSoftmax = 0.19882571 * 250; EvalErrorPrediction = 0.11600000 * 250; time = 0.0413s; samplesPerSecond = 6046.5
MPI Rank 0: 08/16/2016 03:01:48:  Epoch[ 2 of 4]-Minibatch[ 251- 260, 65.00%]: CrossEntropyWithSoftmax = 0.13683833 * 250; EvalErrorPrediction = 0.07200000 * 250; time = 0.0414s; samplesPerSecond = 6045.7
MPI Rank 0: 08/16/2016 03:01:48:  Epoch[ 2 of 4]-Minibatch[ 261- 270, 67.50%]: CrossEntropyWithSoftmax = 0.18621188 * 250; EvalErrorPrediction = 0.11600000 * 250; time = 0.0410s; samplesPerSecond = 6100.2
MPI Rank 0: 08/16/2016 03:01:48:  Epoch[ 2 of 4]-Minibatch[ 271- 280, 70.00%]: CrossEntropyWithSoftmax = 0.19408051 * 250; EvalErrorPrediction = 0.08000000 * 250; time = 0.0414s; samplesPerSecond = 6038.2
MPI Rank 0: 08/16/2016 03:01:48:  Epoch[ 2 of 4]-Minibatch[ 281- 290, 72.50%]: CrossEntropyWithSoftmax = 0.17298137 * 250; EvalErrorPrediction = 0.07200000 * 250; time = 0.0414s; samplesPerSecond = 6039.8
MPI Rank 0: 08/16/2016 03:01:48:  Epoch[ 2 of 4]-Minibatch[ 291- 300, 75.00%]: CrossEntropyWithSoftmax = 0.13265130 * 250; EvalErrorPrediction = 0.04800000 * 250; time = 0.0418s; samplesPerSecond = 5981.3
MPI Rank 0: 08/16/2016 03:01:48:  Epoch[ 2 of 4]-Minibatch[ 301- 310, 77.50%]: CrossEntropyWithSoftmax = 0.17627179 * 250; EvalErrorPrediction = 0.09200000 * 250; time = 0.0414s; samplesPerSecond = 6041.6
MPI Rank 0: 08/16/2016 03:01:48:  Epoch[ 2 of 4]-Minibatch[ 311- 320, 80.00%]: CrossEntropyWithSoftmax = 0.12734628 * 250; EvalErrorPrediction = 0.05600000 * 250; time = 0.0414s; samplesPerSecond = 6031.9
MPI Rank 0: 08/16/2016 03:01:48:  Epoch[ 2 of 4]-Minibatch[ 321- 330, 82.50%]: CrossEntropyWithSoftmax = 0.15108452 * 250; EvalErrorPrediction = 0.05600000 * 250; time = 0.0409s; samplesPerSecond = 6113.2
MPI Rank 0: 08/16/2016 03:01:48:  Epoch[ 2 of 4]-Minibatch[ 331- 340, 85.00%]: CrossEntropyWithSoftmax = 0.19729184 * 250; EvalErrorPrediction = 0.09200000 * 250; time = 0.0412s; samplesPerSecond = 6070.6
MPI Rank 0: 08/16/2016 03:01:48:  Epoch[ 2 of 4]-Minibatch[ 341- 350, 87.50%]: CrossEntropyWithSoftmax = 0.12857333 * 250; EvalErrorPrediction = 0.05200000 * 250; time = 0.0418s; samplesPerSecond = 5986.2
MPI Rank 0: 08/16/2016 03:01:49:  Epoch[ 2 of 4]-Minibatch[ 351- 360, 90.00%]: CrossEntropyWithSoftmax = 0.13867804 * 250; EvalErrorPrediction = 0.06000000 * 250; time = 0.0417s; samplesPerSecond = 6001.0
MPI Rank 0: 08/16/2016 03:01:49:  Epoch[ 2 of 4]-Minibatch[ 361- 370, 92.50%]: CrossEntropyWithSoftmax = 0.12786050 * 250; EvalErrorPrediction = 0.06000000 * 250; time = 0.0414s; samplesPerSecond = 6041.4
MPI Rank 0: 08/16/2016 03:01:49:  Epoch[ 2 of 4]-Minibatch[ 371- 380, 95.00%]: CrossEntropyWithSoftmax = 0.16643303 * 250; EvalErrorPrediction = 0.09600000 * 250; time = 0.0414s; samplesPerSecond = 6040.3
MPI Rank 0: 08/16/2016 03:01:49:  Epoch[ 2 of 4]-Minibatch[ 381- 390, 97.50%]: CrossEntropyWithSoftmax = 0.20440408 * 250; EvalErrorPrediction = 0.11200000 * 250; time = 0.0414s; samplesPerSecond = 6041.1
MPI Rank 0: 08/16/2016 03:01:49:  Epoch[ 2 of 4]-Minibatch[ 391- 400, 100.00%]: CrossEntropyWithSoftmax = 0.14566237 * 250; EvalErrorPrediction = 0.06800000 * 250; time = 0.0415s; samplesPerSecond = 6022.9
MPI Rank 0: 08/16/2016 03:01:49: Finished Epoch[ 2 of 4]: [Training] CrossEntropyWithSoftmax = 0.20373030 * 10000; EvalErrorPrediction = 0.08270000 * 10000; totalSamplesSeen = 20000; learningRatePerSample = 0.0080000004; epochTime=1.6796s
MPI Rank 0: 08/16/2016 03:01:49: SGD: Saving checkpoint model 'C:\Users\svcphil\AppData\Local\Temp\cntk-test-20160816030048.672180\ParallelTraining\NoQuantization_SinglePrecision@release_gpu/models/Simple.dnn.2'
>>>>>>> 8493f118
MPI Rank 0: 
MPI Rank 0: 08/16/2016 03:01:49: Starting Epoch 3: learning rate per sample = 0.008000  effective momentum = 0.900000  momentum as time constant = 237.3 samples
MPI Rank 0: 
<<<<<<< HEAD
MPI Rank 0: 05/03/2016 14:21:04: Starting minibatch loop, DataParallelSGD training (MyRank = 0, NumNodes = 4, NumGradientBits = 32).
MPI Rank 0: 05/03/2016 14:21:04:  Epoch[ 4 of 4]-Minibatch[   1-  10, 2.50%]: CrossEntropyWithSoftmax = 0.12371233 * 250; EvalClassificationError = 0.06000000 * 250; time = 0.0406s; samplesPerSecond = 6162.3
MPI Rank 0: 05/03/2016 14:21:04:  Epoch[ 4 of 4]-Minibatch[  11-  20, 5.00%]: CrossEntropyWithSoftmax = 0.18070514 * 250; EvalClassificationError = 0.09600000 * 250; time = 0.0406s; samplesPerSecond = 6150.7
MPI Rank 0: 05/03/2016 14:21:04:  Epoch[ 4 of 4]-Minibatch[  21-  30, 7.50%]: CrossEntropyWithSoftmax = 0.14239731 * 250; EvalClassificationError = 0.07600000 * 250; time = 0.0409s; samplesPerSecond = 6110.4
MPI Rank 0: 05/03/2016 14:21:05:  Epoch[ 4 of 4]-Minibatch[  31-  40, 10.00%]: CrossEntropyWithSoftmax = 0.15630154 * 250; EvalClassificationError = 0.06400000 * 250; time = 0.0406s; samplesPerSecond = 6162.9
MPI Rank 0: 05/03/2016 14:21:05:  Epoch[ 4 of 4]-Minibatch[  41-  50, 12.50%]: CrossEntropyWithSoftmax = 0.16935525 * 250; EvalClassificationError = 0.09600000 * 250; time = 0.0405s; samplesPerSecond = 6175.3
MPI Rank 0: 05/03/2016 14:21:05:  Epoch[ 4 of 4]-Minibatch[  51-  60, 15.00%]: CrossEntropyWithSoftmax = 0.18198833 * 250; EvalClassificationError = 0.08000000 * 250; time = 0.0405s; samplesPerSecond = 6172.2
MPI Rank 0: 05/03/2016 14:21:05:  Epoch[ 4 of 4]-Minibatch[  61-  70, 17.50%]: CrossEntropyWithSoftmax = 0.14475947 * 250; EvalClassificationError = 0.07200000 * 250; time = 0.0403s; samplesPerSecond = 6196.2
MPI Rank 0: 05/03/2016 14:21:05:  Epoch[ 4 of 4]-Minibatch[  71-  80, 20.00%]: CrossEntropyWithSoftmax = 0.18021603 * 250; EvalClassificationError = 0.09600000 * 250; time = 0.0405s; samplesPerSecond = 6174.1
MPI Rank 0: 05/03/2016 14:21:05:  Epoch[ 4 of 4]-Minibatch[  81-  90, 22.50%]: CrossEntropyWithSoftmax = 0.15849307 * 250; EvalClassificationError = 0.07600000 * 250; time = 0.0409s; samplesPerSecond = 6111.3
MPI Rank 0: 05/03/2016 14:21:05:  Epoch[ 4 of 4]-Minibatch[  91- 100, 25.00%]: CrossEntropyWithSoftmax = 0.14474426 * 250; EvalClassificationError = 0.07200000 * 250; time = 0.0402s; samplesPerSecond = 6216.3
MPI Rank 0: 05/03/2016 14:21:05:  Epoch[ 4 of 4]-Minibatch[ 101- 110, 27.50%]: CrossEntropyWithSoftmax = 0.13362926 * 250; EvalClassificationError = 0.05200000 * 250; time = 0.0406s; samplesPerSecond = 6154.1
MPI Rank 0: 05/03/2016 14:21:05:  Epoch[ 4 of 4]-Minibatch[ 111- 120, 30.00%]: CrossEntropyWithSoftmax = 0.13708300 * 250; EvalClassificationError = 0.06400000 * 250; time = 0.0405s; samplesPerSecond = 6166.7
MPI Rank 0: 05/03/2016 14:21:05:  Epoch[ 4 of 4]-Minibatch[ 121- 130, 32.50%]: CrossEntropyWithSoftmax = 0.11569776 * 250; EvalClassificationError = 0.05600000 * 250; time = 0.0409s; samplesPerSecond = 6116.1
MPI Rank 0: 05/03/2016 14:21:05:  Epoch[ 4 of 4]-Minibatch[ 131- 140, 35.00%]: CrossEntropyWithSoftmax = 0.16892331 * 250; EvalClassificationError = 0.09200000 * 250; time = 0.0403s; samplesPerSecond = 6205.3
MPI Rank 0: 05/03/2016 14:21:05:  Epoch[ 4 of 4]-Minibatch[ 141- 150, 37.50%]: CrossEntropyWithSoftmax = 0.12752163 * 250; EvalClassificationError = 0.04800000 * 250; time = 0.0409s; samplesPerSecond = 6108.6
MPI Rank 0: 05/03/2016 14:21:05:  Epoch[ 4 of 4]-Minibatch[ 151- 160, 40.00%]: CrossEntropyWithSoftmax = 0.17100866 * 250; EvalClassificationError = 0.08400000 * 250; time = 0.0406s; samplesPerSecond = 6161.1
MPI Rank 0: 05/03/2016 14:21:05:  Epoch[ 4 of 4]-Minibatch[ 161- 170, 42.50%]: CrossEntropyWithSoftmax = 0.17660425 * 250; EvalClassificationError = 0.10000000 * 250; time = 0.0408s; samplesPerSecond = 6132.4
MPI Rank 0: 05/03/2016 14:21:05:  Epoch[ 4 of 4]-Minibatch[ 171- 180, 45.00%]: CrossEntropyWithSoftmax = 0.14105804 * 250; EvalClassificationError = 0.06400000 * 250; time = 0.0391s; samplesPerSecond = 6392.9
MPI Rank 0: 05/03/2016 14:21:05:  Epoch[ 4 of 4]-Minibatch[ 181- 190, 47.50%]: CrossEntropyWithSoftmax = 0.19333553 * 250; EvalClassificationError = 0.10000000 * 250; time = 0.0405s; samplesPerSecond = 6166.4
MPI Rank 0: 05/03/2016 14:21:05:  Epoch[ 4 of 4]-Minibatch[ 191- 200, 50.00%]: CrossEntropyWithSoftmax = 0.20859523 * 250; EvalClassificationError = 0.10000000 * 250; time = 0.0403s; samplesPerSecond = 6197.5
MPI Rank 0: 05/03/2016 14:21:05:  Epoch[ 4 of 4]-Minibatch[ 201- 210, 52.50%]: CrossEntropyWithSoftmax = 0.18499677 * 250; EvalClassificationError = 0.08000000 * 250; time = 0.0405s; samplesPerSecond = 6167.7
MPI Rank 0: 05/03/2016 14:21:05:  Epoch[ 4 of 4]-Minibatch[ 211- 220, 55.00%]: CrossEntropyWithSoftmax = 0.18152437 * 250; EvalClassificationError = 0.07600000 * 250; time = 0.0405s; samplesPerSecond = 6169.0
MPI Rank 0: 05/03/2016 14:21:05:  Epoch[ 4 of 4]-Minibatch[ 221- 230, 57.50%]: CrossEntropyWithSoftmax = 0.14037158 * 250; EvalClassificationError = 0.05600000 * 250; time = 0.0400s; samplesPerSecond = 6244.8
MPI Rank 0: 05/03/2016 14:21:05:  Epoch[ 4 of 4]-Minibatch[ 231- 240, 60.00%]: CrossEntropyWithSoftmax = 0.14866863 * 250; EvalClassificationError = 0.07600000 * 250; time = 0.0408s; samplesPerSecond = 6128.4
MPI Rank 0: 05/03/2016 14:21:05:  Epoch[ 4 of 4]-Minibatch[ 241- 250, 62.50%]: CrossEntropyWithSoftmax = 0.20347747 * 250; EvalClassificationError = 0.11200000 * 250; time = 0.0401s; samplesPerSecond = 6237.5
MPI Rank 0: 05/03/2016 14:21:05:  Epoch[ 4 of 4]-Minibatch[ 251- 260, 65.00%]: CrossEntropyWithSoftmax = 0.12815013 * 250; EvalClassificationError = 0.07200000 * 250; time = 0.0407s; samplesPerSecond = 6141.4
MPI Rank 0: 05/03/2016 14:21:05:  Epoch[ 4 of 4]-Minibatch[ 261- 270, 67.50%]: CrossEntropyWithSoftmax = 0.18672809 * 250; EvalClassificationError = 0.11600000 * 250; time = 0.0405s; samplesPerSecond = 6167.1
MPI Rank 0: 05/03/2016 14:21:06:  Epoch[ 4 of 4]-Minibatch[ 271- 280, 70.00%]: CrossEntropyWithSoftmax = 0.19552989 * 250; EvalClassificationError = 0.08400000 * 250; time = 0.0400s; samplesPerSecond = 6244.7
MPI Rank 0: 05/03/2016 14:21:06:  Epoch[ 4 of 4]-Minibatch[ 281- 290, 72.50%]: CrossEntropyWithSoftmax = 0.16452641 * 250; EvalClassificationError = 0.06800000 * 250; time = 0.0403s; samplesPerSecond = 6201.8
MPI Rank 0: 05/03/2016 14:21:06:  Epoch[ 4 of 4]-Minibatch[ 291- 300, 75.00%]: CrossEntropyWithSoftmax = 0.12461825 * 250; EvalClassificationError = 0.04400000 * 250; time = 0.0408s; samplesPerSecond = 6122.9
MPI Rank 0: 05/03/2016 14:21:06:  Epoch[ 4 of 4]-Minibatch[ 301- 310, 77.50%]: CrossEntropyWithSoftmax = 0.17285250 * 250; EvalClassificationError = 0.08400000 * 250; time = 0.0401s; samplesPerSecond = 6242.2
MPI Rank 0: 05/03/2016 14:21:06:  Epoch[ 4 of 4]-Minibatch[ 311- 320, 80.00%]: CrossEntropyWithSoftmax = 0.12253620 * 250; EvalClassificationError = 0.05200000 * 250; time = 0.0394s; samplesPerSecond = 6347.9
MPI Rank 0: 05/03/2016 14:21:06:  Epoch[ 4 of 4]-Minibatch[ 321- 330, 82.50%]: CrossEntropyWithSoftmax = 0.14723333 * 250; EvalClassificationError = 0.06000000 * 250; time = 0.0408s; samplesPerSecond = 6129.7
MPI Rank 0: 05/03/2016 14:21:06:  Epoch[ 4 of 4]-Minibatch[ 331- 340, 85.00%]: CrossEntropyWithSoftmax = 0.19789537 * 250; EvalClassificationError = 0.09200000 * 250; time = 0.0408s; samplesPerSecond = 6133.9
MPI Rank 0: 05/03/2016 14:21:06:  Epoch[ 4 of 4]-Minibatch[ 341- 350, 87.50%]: CrossEntropyWithSoftmax = 0.12575877 * 250; EvalClassificationError = 0.05200000 * 250; time = 0.0411s; samplesPerSecond = 6089.5
MPI Rank 0: 05/03/2016 14:21:06:  Epoch[ 4 of 4]-Minibatch[ 351- 360, 90.00%]: CrossEntropyWithSoftmax = 0.13745928 * 250; EvalClassificationError = 0.06000000 * 250; time = 0.0408s; samplesPerSecond = 6132.9
MPI Rank 0: 05/03/2016 14:21:06:  Epoch[ 4 of 4]-Minibatch[ 361- 370, 92.50%]: CrossEntropyWithSoftmax = 0.12839651 * 250; EvalClassificationError = 0.06000000 * 250; time = 0.0409s; samplesPerSecond = 6113.7
MPI Rank 0: 05/03/2016 14:21:06:  Epoch[ 4 of 4]-Minibatch[ 371- 380, 95.00%]: CrossEntropyWithSoftmax = 0.16647280 * 250; EvalClassificationError = 0.09600000 * 250; time = 0.0409s; samplesPerSecond = 6115.9
MPI Rank 0: 05/03/2016 14:21:06:  Epoch[ 4 of 4]-Minibatch[ 381- 390, 97.50%]: CrossEntropyWithSoftmax = 0.20679433 * 250; EvalClassificationError = 0.11600000 * 250; time = 0.0408s; samplesPerSecond = 6120.1
MPI Rank 0: 05/03/2016 14:21:06:  Epoch[ 4 of 4]-Minibatch[ 391- 400, 100.00%]: CrossEntropyWithSoftmax = 0.14585244 * 250; EvalClassificationError = 0.06400000 * 250; time = 0.0406s; samplesPerSecond = 6161.0
MPI Rank 0: 05/03/2016 14:21:06: Finished Epoch[ 4 of 4]: [Training] CrossEntropyWithSoftmax = 0.15914931 * 10000; EvalClassificationError = 0.07670000 * 10000; totalSamplesSeen = 40000; learningRatePerSample = 0.0080000004; epochTime=1.64086s
MPI Rank 0: 05/03/2016 14:21:06: SGD: Saving checkpoint model 'C:\Users\svcphil\AppData\Local\Temp\cntk-test-20160503141958.750677\ParallelTraining\NoQuantization_SinglePrecision@release_gpu/models/Simple.dnn'
MPI Rank 0: 05/03/2016 14:21:06: CNTKCommandTrainEnd: SimpleMultiGPU
=======
MPI Rank 0: 08/16/2016 03:01:49: Starting minibatch loop, DataParallelSGD training (MyRank = 0, NumNodes = 4, NumGradientBits = 32), distributed reading is ENABLED.
MPI Rank 0: 08/16/2016 03:01:49:  Epoch[ 3 of 4]-Minibatch[   1-  10, 2.50%]: CrossEntropyWithSoftmax = 0.12590085 * 250; EvalErrorPrediction = 0.05600000 * 250; time = 0.0408s; samplesPerSecond = 6125.3
MPI Rank 0: 08/16/2016 03:01:49:  Epoch[ 3 of 4]-Minibatch[  11-  20, 5.00%]: CrossEntropyWithSoftmax = 0.17780229 * 250; EvalErrorPrediction = 0.09600000 * 250; time = 0.0408s; samplesPerSecond = 6134.7
MPI Rank 0: 08/16/2016 03:01:49:  Epoch[ 3 of 4]-Minibatch[  21-  30, 7.50%]: CrossEntropyWithSoftmax = 0.14417637 * 250; EvalErrorPrediction = 0.07600000 * 250; time = 0.0408s; samplesPerSecond = 6134.1
MPI Rank 0: 08/16/2016 03:01:49:  Epoch[ 3 of 4]-Minibatch[  31-  40, 10.00%]: CrossEntropyWithSoftmax = 0.15796895 * 250; EvalErrorPrediction = 0.06400000 * 250; time = 0.0415s; samplesPerSecond = 6031.1
MPI Rank 0: 08/16/2016 03:01:49:  Epoch[ 3 of 4]-Minibatch[  41-  50, 12.50%]: CrossEntropyWithSoftmax = 0.17002999 * 250; EvalErrorPrediction = 0.10000000 * 250; time = 0.0411s; samplesPerSecond = 6083.2
MPI Rank 0: 08/16/2016 03:01:49:  Epoch[ 3 of 4]-Minibatch[  51-  60, 15.00%]: CrossEntropyWithSoftmax = 0.18262114 * 250; EvalErrorPrediction = 0.07600000 * 250; time = 0.0410s; samplesPerSecond = 6101.0
MPI Rank 0: 08/16/2016 03:01:49:  Epoch[ 3 of 4]-Minibatch[  61-  70, 17.50%]: CrossEntropyWithSoftmax = 0.14643695 * 250; EvalErrorPrediction = 0.07200000 * 250; time = 0.0415s; samplesPerSecond = 6025.0
MPI Rank 0: 08/16/2016 03:01:49:  Epoch[ 3 of 4]-Minibatch[  71-  80, 20.00%]: CrossEntropyWithSoftmax = 0.18030527 * 250; EvalErrorPrediction = 0.09600000 * 250; time = 0.0414s; samplesPerSecond = 6036.3
MPI Rank 0: 08/16/2016 03:01:49:  Epoch[ 3 of 4]-Minibatch[  81-  90, 22.50%]: CrossEntropyWithSoftmax = 0.15846150 * 250; EvalErrorPrediction = 0.07200000 * 250; time = 0.0409s; samplesPerSecond = 6110.2
MPI Rank 0: 08/16/2016 03:01:49:  Epoch[ 3 of 4]-Minibatch[  91- 100, 25.00%]: CrossEntropyWithSoftmax = 0.14486534 * 250; EvalErrorPrediction = 0.07200000 * 250; time = 0.0413s; samplesPerSecond = 6057.1
MPI Rank 0: 08/16/2016 03:01:49:  Epoch[ 3 of 4]-Minibatch[ 101- 110, 27.50%]: CrossEntropyWithSoftmax = 0.13469094 * 250; EvalErrorPrediction = 0.05200000 * 250; time = 0.0414s; samplesPerSecond = 6041.1
MPI Rank 0: 08/16/2016 03:01:49:  Epoch[ 3 of 4]-Minibatch[ 111- 120, 30.00%]: CrossEntropyWithSoftmax = 0.13720019 * 250; EvalErrorPrediction = 0.06400000 * 250; time = 0.0417s; samplesPerSecond = 6000.1
MPI Rank 0: 08/16/2016 03:01:49:  Epoch[ 3 of 4]-Minibatch[ 121- 130, 32.50%]: CrossEntropyWithSoftmax = 0.11641296 * 250; EvalErrorPrediction = 0.05600000 * 250; time = 0.0417s; samplesPerSecond = 5997.8
MPI Rank 0: 08/16/2016 03:01:49:  Epoch[ 3 of 4]-Minibatch[ 131- 140, 35.00%]: CrossEntropyWithSoftmax = 0.16786647 * 250; EvalErrorPrediction = 0.08800000 * 250; time = 0.0416s; samplesPerSecond = 6015.7
MPI Rank 0: 08/16/2016 03:01:49:  Epoch[ 3 of 4]-Minibatch[ 141- 150, 37.50%]: CrossEntropyWithSoftmax = 0.12811514 * 250; EvalErrorPrediction = 0.04800000 * 250; time = 0.0413s; samplesPerSecond = 6053.1
MPI Rank 0: 08/16/2016 03:01:49:  Epoch[ 3 of 4]-Minibatch[ 151- 160, 40.00%]: CrossEntropyWithSoftmax = 0.17257852 * 250; EvalErrorPrediction = 0.08000000 * 250; time = 0.0411s; samplesPerSecond = 6077.7
MPI Rank 0: 08/16/2016 03:01:49:  Epoch[ 3 of 4]-Minibatch[ 161- 170, 42.50%]: CrossEntropyWithSoftmax = 0.17623655 * 250; EvalErrorPrediction = 0.09600000 * 250; time = 0.0409s; samplesPerSecond = 6106.5
MPI Rank 0: 08/16/2016 03:01:49:  Epoch[ 3 of 4]-Minibatch[ 171- 180, 45.00%]: CrossEntropyWithSoftmax = 0.14121117 * 250; EvalErrorPrediction = 0.06400000 * 250; time = 0.0412s; samplesPerSecond = 6063.0
MPI Rank 0: 08/16/2016 03:01:50:  Epoch[ 3 of 4]-Minibatch[ 181- 190, 47.50%]: CrossEntropyWithSoftmax = 0.19243443 * 250; EvalErrorPrediction = 0.10000000 * 250; time = 0.0413s; samplesPerSecond = 6060.5
MPI Rank 0: 08/16/2016 03:01:50:  Epoch[ 3 of 4]-Minibatch[ 191- 200, 50.00%]: CrossEntropyWithSoftmax = 0.20908162 * 250; EvalErrorPrediction = 0.10000000 * 250; time = 0.0413s; samplesPerSecond = 6046.8
MPI Rank 0: 08/16/2016 03:01:50:  Epoch[ 3 of 4]-Minibatch[ 201- 210, 52.50%]: CrossEntropyWithSoftmax = 0.18472065 * 250; EvalErrorPrediction = 0.08000000 * 250; time = 0.0411s; samplesPerSecond = 6087.0
MPI Rank 0: 08/16/2016 03:01:50:  Epoch[ 3 of 4]-Minibatch[ 211- 220, 55.00%]: CrossEntropyWithSoftmax = 0.18185535 * 250; EvalErrorPrediction = 0.07600000 * 250; time = 0.0411s; samplesPerSecond = 6080.5
MPI Rank 0: 08/16/2016 03:01:50:  Epoch[ 3 of 4]-Minibatch[ 221- 230, 57.50%]: CrossEntropyWithSoftmax = 0.14074205 * 250; EvalErrorPrediction = 0.06000000 * 250; time = 0.0417s; samplesPerSecond = 5990.8
MPI Rank 0: 08/16/2016 03:01:50:  Epoch[ 3 of 4]-Minibatch[ 231- 240, 60.00%]: CrossEntropyWithSoftmax = 0.14871621 * 250; EvalErrorPrediction = 0.07600000 * 250; time = 0.0409s; samplesPerSecond = 6114.4
MPI Rank 0: 08/16/2016 03:01:50:  Epoch[ 3 of 4]-Minibatch[ 241- 250, 62.50%]: CrossEntropyWithSoftmax = 0.20299705 * 250; EvalErrorPrediction = 0.11200000 * 250; time = 0.0414s; samplesPerSecond = 6034.0
MPI Rank 0: 08/16/2016 03:01:50:  Epoch[ 3 of 4]-Minibatch[ 251- 260, 65.00%]: CrossEntropyWithSoftmax = 0.12852038 * 250; EvalErrorPrediction = 0.07200000 * 250; time = 0.0413s; samplesPerSecond = 6052.4
MPI Rank 0: 08/16/2016 03:01:50:  Epoch[ 3 of 4]-Minibatch[ 261- 270, 67.50%]: CrossEntropyWithSoftmax = 0.18660439 * 250; EvalErrorPrediction = 0.11600000 * 250; time = 0.0413s; samplesPerSecond = 6046.4
MPI Rank 0: 08/16/2016 03:01:50:  Epoch[ 3 of 4]-Minibatch[ 271- 280, 70.00%]: CrossEntropyWithSoftmax = 0.19575997 * 250; EvalErrorPrediction = 0.08800000 * 250; time = 0.0417s; samplesPerSecond = 5994.3
MPI Rank 0: 08/16/2016 03:01:50:  Epoch[ 3 of 4]-Minibatch[ 281- 290, 72.50%]: CrossEntropyWithSoftmax = 0.16667676 * 250; EvalErrorPrediction = 0.06800000 * 250; time = 0.0414s; samplesPerSecond = 6043.2
MPI Rank 0: 08/16/2016 03:01:50:  Epoch[ 3 of 4]-Minibatch[ 291- 300, 75.00%]: CrossEntropyWithSoftmax = 0.12526169 * 250; EvalErrorPrediction = 0.04400000 * 250; time = 0.0412s; samplesPerSecond = 6075.3
MPI Rank 0: 08/16/2016 03:01:50:  Epoch[ 3 of 4]-Minibatch[ 301- 310, 77.50%]: CrossEntropyWithSoftmax = 0.17392133 * 250; EvalErrorPrediction = 0.08800000 * 250; time = 0.0414s; samplesPerSecond = 6043.5
MPI Rank 0: 08/16/2016 03:01:50:  Epoch[ 3 of 4]-Minibatch[ 311- 320, 80.00%]: CrossEntropyWithSoftmax = 0.12281615 * 250; EvalErrorPrediction = 0.05200000 * 250; time = 0.0411s; samplesPerSecond = 6090.1
MPI Rank 0: 08/16/2016 03:01:50:  Epoch[ 3 of 4]-Minibatch[ 321- 330, 82.50%]: CrossEntropyWithSoftmax = 0.14759390 * 250; EvalErrorPrediction = 0.06000000 * 250; time = 0.0414s; samplesPerSecond = 6035.0
MPI Rank 0: 08/16/2016 03:01:50:  Epoch[ 3 of 4]-Minibatch[ 331- 340, 85.00%]: CrossEntropyWithSoftmax = 0.19801300 * 250; EvalErrorPrediction = 0.09200000 * 250; time = 0.0414s; samplesPerSecond = 6037.8
MPI Rank 0: 08/16/2016 03:01:50:  Epoch[ 3 of 4]-Minibatch[ 341- 350, 87.50%]: CrossEntropyWithSoftmax = 0.12593396 * 250; EvalErrorPrediction = 0.05200000 * 250; time = 0.0410s; samplesPerSecond = 6098.5
MPI Rank 0: 08/16/2016 03:01:50:  Epoch[ 3 of 4]-Minibatch[ 351- 360, 90.00%]: CrossEntropyWithSoftmax = 0.13756618 * 250; EvalErrorPrediction = 0.06000000 * 250; time = 0.0413s; samplesPerSecond = 6059.7
MPI Rank 0: 08/16/2016 03:01:50:  Epoch[ 3 of 4]-Minibatch[ 361- 370, 92.50%]: CrossEntropyWithSoftmax = 0.12838526 * 250; EvalErrorPrediction = 0.06000000 * 250; time = 0.0416s; samplesPerSecond = 6005.9
MPI Rank 0: 08/16/2016 03:01:50:  Epoch[ 3 of 4]-Minibatch[ 371- 380, 95.00%]: CrossEntropyWithSoftmax = 0.16654369 * 250; EvalErrorPrediction = 0.09600000 * 250; time = 0.0410s; samplesPerSecond = 6092.4
MPI Rank 0: 08/16/2016 03:01:50:  Epoch[ 3 of 4]-Minibatch[ 381- 390, 97.50%]: CrossEntropyWithSoftmax = 0.20658950 * 250; EvalErrorPrediction = 0.11600000 * 250; time = 0.0410s; samplesPerSecond = 6103.2
MPI Rank 0: 08/16/2016 03:01:50:  Epoch[ 3 of 4]-Minibatch[ 391- 400, 100.00%]: CrossEntropyWithSoftmax = 0.14583322 * 250; EvalErrorPrediction = 0.06800000 * 250; time = 0.0416s; samplesPerSecond = 6014.0
MPI Rank 0: 08/16/2016 03:01:50: Finished Epoch[ 3 of 4]: [Training] CrossEntropyWithSoftmax = 0.15948618 * 10000; EvalErrorPrediction = 0.07660000 * 10000; totalSamplesSeen = 30000; learningRatePerSample = 0.0080000004; epochTime=1.67232s
MPI Rank 0: 08/16/2016 03:01:50: SGD: Saving checkpoint model 'C:\Users\svcphil\AppData\Local\Temp\cntk-test-20160816030048.672180\ParallelTraining\NoQuantization_SinglePrecision@release_gpu/models/Simple.dnn.3'
>>>>>>> 8493f118
MPI Rank 0: 
MPI Rank 0: 08/16/2016 03:01:50: Starting Epoch 4: learning rate per sample = 0.008000  effective momentum = 0.900000  momentum as time constant = 237.3 samples
MPI Rank 0: 
MPI Rank 0: 08/16/2016 03:01:50: Starting minibatch loop, DataParallelSGD training (MyRank = 0, NumNodes = 4, NumGradientBits = 32), distributed reading is ENABLED.
MPI Rank 0: 08/16/2016 03:01:50:  Epoch[ 4 of 4]-Minibatch[   1-  10, 2.50%]: CrossEntropyWithSoftmax = 0.12371233 * 250; EvalErrorPrediction = 0.06000000 * 250; time = 0.0415s; samplesPerSecond = 6017.7
MPI Rank 0: 08/16/2016 03:01:50:  Epoch[ 4 of 4]-Minibatch[  11-  20, 5.00%]: CrossEntropyWithSoftmax = 0.18070513 * 250; EvalErrorPrediction = 0.09600000 * 250; time = 0.0411s; samplesPerSecond = 6089.4
MPI Rank 0: 08/16/2016 03:01:51:  Epoch[ 4 of 4]-Minibatch[  21-  30, 7.50%]: CrossEntropyWithSoftmax = 0.14239730 * 250; EvalErrorPrediction = 0.07600000 * 250; time = 0.0411s; samplesPerSecond = 6081.8
MPI Rank 0: 08/16/2016 03:01:51:  Epoch[ 4 of 4]-Minibatch[  31-  40, 10.00%]: CrossEntropyWithSoftmax = 0.15630155 * 250; EvalErrorPrediction = 0.06400000 * 250; time = 0.0412s; samplesPerSecond = 6061.8
MPI Rank 0: 08/16/2016 03:01:51:  Epoch[ 4 of 4]-Minibatch[  41-  50, 12.50%]: CrossEntropyWithSoftmax = 0.16935526 * 250; EvalErrorPrediction = 0.09600000 * 250; time = 0.0410s; samplesPerSecond = 6096.1
MPI Rank 0: 08/16/2016 03:01:51:  Epoch[ 4 of 4]-Minibatch[  51-  60, 15.00%]: CrossEntropyWithSoftmax = 0.18198833 * 250; EvalErrorPrediction = 0.08000000 * 250; time = 0.0410s; samplesPerSecond = 6101.7
MPI Rank 0: 08/16/2016 03:01:51:  Epoch[ 4 of 4]-Minibatch[  61-  70, 17.50%]: CrossEntropyWithSoftmax = 0.14475945 * 250; EvalErrorPrediction = 0.07200000 * 250; time = 0.0413s; samplesPerSecond = 6053.6
MPI Rank 0: 08/16/2016 03:01:51:  Epoch[ 4 of 4]-Minibatch[  71-  80, 20.00%]: CrossEntropyWithSoftmax = 0.18021602 * 250; EvalErrorPrediction = 0.09600000 * 250; time = 0.0414s; samplesPerSecond = 6036.9
MPI Rank 0: 08/16/2016 03:01:51:  Epoch[ 4 of 4]-Minibatch[  81-  90, 22.50%]: CrossEntropyWithSoftmax = 0.15849307 * 250; EvalErrorPrediction = 0.07600000 * 250; time = 0.0417s; samplesPerSecond = 5993.5
MPI Rank 0: 08/16/2016 03:01:51:  Epoch[ 4 of 4]-Minibatch[  91- 100, 25.00%]: CrossEntropyWithSoftmax = 0.14474426 * 250; EvalErrorPrediction = 0.07200000 * 250; time = 0.0415s; samplesPerSecond = 6027.9
MPI Rank 0: 08/16/2016 03:01:51:  Epoch[ 4 of 4]-Minibatch[ 101- 110, 27.50%]: CrossEntropyWithSoftmax = 0.13362925 * 250; EvalErrorPrediction = 0.05200000 * 250; time = 0.0415s; samplesPerSecond = 6017.3
MPI Rank 0: 08/16/2016 03:01:51:  Epoch[ 4 of 4]-Minibatch[ 111- 120, 30.00%]: CrossEntropyWithSoftmax = 0.13708299 * 250; EvalErrorPrediction = 0.06400000 * 250; time = 0.0414s; samplesPerSecond = 6034.3
MPI Rank 0: 08/16/2016 03:01:51:  Epoch[ 4 of 4]-Minibatch[ 121- 130, 32.50%]: CrossEntropyWithSoftmax = 0.11569776 * 250; EvalErrorPrediction = 0.05600000 * 250; time = 0.0416s; samplesPerSecond = 6012.4
MPI Rank 0: 08/16/2016 03:01:51:  Epoch[ 4 of 4]-Minibatch[ 131- 140, 35.00%]: CrossEntropyWithSoftmax = 0.16892331 * 250; EvalErrorPrediction = 0.09200000 * 250; time = 0.0415s; samplesPerSecond = 6020.8
MPI Rank 0: 08/16/2016 03:01:51:  Epoch[ 4 of 4]-Minibatch[ 141- 150, 37.50%]: CrossEntropyWithSoftmax = 0.12752162 * 250; EvalErrorPrediction = 0.04800000 * 250; time = 0.0410s; samplesPerSecond = 6099.3
MPI Rank 0: 08/16/2016 03:01:51:  Epoch[ 4 of 4]-Minibatch[ 151- 160, 40.00%]: CrossEntropyWithSoftmax = 0.17100867 * 250; EvalErrorPrediction = 0.08400000 * 250; time = 0.0413s; samplesPerSecond = 6052.1
MPI Rank 0: 08/16/2016 03:01:51:  Epoch[ 4 of 4]-Minibatch[ 161- 170, 42.50%]: CrossEntropyWithSoftmax = 0.17660426 * 250; EvalErrorPrediction = 0.10000000 * 250; time = 0.0418s; samplesPerSecond = 5985.3
MPI Rank 0: 08/16/2016 03:01:51:  Epoch[ 4 of 4]-Minibatch[ 171- 180, 45.00%]: CrossEntropyWithSoftmax = 0.14105803 * 250; EvalErrorPrediction = 0.06400000 * 250; time = 0.0408s; samplesPerSecond = 6130.3
MPI Rank 0: 08/16/2016 03:01:51:  Epoch[ 4 of 4]-Minibatch[ 181- 190, 47.50%]: CrossEntropyWithSoftmax = 0.19333552 * 250; EvalErrorPrediction = 0.10000000 * 250; time = 0.0410s; samplesPerSecond = 6102.6
MPI Rank 0: 08/16/2016 03:01:51:  Epoch[ 4 of 4]-Minibatch[ 191- 200, 50.00%]: CrossEntropyWithSoftmax = 0.20859524 * 250; EvalErrorPrediction = 0.10000000 * 250; time = 0.0416s; samplesPerSecond = 6007.6
MPI Rank 0: 08/16/2016 03:01:51:  Epoch[ 4 of 4]-Minibatch[ 201- 210, 52.50%]: CrossEntropyWithSoftmax = 0.18499677 * 250; EvalErrorPrediction = 0.08000000 * 250; time = 0.0410s; samplesPerSecond = 6100.1
MPI Rank 0: 08/16/2016 03:01:51:  Epoch[ 4 of 4]-Minibatch[ 211- 220, 55.00%]: CrossEntropyWithSoftmax = 0.18152438 * 250; EvalErrorPrediction = 0.07600000 * 250; time = 0.0416s; samplesPerSecond = 6014.8
MPI Rank 0: 08/16/2016 03:01:51:  Epoch[ 4 of 4]-Minibatch[ 221- 230, 57.50%]: CrossEntropyWithSoftmax = 0.14037156 * 250; EvalErrorPrediction = 0.05600000 * 250; time = 0.0409s; samplesPerSecond = 6106.6
MPI Rank 0: 08/16/2016 03:01:51:  Epoch[ 4 of 4]-Minibatch[ 231- 240, 60.00%]: CrossEntropyWithSoftmax = 0.14866862 * 250; EvalErrorPrediction = 0.07600000 * 250; time = 0.0412s; samplesPerSecond = 6071.9
MPI Rank 0: 08/16/2016 03:01:51:  Epoch[ 4 of 4]-Minibatch[ 241- 250, 62.50%]: CrossEntropyWithSoftmax = 0.20347746 * 250; EvalErrorPrediction = 0.11200000 * 250; time = 0.0407s; samplesPerSecond = 6143.3
MPI Rank 0: 08/16/2016 03:01:51:  Epoch[ 4 of 4]-Minibatch[ 251- 260, 65.00%]: CrossEntropyWithSoftmax = 0.12815013 * 250; EvalErrorPrediction = 0.07200000 * 250; time = 0.0408s; samplesPerSecond = 6124.7
MPI Rank 0: 08/16/2016 03:01:52:  Epoch[ 4 of 4]-Minibatch[ 261- 270, 67.50%]: CrossEntropyWithSoftmax = 0.18672809 * 250; EvalErrorPrediction = 0.11600000 * 250; time = 0.0411s; samplesPerSecond = 6076.1
MPI Rank 0: 08/16/2016 03:01:52:  Epoch[ 4 of 4]-Minibatch[ 271- 280, 70.00%]: CrossEntropyWithSoftmax = 0.19552989 * 250; EvalErrorPrediction = 0.08400000 * 250; time = 0.0410s; samplesPerSecond = 6093.3
MPI Rank 0: 08/16/2016 03:01:52:  Epoch[ 4 of 4]-Minibatch[ 281- 290, 72.50%]: CrossEntropyWithSoftmax = 0.16452642 * 250; EvalErrorPrediction = 0.06800000 * 250; time = 0.0408s; samplesPerSecond = 6128.8
MPI Rank 0: 08/16/2016 03:01:52:  Epoch[ 4 of 4]-Minibatch[ 291- 300, 75.00%]: CrossEntropyWithSoftmax = 0.12461825 * 250; EvalErrorPrediction = 0.04400000 * 250; time = 0.0411s; samplesPerSecond = 6090.0
MPI Rank 0: 08/16/2016 03:01:52:  Epoch[ 4 of 4]-Minibatch[ 301- 310, 77.50%]: CrossEntropyWithSoftmax = 0.17285251 * 250; EvalErrorPrediction = 0.08400000 * 250; time = 0.0402s; samplesPerSecond = 6211.8
MPI Rank 0: 08/16/2016 03:01:52:  Epoch[ 4 of 4]-Minibatch[ 311- 320, 80.00%]: CrossEntropyWithSoftmax = 0.12253619 * 250; EvalErrorPrediction = 0.05200000 * 250; time = 0.0408s; samplesPerSecond = 6121.0
MPI Rank 0: 08/16/2016 03:01:52:  Epoch[ 4 of 4]-Minibatch[ 321- 330, 82.50%]: CrossEntropyWithSoftmax = 0.14723333 * 250; EvalErrorPrediction = 0.06000000 * 250; time = 0.0411s; samplesPerSecond = 6088.9
MPI Rank 0: 08/16/2016 03:01:52:  Epoch[ 4 of 4]-Minibatch[ 331- 340, 85.00%]: CrossEntropyWithSoftmax = 0.19789537 * 250; EvalErrorPrediction = 0.09200000 * 250; time = 0.0411s; samplesPerSecond = 6081.4
MPI Rank 0: 08/16/2016 03:01:52:  Epoch[ 4 of 4]-Minibatch[ 341- 350, 87.50%]: CrossEntropyWithSoftmax = 0.12575877 * 250; EvalErrorPrediction = 0.05200000 * 250; time = 0.0409s; samplesPerSecond = 6105.3
MPI Rank 0: 08/16/2016 03:01:52:  Epoch[ 4 of 4]-Minibatch[ 351- 360, 90.00%]: CrossEntropyWithSoftmax = 0.13745928 * 250; EvalErrorPrediction = 0.06000000 * 250; time = 0.0413s; samplesPerSecond = 6059.0
MPI Rank 0: 08/16/2016 03:01:52:  Epoch[ 4 of 4]-Minibatch[ 361- 370, 92.50%]: CrossEntropyWithSoftmax = 0.12839652 * 250; EvalErrorPrediction = 0.06000000 * 250; time = 0.0409s; samplesPerSecond = 6109.5
MPI Rank 0: 08/16/2016 03:01:52:  Epoch[ 4 of 4]-Minibatch[ 371- 380, 95.00%]: CrossEntropyWithSoftmax = 0.16647281 * 250; EvalErrorPrediction = 0.09600000 * 250; time = 0.0404s; samplesPerSecond = 6182.3
MPI Rank 0: 08/16/2016 03:01:52:  Epoch[ 4 of 4]-Minibatch[ 381- 390, 97.50%]: CrossEntropyWithSoftmax = 0.20679433 * 250; EvalErrorPrediction = 0.11600000 * 250; time = 0.0404s; samplesPerSecond = 6181.4
MPI Rank 0: 08/16/2016 03:01:52:  Epoch[ 4 of 4]-Minibatch[ 391- 400, 100.00%]: CrossEntropyWithSoftmax = 0.14585245 * 250; EvalErrorPrediction = 0.06400000 * 250; time = 0.0411s; samplesPerSecond = 6077.0
MPI Rank 0: 08/16/2016 03:01:52: Finished Epoch[ 4 of 4]: [Training] CrossEntropyWithSoftmax = 0.15914931 * 10000; EvalErrorPrediction = 0.07670000 * 10000; totalSamplesSeen = 40000; learningRatePerSample = 0.0080000004; epochTime=1.66645s
MPI Rank 0: 08/16/2016 03:01:52: SGD: Saving checkpoint model 'C:\Users\svcphil\AppData\Local\Temp\cntk-test-20160816030048.672180\ParallelTraining\NoQuantization_SinglePrecision@release_gpu/models/Simple.dnn'
MPI Rank 0: 08/16/2016 03:01:52: CNTKCommandTrainEnd: SimpleMultiGPU
MPI Rank 0: 
MPI Rank 0: 08/16/2016 03:01:52: Action "train" complete.
MPI Rank 0: 
MPI Rank 0: 08/16/2016 03:01:52: __COMPLETED__
MPI Rank 0: ~MPIWrapper
MPI Rank 1: 08/16/2016 03:01:39: Redirecting stderr to file C:\Users\svcphil\AppData\Local\Temp\cntk-test-20160816030048.672180\ParallelTraining\NoQuantization_SinglePrecision@release_gpu/stderr_SimpleMultiGPU.logrank1
MPI Rank 1: 08/16/2016 03:01:39: -------------------------------------------------------------------
MPI Rank 1: 08/16/2016 03:01:39: Build info: 
MPI Rank 1: 
MPI Rank 1: 08/16/2016 03:01:39: 		Built time: Aug 16 2016 02:54:53
MPI Rank 1: 08/16/2016 03:01:39: 		Last modified date: Fri Aug 12 05:31:21 2016
MPI Rank 1: 08/16/2016 03:01:39: 		Build type: Release
MPI Rank 1: 08/16/2016 03:01:39: 		Build target: GPU
MPI Rank 1: 08/16/2016 03:01:39: 		With 1bit-SGD: no
MPI Rank 1: 08/16/2016 03:01:39: 		Math lib: mkl
MPI Rank 1: 08/16/2016 03:01:39: 		CUDA_PATH: C:\Program Files\NVIDIA GPU Computing Toolkit\CUDA\v7.5
MPI Rank 1: 08/16/2016 03:01:39: 		CUB_PATH: c:\src\cub-1.4.1
MPI Rank 1: 08/16/2016 03:01:39: 		CUDNN_PATH: c:\NVIDIA\cudnn-4.0\cuda
MPI Rank 1: 08/16/2016 03:01:39: 		Build Branch: HEAD
MPI Rank 1: 08/16/2016 03:01:39: 		Build SHA1: 026b1e772b963461e189f8f00aa7ed6951298f84
MPI Rank 1: 08/16/2016 03:01:39: 		Built by svcphil on Philly-Pool3
MPI Rank 1: 08/16/2016 03:01:39: 		Build Path: c:\Jenkins\workspace\CNTK-Build-Windows\Source\CNTK\
MPI Rank 1: 08/16/2016 03:01:39: -------------------------------------------------------------------
MPI Rank 1: 08/16/2016 03:01:43: -------------------------------------------------------------------
MPI Rank 1: 08/16/2016 03:01:43: GPU info:
MPI Rank 1: 
MPI Rank 1: 08/16/2016 03:01:43: 		Device[0]: cores = 2880; computeCapability = 3.5; type = "GeForce GTX 780 Ti"; memory = 3072 MB
MPI Rank 1: 08/16/2016 03:01:43: 		Device[1]: cores = 2880; computeCapability = 3.5; type = "GeForce GTX 780 Ti"; memory = 3072 MB
MPI Rank 1: 08/16/2016 03:01:43: 		Device[2]: cores = 2880; computeCapability = 3.5; type = "GeForce GTX 780 Ti"; memory = 3072 MB
MPI Rank 1: 08/16/2016 03:01:43: 		Device[3]: cores = 2880; computeCapability = 3.5; type = "GeForce GTX 780 Ti"; memory = 3072 MB
MPI Rank 1: 08/16/2016 03:01:43: -------------------------------------------------------------------
MPI Rank 1: 
MPI Rank 1: 08/16/2016 03:01:43: Running on DPHAIM-22 at 2016/08/16 03:01:43
MPI Rank 1: 08/16/2016 03:01:43: Command line: 
MPI Rank 1: C:\jenkins\workspace\CNTK-Test-Windows-W2\x64\release\cntk.exe  configFile=C:\jenkins\workspace\CNTK-Test-Windows-W2\Tests\EndToEndTests\ParallelTraining/SimpleMultiGPU.cntk  currentDirectory=C:\jenkins\workspace\CNTK-Test-Windows-W2\Tests\EndToEndTests\ParallelTraining\Data  RunDir=C:\Users\svcphil\AppData\Local\Temp\cntk-test-20160816030048.672180\ParallelTraining\NoQuantization_SinglePrecision@release_gpu  DataDir=C:\jenkins\workspace\CNTK-Test-Windows-W2\Tests\EndToEndTests\ParallelTraining\Data  ConfigDir=C:\jenkins\workspace\CNTK-Test-Windows-W2\Tests\EndToEndTests\ParallelTraining  OutputDir=C:\Users\svcphil\AppData\Local\Temp\cntk-test-20160816030048.672180\ParallelTraining\NoQuantization_SinglePrecision@release_gpu  DeviceId=0  timestamping=true  numCPUThreads=6  precision=float  SimpleMultiGPU=[SGD=[ParallelTrain=[DataParallelSGD=[gradientBits=32]]]]  stderr=C:\Users\svcphil\AppData\Local\Temp\cntk-test-20160816030048.672180\ParallelTraining\NoQuantization_SinglePrecision@release_gpu/stderr
MPI Rank 1: 
MPI Rank 1: 
MPI Rank 1: 
MPI Rank 1: 08/16/2016 03:01:43: >>>>>>>>>>>>>>>>>>>> RAW CONFIG (VARIABLES NOT RESOLVED) >>>>>>>>>>>>>>>>>>>>
MPI Rank 1: 08/16/2016 03:01:43: deviceId = $DeviceId$
MPI Rank 1: command = SimpleMultiGPU
MPI Rank 1: precision = "float"
MPI Rank 1: parallelTrain = true
MPI Rank 1: SimpleMultiGPU = [
MPI Rank 1:     action = "train"
MPI Rank 1:     modelPath = "$RunDir$/models/Simple.dnn"
MPI Rank 1:     traceLevel = 1
MPI Rank 1:     SimpleNetworkBuilder = [
MPI Rank 1:         layerSizes = 2:50*2:2
MPI Rank 1:         trainingCriterion = "CrossEntropyWithSoftmax"
MPI Rank 1:         evalCriterion = "ClassificationError"
MPI Rank 1:         layerTypes = "Sigmoid"
MPI Rank 1:         initValueScale = 1.0
MPI Rank 1:         applyMeanVarNorm = true
MPI Rank 1:         uniformInit = true
MPI Rank 1:         needPrior = true
MPI Rank 1:     ]
MPI Rank 1:     SGD = [
MPI Rank 1:         epochSize = 0 
MPI Rank 1:         minibatchSize = 25
MPI Rank 1:         learningRatesPerMB = 0.5:0.2*20:0.1
MPI Rank 1:         momentumPerMB = 0.9
MPI Rank 1:         dropoutRate = 0.0
MPI Rank 1:         maxEpochs = 4
MPI Rank 1:         ParallelTrain = [
MPI Rank 1:             distributedMBReading = true
MPI Rank 1:             parallelizationMethod = "DataParallelSGD"
MPI Rank 1:             DataParallelSGD = [
MPI Rank 1:                 gradientBits = 1
MPI Rank 1:             ]
MPI Rank 1:         ]
MPI Rank 1:     ]
MPI Rank 1:     reader = [
MPI Rank 1:         readerType = "CNTKTextFormatReader"
MPI Rank 1:         file = "$DataDir$/SimpleDataTrain_cntk_text.txt"
MPI Rank 1:         randomize = false
MPI Rank 1:         input = [
MPI Rank 1:             features = [
MPI Rank 1:                 alias = "F"
MPI Rank 1:                 dim = 2
MPI Rank 1:                 format = "dense"
MPI Rank 1:             ]
MPI Rank 1:             labels = [
MPI Rank 1:                 alias = "L"
MPI Rank 1:                 dim = 2
MPI Rank 1:                 format = "dense"
MPI Rank 1:             ]
MPI Rank 1:         ]
MPI Rank 1:     ]
MPI Rank 1: ]
MPI Rank 1: currentDirectory=C:\jenkins\workspace\CNTK-Test-Windows-W2\Tests\EndToEndTests\ParallelTraining\Data
MPI Rank 1: RunDir=C:\Users\svcphil\AppData\Local\Temp\cntk-test-20160816030048.672180\ParallelTraining\NoQuantization_SinglePrecision@release_gpu
MPI Rank 1: DataDir=C:\jenkins\workspace\CNTK-Test-Windows-W2\Tests\EndToEndTests\ParallelTraining\Data
MPI Rank 1: ConfigDir=C:\jenkins\workspace\CNTK-Test-Windows-W2\Tests\EndToEndTests\ParallelTraining
MPI Rank 1: OutputDir=C:\Users\svcphil\AppData\Local\Temp\cntk-test-20160816030048.672180\ParallelTraining\NoQuantization_SinglePrecision@release_gpu
MPI Rank 1: DeviceId=0
MPI Rank 1: timestamping=true
MPI Rank 1: numCPUThreads=6
MPI Rank 1: precision=float
MPI Rank 1: SimpleMultiGPU=[SGD=[ParallelTrain=[DataParallelSGD=[gradientBits=32]]]]
MPI Rank 1: stderr=C:\Users\svcphil\AppData\Local\Temp\cntk-test-20160816030048.672180\ParallelTraining\NoQuantization_SinglePrecision@release_gpu/stderr
MPI Rank 1: 
MPI Rank 1: 08/16/2016 03:01:43: <<<<<<<<<<<<<<<<<<<< RAW CONFIG (VARIABLES NOT RESOLVED)  <<<<<<<<<<<<<<<<<<<<
MPI Rank 1: 
MPI Rank 1: 08/16/2016 03:01:43: >>>>>>>>>>>>>>>>>>>> RAW CONFIG WITH ALL VARIABLES RESOLVED >>>>>>>>>>>>>>>>>>>>
MPI Rank 1: 08/16/2016 03:01:43: deviceId = 0
MPI Rank 1: command = SimpleMultiGPU
MPI Rank 1: precision = "float"
MPI Rank 1: parallelTrain = true
MPI Rank 1: SimpleMultiGPU = [
MPI Rank 1:     action = "train"
MPI Rank 1:     modelPath = "C:\Users\svcphil\AppData\Local\Temp\cntk-test-20160816030048.672180\ParallelTraining\NoQuantization_SinglePrecision@release_gpu/models/Simple.dnn"
MPI Rank 1:     traceLevel = 1
MPI Rank 1:     SimpleNetworkBuilder = [
MPI Rank 1:         layerSizes = 2:50*2:2
MPI Rank 1:         trainingCriterion = "CrossEntropyWithSoftmax"
MPI Rank 1:         evalCriterion = "ClassificationError"
MPI Rank 1:         layerTypes = "Sigmoid"
MPI Rank 1:         initValueScale = 1.0
MPI Rank 1:         applyMeanVarNorm = true
MPI Rank 1:         uniformInit = true
MPI Rank 1:         needPrior = true
MPI Rank 1:     ]
MPI Rank 1:     SGD = [
MPI Rank 1:         epochSize = 0 
MPI Rank 1:         minibatchSize = 25
MPI Rank 1:         learningRatesPerMB = 0.5:0.2*20:0.1
MPI Rank 1:         momentumPerMB = 0.9
MPI Rank 1:         dropoutRate = 0.0
MPI Rank 1:         maxEpochs = 4
MPI Rank 1:         ParallelTrain = [
MPI Rank 1:             distributedMBReading = true
MPI Rank 1:             parallelizationMethod = "DataParallelSGD"
MPI Rank 1:             DataParallelSGD = [
MPI Rank 1:                 gradientBits = 1
MPI Rank 1:             ]
MPI Rank 1:         ]
MPI Rank 1:     ]
MPI Rank 1:     reader = [
MPI Rank 1:         readerType = "CNTKTextFormatReader"
MPI Rank 1:         file = "C:\jenkins\workspace\CNTK-Test-Windows-W2\Tests\EndToEndTests\ParallelTraining\Data/SimpleDataTrain_cntk_text.txt"
MPI Rank 1:         randomize = false
MPI Rank 1:         input = [
MPI Rank 1:             features = [
MPI Rank 1:                 alias = "F"
MPI Rank 1:                 dim = 2
MPI Rank 1:                 format = "dense"
MPI Rank 1:             ]
MPI Rank 1:             labels = [
MPI Rank 1:                 alias = "L"
MPI Rank 1:                 dim = 2
MPI Rank 1:                 format = "dense"
MPI Rank 1:             ]
MPI Rank 1:         ]
MPI Rank 1:     ]
MPI Rank 1: ]
MPI Rank 1: currentDirectory=C:\jenkins\workspace\CNTK-Test-Windows-W2\Tests\EndToEndTests\ParallelTraining\Data
MPI Rank 1: RunDir=C:\Users\svcphil\AppData\Local\Temp\cntk-test-20160816030048.672180\ParallelTraining\NoQuantization_SinglePrecision@release_gpu
MPI Rank 1: DataDir=C:\jenkins\workspace\CNTK-Test-Windows-W2\Tests\EndToEndTests\ParallelTraining\Data
MPI Rank 1: ConfigDir=C:\jenkins\workspace\CNTK-Test-Windows-W2\Tests\EndToEndTests\ParallelTraining
MPI Rank 1: OutputDir=C:\Users\svcphil\AppData\Local\Temp\cntk-test-20160816030048.672180\ParallelTraining\NoQuantization_SinglePrecision@release_gpu
MPI Rank 1: DeviceId=0
MPI Rank 1: timestamping=true
MPI Rank 1: numCPUThreads=6
MPI Rank 1: precision=float
MPI Rank 1: SimpleMultiGPU=[SGD=[ParallelTrain=[DataParallelSGD=[gradientBits=32]]]]
MPI Rank 1: stderr=C:\Users\svcphil\AppData\Local\Temp\cntk-test-20160816030048.672180\ParallelTraining\NoQuantization_SinglePrecision@release_gpu/stderr
MPI Rank 1: 
MPI Rank 1: 08/16/2016 03:01:43: <<<<<<<<<<<<<<<<<<<< RAW CONFIG WITH ALL VARIABLES RESOLVED <<<<<<<<<<<<<<<<<<<<
MPI Rank 1: 
MPI Rank 1: 08/16/2016 03:01:43: >>>>>>>>>>>>>>>>>>>> PROCESSED CONFIG WITH ALL VARIABLES RESOLVED >>>>>>>>>>>>>>>>>>>>
MPI Rank 1: configparameters: SimpleMultiGPU.cntk:command=SimpleMultiGPU
MPI Rank 1: configparameters: SimpleMultiGPU.cntk:ConfigDir=C:\jenkins\workspace\CNTK-Test-Windows-W2\Tests\EndToEndTests\ParallelTraining
MPI Rank 1: configparameters: SimpleMultiGPU.cntk:currentDirectory=C:\jenkins\workspace\CNTK-Test-Windows-W2\Tests\EndToEndTests\ParallelTraining\Data
MPI Rank 1: configparameters: SimpleMultiGPU.cntk:DataDir=C:\jenkins\workspace\CNTK-Test-Windows-W2\Tests\EndToEndTests\ParallelTraining\Data
MPI Rank 1: configparameters: SimpleMultiGPU.cntk:deviceId=0
MPI Rank 1: configparameters: SimpleMultiGPU.cntk:numCPUThreads=6
MPI Rank 1: configparameters: SimpleMultiGPU.cntk:OutputDir=C:\Users\svcphil\AppData\Local\Temp\cntk-test-20160816030048.672180\ParallelTraining\NoQuantization_SinglePrecision@release_gpu
MPI Rank 1: configparameters: SimpleMultiGPU.cntk:parallelTrain=true
MPI Rank 1: configparameters: SimpleMultiGPU.cntk:precision=float
MPI Rank 1: configparameters: SimpleMultiGPU.cntk:RunDir=C:\Users\svcphil\AppData\Local\Temp\cntk-test-20160816030048.672180\ParallelTraining\NoQuantization_SinglePrecision@release_gpu
MPI Rank 1: configparameters: SimpleMultiGPU.cntk:SimpleMultiGPU=[
MPI Rank 1:     action = "train"
MPI Rank 1:     modelPath = "C:\Users\svcphil\AppData\Local\Temp\cntk-test-20160816030048.672180\ParallelTraining\NoQuantization_SinglePrecision@release_gpu/models/Simple.dnn"
MPI Rank 1:     traceLevel = 1
MPI Rank 1:     SimpleNetworkBuilder = [
MPI Rank 1:         layerSizes = 2:50*2:2
MPI Rank 1:         trainingCriterion = "CrossEntropyWithSoftmax"
MPI Rank 1:         evalCriterion = "ClassificationError"
MPI Rank 1:         layerTypes = "Sigmoid"
MPI Rank 1:         initValueScale = 1.0
MPI Rank 1:         applyMeanVarNorm = true
MPI Rank 1:         uniformInit = true
MPI Rank 1:         needPrior = true
MPI Rank 1:     ]
MPI Rank 1:     SGD = [
MPI Rank 1:         epochSize = 0 
MPI Rank 1:         minibatchSize = 25
MPI Rank 1:         learningRatesPerMB = 0.5:0.2*20:0.1
MPI Rank 1:         momentumPerMB = 0.9
MPI Rank 1:         dropoutRate = 0.0
MPI Rank 1:         maxEpochs = 4
MPI Rank 1:         ParallelTrain = [
MPI Rank 1:             distributedMBReading = true
MPI Rank 1:             parallelizationMethod = "DataParallelSGD"
MPI Rank 1:             DataParallelSGD = [
MPI Rank 1:                 gradientBits = 1
MPI Rank 1:             ]
MPI Rank 1:         ]
MPI Rank 1:     ]
MPI Rank 1:     reader = [
MPI Rank 1:         readerType = "CNTKTextFormatReader"
MPI Rank 1:         file = "C:\jenkins\workspace\CNTK-Test-Windows-W2\Tests\EndToEndTests\ParallelTraining\Data/SimpleDataTrain_cntk_text.txt"
MPI Rank 1:         randomize = false
MPI Rank 1:         input = [
MPI Rank 1:             features = [
MPI Rank 1:                 alias = "F"
MPI Rank 1:                 dim = 2
MPI Rank 1:                 format = "dense"
MPI Rank 1:             ]
MPI Rank 1:             labels = [
MPI Rank 1:                 alias = "L"
MPI Rank 1:                 dim = 2
MPI Rank 1:                 format = "dense"
MPI Rank 1:             ]
MPI Rank 1:         ]
MPI Rank 1:     ]
MPI Rank 1: ] [SGD=[ParallelTrain=[DataParallelSGD=[gradientBits=32]]]]
MPI Rank 1: 
MPI Rank 1: configparameters: SimpleMultiGPU.cntk:stderr=C:\Users\svcphil\AppData\Local\Temp\cntk-test-20160816030048.672180\ParallelTraining\NoQuantization_SinglePrecision@release_gpu/stderr
MPI Rank 1: configparameters: SimpleMultiGPU.cntk:timestamping=true
MPI Rank 1: 08/16/2016 03:01:43: <<<<<<<<<<<<<<<<<<<< PROCESSED CONFIG WITH ALL VARIABLES RESOLVED <<<<<<<<<<<<<<<<<<<<
MPI Rank 1: 08/16/2016 03:01:43: Commands: SimpleMultiGPU
MPI Rank 1: 08/16/2016 03:01:43: Precision = "float"
MPI Rank 1: 08/16/2016 03:01:43: Using 6 CPU threads.
MPI Rank 1: 08/16/2016 03:01:43: CNTKModelPath: C:\Users\svcphil\AppData\Local\Temp\cntk-test-20160816030048.672180\ParallelTraining\NoQuantization_SinglePrecision@release_gpu/models/Simple.dnn
MPI Rank 1: 08/16/2016 03:01:43: CNTKCommandTrainInfo: SimpleMultiGPU : 4
MPI Rank 1: 08/16/2016 03:01:43: CNTKCommandTrainInfo: CNTKNoMoreCommands_Total : 4
MPI Rank 1: 
MPI Rank 1: 08/16/2016 03:01:43: ##############################################################################
MPI Rank 1: 08/16/2016 03:01:43: #                                                                            #
MPI Rank 1: 08/16/2016 03:01:43: # Action "train"                                                             #
MPI Rank 1: 08/16/2016 03:01:43: #                                                                            #
MPI Rank 1: 08/16/2016 03:01:43: ##############################################################################
MPI Rank 1: 
MPI Rank 1: 08/16/2016 03:01:43: CNTKCommandTrainBegin: SimpleMultiGPU
MPI Rank 1: SimpleNetworkBuilder Using GPU 0
MPI Rank 1: 
MPI Rank 1: 08/16/2016 03:01:43: Creating virgin network.
MPI Rank 1: Node 'W0' (LearnableParameter operation): Initializing Parameter[50 x 2] <- 0.000000.
MPI Rank 1: Node 'W0' (LearnableParameter operation): Initializing Parameter[50 x 2] <- uniform(seed=1, range=0.050000*1.000000, onCPU=false).
MPI Rank 1: Microsoft::MSR::CNTK::GPUMatrix<ElemType>::SetUniformRandomValue (GPU): creating curand object with seed 1, sizeof(ElemType)==4
MPI Rank 1: Node 'B0' (LearnableParameter operation): Initializing Parameter[50 x 1] <- 0.000000.
MPI Rank 1: Node 'B0' (LearnableParameter operation): Initializing Parameter[50 x 1] <- 0.000000.
MPI Rank 1: Node 'W1' (LearnableParameter operation): Initializing Parameter[50 x 50] <- 0.000000.
MPI Rank 1: Node 'W1' (LearnableParameter operation): Initializing Parameter[50 x 50] <- uniform(seed=2, range=0.050000*1.000000, onCPU=false).
MPI Rank 1: Node 'B1' (LearnableParameter operation): Initializing Parameter[50 x 1] <- 0.000000.
MPI Rank 1: Node 'B1' (LearnableParameter operation): Initializing Parameter[50 x 1] <- 0.000000.
MPI Rank 1: Node 'W2' (LearnableParameter operation): Initializing Parameter[2 x 50] <- 0.000000.
MPI Rank 1: Node 'W2' (LearnableParameter operation): Initializing Parameter[2 x 50] <- uniform(seed=3, range=0.050000*1.000000, onCPU=false).
MPI Rank 1: Node 'B2' (LearnableParameter operation): Initializing Parameter[2 x 1] <- 0.000000.
MPI Rank 1: Node 'B2' (LearnableParameter operation): Initializing Parameter[2 x 1] <- 0.000000.
MPI Rank 1: 
MPI Rank 1: Post-processing network...
MPI Rank 1: 
MPI Rank 1: 7 roots:
MPI Rank 1: 	CrossEntropyWithSoftmax = CrossEntropyWithSoftmax()
MPI Rank 1: 	EvalClassificationError = ClassificationError()
MPI Rank 1: 	InvStdOfFeatures = InvStdDev()
MPI Rank 1: 	MeanOfFeatures = Mean()
MPI Rank 1: 	PosteriorProb = Softmax()
MPI Rank 1: 	Prior = Mean()
MPI Rank 1: 	ScaledLogLikelihood = Minus()
MPI Rank 1: 
MPI Rank 1: Validating network. 25 nodes to process in pass 1.
MPI Rank 1: 
MPI Rank 1: Validating --> labels = InputValue() :  -> [2 x *]
MPI Rank 1: Validating --> W2 = LearnableParameter() :  -> [2 x 50]
MPI Rank 1: Validating --> W1 = LearnableParameter() :  -> [50 x 50]
MPI Rank 1: Validating --> W0 = LearnableParameter() :  -> [50 x 2]
MPI Rank 1: Validating --> features = InputValue() :  -> [2 x *]
MPI Rank 1: Validating --> MeanOfFeatures = Mean (features) : [2 x *] -> [2]
MPI Rank 1: Validating --> InvStdOfFeatures = InvStdDev (features) : [2 x *] -> [2]
MPI Rank 1: Validating --> MVNormalizedFeatures = PerDimMeanVarNormalization (features, MeanOfFeatures, InvStdOfFeatures) : [2 x *], [2], [2] -> [2 x *]
MPI Rank 1: Validating --> W0*features = Times (W0, MVNormalizedFeatures) : [50 x 2], [2 x *] -> [50 x *]
MPI Rank 1: Validating --> B0 = LearnableParameter() :  -> [50 x 1]
MPI Rank 1: Validating --> W0*features+B0 = Plus (W0*features, B0) : [50 x *], [50 x 1] -> [50 x 1 x *]
MPI Rank 1: Validating --> H1 = Sigmoid (W0*features+B0) : [50 x 1 x *] -> [50 x 1 x *]
MPI Rank 1: Validating --> W1*H1 = Times (W1, H1) : [50 x 50], [50 x 1 x *] -> [50 x 1 x *]
MPI Rank 1: Validating --> B1 = LearnableParameter() :  -> [50 x 1]
MPI Rank 1: Validating --> W1*H1+B1 = Plus (W1*H1, B1) : [50 x 1 x *], [50 x 1] -> [50 x 1 x *]
MPI Rank 1: Validating --> H2 = Sigmoid (W1*H1+B1) : [50 x 1 x *] -> [50 x 1 x *]
MPI Rank 1: Validating --> W2*H1 = Times (W2, H2) : [2 x 50], [50 x 1 x *] -> [2 x 1 x *]
MPI Rank 1: Validating --> B2 = LearnableParameter() :  -> [2 x 1]
MPI Rank 1: Validating --> HLast = Plus (W2*H1, B2) : [2 x 1 x *], [2 x 1] -> [2 x 1 x *]
MPI Rank 1: Validating --> CrossEntropyWithSoftmax = CrossEntropyWithSoftmax (labels, HLast) : [2 x *], [2 x 1 x *] -> [1]
MPI Rank 1: Validating --> EvalClassificationError = ClassificationError (labels, HLast) : [2 x *], [2 x 1 x *] -> [1]
MPI Rank 1: Validating --> PosteriorProb = Softmax (HLast) : [2 x 1 x *] -> [2 x 1 x *]
MPI Rank 1: Validating --> Prior = Mean (labels) : [2 x *] -> [2]
MPI Rank 1: Validating --> LogOfPrior = Log (Prior) : [2] -> [2]
MPI Rank 1: Validating --> ScaledLogLikelihood = Minus (HLast, LogOfPrior) : [2 x 1 x *], [2] -> [2 x 1 x *]
MPI Rank 1: 
MPI Rank 1: Validating network. 17 nodes to process in pass 2.
MPI Rank 1: 
MPI Rank 1: 
MPI Rank 1: Validating network, final pass.
MPI Rank 1: 
MPI Rank 1: 
MPI Rank 1: 
MPI Rank 1: 12 out of 25 nodes do not share the minibatch layout with the input data.
MPI Rank 1: 
MPI Rank 1: Post-processing network complete.
MPI Rank 1: 
MPI Rank 1: 08/16/2016 03:01:44: Created model with 25 nodes on GPU 0.
MPI Rank 1: 
MPI Rank 1: 08/16/2016 03:01:44: Training criterion node(s):
MPI Rank 1: 08/16/2016 03:01:44: 	CrossEntropyWithSoftmax = CrossEntropyWithSoftmax
MPI Rank 1: 
<<<<<<< HEAD
MPI Rank 1: 05/03/2016 14:20:58: Evaluation criterion node(s):
MPI Rank 1: 
MPI Rank 1: 05/03/2016 14:20:58: 	EvalClassificationError = ClassificationError
=======
MPI Rank 1: 08/16/2016 03:01:44: Evaluation criterion node(s):
MPI Rank 1: 08/16/2016 03:01:44: 	EvalErrorPrediction = ErrorPrediction
>>>>>>> 8493f118
MPI Rank 1: 
MPI Rank 1: 
MPI Rank 1: Allocating matrices for forward and/or backward propagation.
MPI Rank 1: 
MPI Rank 1: Memory Sharing: Out of 40 matrices, 19 are shared as 8, and 21 are not shared.
MPI Rank 1: 
MPI Rank 1: 	{ W1 : [50 x 50] (gradient)
MPI Rank 1: 	  W1*H1+B1 : [50 x 1 x *] }
MPI Rank 1: 	{ H2 : [50 x 1 x *]
MPI Rank 1: 	  W1*H1 : [50 x 1 x *] (gradient) }
MPI Rank 1: 	{ H1 : [50 x 1 x *]
MPI Rank 1: 	  W0*features : [50 x *] (gradient) }
MPI Rank 1: 	{ W0*features+B0 : [50 x 1 x *] (gradient)
MPI Rank 1: 	  W1*H1 : [50 x 1 x *] }
MPI Rank 1: 	{ B0 : [50 x 1] (gradient)
MPI Rank 1: 	  H1 : [50 x 1 x *] (gradient)
MPI Rank 1: 	  W1*H1+B1 : [50 x 1 x *] (gradient)
MPI Rank 1: 	  W2*H1 : [2 x 1 x *] }
MPI Rank 1: 	{ HLast : [2 x 1 x *]
MPI Rank 1: 	  W2 : [2 x 50] (gradient) }
MPI Rank 1: 	{ W0 : [50 x 2] (gradient)
MPI Rank 1: 	  W0*features+B0 : [50 x 1 x *] }
MPI Rank 1: 	{ B1 : [50 x 1] (gradient)
MPI Rank 1: 	  H2 : [50 x 1 x *] (gradient)
MPI Rank 1: 	  HLast : [2 x 1 x *] (gradient) }
MPI Rank 1: 
<<<<<<< HEAD
MPI Rank 1: 0000000000000000: {[EvalClassificationError Gradient[1]] [InvStdOfFeatures Gradient[2]] [LogOfPrior Gradient[2]] [MVNormalizedFeatures Gradient[2 x *]] [MeanOfFeatures Gradient[2]] [PosteriorProb Gradient[2 x 1 x *]] [PosteriorProb Value[2 x 1 x *]] [Prior Gradient[2]] [ScaledLogLikelihood Gradient[2 x 1 x *]] [features Gradient[2 x *]] [labels Gradient[2 x *]] }
MPI Rank 1: 000000F6083A7220: {[B0 Gradient[50 x 1]] [H1 Gradient[50 x 1 x *]] [W1*H1+B1 Gradient[50 x 1 x *]] [W2*H1 Value[2 x 1 x *]] }
MPI Rank 1: 000000F6083A72C0: {[HLast Value[2 x 1 x *]] [W2 Gradient[2 x 50]] }
MPI Rank 1: 000000F6083A74A0: {[W1 Gradient[50 x 50]] [W1*H1+B1 Value[50 x 1 x *]] }
MPI Rank 1: 000000F6083A7540: {[LogOfPrior Value[2]] }
MPI Rank 1: 000000F6083A7680: {[CrossEntropyWithSoftmax Value[1]] }
MPI Rank 1: 000000F6083A77C0: {[B1 Gradient[50 x 1]] [H2 Gradient[50 x 1 x *]] [HLast Gradient[2 x 1 x *]] }
MPI Rank 1: 000000F6083A7A40: {[CrossEntropyWithSoftmax Gradient[1]] }
MPI Rank 1: 000000F6083A7B80: {[W0*features Value[50 x *]] }
MPI Rank 1: 000000F6083A7E00: {[W2 Value[2 x 50]] }
MPI Rank 1: 000000F6083A8080: {[H1 Value[50 x 1 x *]] [W0*features Gradient[50 x *]] }
MPI Rank 1: 000000F6083A8260: {[W1 Value[50 x 50]] }
MPI Rank 1: 000000F6083A8620: {[labels Value[2 x *]] }
MPI Rank 1: 000000F6083A89E0: {[B2 Value[2 x 1]] }
MPI Rank 1: 000000F6083A8A80: {[B1 Value[50 x 1]] }
MPI Rank 1: 000000F6083A8B20: {[EvalClassificationError Value[1]] }
MPI Rank 1: 000000F6083A8BC0: {[MVNormalizedFeatures Value[2 x *]] }
MPI Rank 1: 000000F6083A8D00: {[Prior Value[2]] }
MPI Rank 1: 000000F6083A8E40: {[ScaledLogLikelihood Value[2 x 1 x *]] }
MPI Rank 1: 000000F6083A8F80: {[W0 Gradient[50 x 2]] [W0*features+B0 Value[50 x 1 x *]] }
MPI Rank 1: 000000F6083A9020: {[W0*features+B0 Gradient[50 x 1 x *]] [W1*H1 Value[50 x 1 x *]] }
MPI Rank 1: 000000F6083A90C0: {[H2 Value[50 x 1 x *]] [W1*H1 Gradient[50 x 1 x *]] }
MPI Rank 1: 000000F6083B4170: {[W2*H1 Gradient[2 x 1 x *]] }
MPI Rank 1: 000000F6083B4530: {[B2 Gradient[2 x 1]] }
MPI Rank 1: 000000F666BFF910: {[features Value[2 x *]] }
MPI Rank 1: 000000F67EA5C430: {[MeanOfFeatures Value[2]] }
MPI Rank 1: 000000F67EA5C750: {[B0 Value[50 x 1]] }
MPI Rank 1: 000000F67EA5D010: {[W0 Value[50 x 2]] }
MPI Rank 1: 000000F67EA5DFB0: {[InvStdOfFeatures Value[2]] }
=======
>>>>>>> 8493f118
MPI Rank 1: 
MPI Rank 1: 08/16/2016 03:01:44: Training 2802 parameters in 6 out of 6 parameter tensors and 15 nodes with gradient:
MPI Rank 1: 
MPI Rank 1: 08/16/2016 03:01:44: 	Node 'B0' (LearnableParameter operation) : [50 x 1]
MPI Rank 1: 08/16/2016 03:01:44: 	Node 'B1' (LearnableParameter operation) : [50 x 1]
MPI Rank 1: 08/16/2016 03:01:44: 	Node 'B2' (LearnableParameter operation) : [2 x 1]
MPI Rank 1: 08/16/2016 03:01:44: 	Node 'W0' (LearnableParameter operation) : [50 x 2]
MPI Rank 1: 08/16/2016 03:01:44: 	Node 'W1' (LearnableParameter operation) : [50 x 50]
MPI Rank 1: 08/16/2016 03:01:44: 	Node 'W2' (LearnableParameter operation) : [2 x 50]
MPI Rank 1: 
MPI Rank 1: 
MPI Rank 1: 08/16/2016 03:01:44: Precomputing --> 3 PreCompute nodes found.
MPI Rank 1: 
MPI Rank 1: 08/16/2016 03:01:44: 	MeanOfFeatures = Mean()
MPI Rank 1: 08/16/2016 03:01:44: 	InvStdOfFeatures = InvStdDev()
MPI Rank 1: 08/16/2016 03:01:44: 	Prior = Mean()
MPI Rank 1: 
MPI Rank 1: 08/16/2016 03:01:44: Precomputing --> Completed.
MPI Rank 1: 
<<<<<<< HEAD
MPI Rank 1: 05/03/2016 14:20:59: Starting minibatch loop, DataParallelSGD training (MyRank = 1, NumNodes = 4, NumGradientBits = 32).
MPI Rank 1: 05/03/2016 14:20:59:  Epoch[ 1 of 4]-Minibatch[   1-  10]: CrossEntropyWithSoftmax = 0.70007977 * 250; EvalClassificationError = 0.52400000 * 250; time = 0.0499s; samplesPerSecond = 5005.6
MPI Rank 1: 05/03/2016 14:20:59:  Epoch[ 1 of 4]-Minibatch[  11-  20]: CrossEntropyWithSoftmax = 0.71514542 * 250; EvalClassificationError = 0.52000000 * 250; time = 0.0405s; samplesPerSecond = 6175.7
MPI Rank 1: 05/03/2016 14:21:00:  Epoch[ 1 of 4]-Minibatch[  21-  30]: CrossEntropyWithSoftmax = 0.72945595 * 250; EvalClassificationError = 0.47600000 * 250; time = 0.0408s; samplesPerSecond = 6127.2
MPI Rank 1: 05/03/2016 14:21:00:  Epoch[ 1 of 4]-Minibatch[  31-  40]: CrossEntropyWithSoftmax = 0.70079058 * 250; EvalClassificationError = 0.52400000 * 250; time = 0.0403s; samplesPerSecond = 6201.2
MPI Rank 1: 05/03/2016 14:21:00:  Epoch[ 1 of 4]-Minibatch[  41-  50]: CrossEntropyWithSoftmax = 0.70605616 * 250; EvalClassificationError = 0.54000000 * 250; time = 0.0411s; samplesPerSecond = 6088.2
MPI Rank 1: 05/03/2016 14:21:00:  Epoch[ 1 of 4]-Minibatch[  51-  60]: CrossEntropyWithSoftmax = 0.71572398 * 250; EvalClassificationError = 0.47600000 * 250; time = 0.0408s; samplesPerSecond = 6121.0
MPI Rank 1: 05/03/2016 14:21:00:  Epoch[ 1 of 4]-Minibatch[  61-  70]: CrossEntropyWithSoftmax = 0.72149851 * 250; EvalClassificationError = 0.48000000 * 250; time = 0.0407s; samplesPerSecond = 6148.7
MPI Rank 1: 05/03/2016 14:21:00:  Epoch[ 1 of 4]-Minibatch[  71-  80]: CrossEntropyWithSoftmax = 0.79845604 * 250; EvalClassificationError = 0.47600000 * 250; time = 0.0404s; samplesPerSecond = 6182.8
MPI Rank 1: 05/03/2016 14:21:00:  Epoch[ 1 of 4]-Minibatch[  81-  90]: CrossEntropyWithSoftmax = 0.69665185 * 250; EvalClassificationError = 0.46800000 * 250; time = 0.0409s; samplesPerSecond = 6110.7
MPI Rank 1: 05/03/2016 14:21:00:  Epoch[ 1 of 4]-Minibatch[  91- 100]: CrossEntropyWithSoftmax = 0.70723327 * 250; EvalClassificationError = 0.49200000 * 250; time = 0.0408s; samplesPerSecond = 6129.4
MPI Rank 1: 05/03/2016 14:21:00:  Epoch[ 1 of 4]-Minibatch[ 101- 110]: CrossEntropyWithSoftmax = 0.71420345 * 250; EvalClassificationError = 0.55200000 * 250; time = 0.0404s; samplesPerSecond = 6187.7
MPI Rank 1: 05/03/2016 14:21:00:  Epoch[ 1 of 4]-Minibatch[ 111- 120]: CrossEntropyWithSoftmax = 0.69535259 * 250; EvalClassificationError = 0.43600000 * 250; time = 0.0407s; samplesPerSecond = 6140.2
MPI Rank 1: 05/03/2016 14:21:00:  Epoch[ 1 of 4]-Minibatch[ 121- 130]: CrossEntropyWithSoftmax = 0.70078531 * 250; EvalClassificationError = 0.44000000 * 250; time = 0.0405s; samplesPerSecond = 6179.7
MPI Rank 1: 05/03/2016 14:21:00:  Epoch[ 1 of 4]-Minibatch[ 131- 140]: CrossEntropyWithSoftmax = 0.71857915 * 250; EvalClassificationError = 0.54800000 * 250; time = 0.0404s; samplesPerSecond = 6193.2
MPI Rank 1: 05/03/2016 14:21:00:  Epoch[ 1 of 4]-Minibatch[ 141- 150]: CrossEntropyWithSoftmax = 0.72088357 * 250; EvalClassificationError = 0.48800000 * 250; time = 0.0406s; samplesPerSecond = 6163.6
MPI Rank 1: 05/03/2016 14:21:00:  Epoch[ 1 of 4]-Minibatch[ 151- 160]: CrossEntropyWithSoftmax = 0.71798840 * 250; EvalClassificationError = 0.55200000 * 250; time = 0.0404s; samplesPerSecond = 6188.4
MPI Rank 1: 05/03/2016 14:21:00:  Epoch[ 1 of 4]-Minibatch[ 161- 170]: CrossEntropyWithSoftmax = 0.74162165 * 250; EvalClassificationError = 0.50000000 * 250; time = 0.0408s; samplesPerSecond = 6127.3
MPI Rank 1: 05/03/2016 14:21:00:  Epoch[ 1 of 4]-Minibatch[ 171- 180]: CrossEntropyWithSoftmax = 0.71835129 * 250; EvalClassificationError = 0.51600000 * 250; time = 0.0388s; samplesPerSecond = 6447.1
MPI Rank 1: 05/03/2016 14:21:00:  Epoch[ 1 of 4]-Minibatch[ 181- 190]: CrossEntropyWithSoftmax = 0.71529462 * 250; EvalClassificationError = 0.48400000 * 250; time = 0.0405s; samplesPerSecond = 6180.3
MPI Rank 1: 05/03/2016 14:21:00:  Epoch[ 1 of 4]-Minibatch[ 191- 200]: CrossEntropyWithSoftmax = 0.71727657 * 250; EvalClassificationError = 0.53200000 * 250; time = 0.0403s; samplesPerSecond = 6198.2
MPI Rank 1: 05/03/2016 14:21:00:  Epoch[ 1 of 4]-Minibatch[ 201- 210]: CrossEntropyWithSoftmax = 0.71745516 * 250; EvalClassificationError = 0.50400000 * 250; time = 0.0410s; samplesPerSecond = 6103.2
MPI Rank 1: 05/03/2016 14:21:00:  Epoch[ 1 of 4]-Minibatch[ 211- 220]: CrossEntropyWithSoftmax = 0.72088397 * 250; EvalClassificationError = 0.50000000 * 250; time = 0.0410s; samplesPerSecond = 6102.3
MPI Rank 1: 05/03/2016 14:21:00:  Epoch[ 1 of 4]-Minibatch[ 221- 230]: CrossEntropyWithSoftmax = 0.72006808 * 250; EvalClassificationError = 0.50800000 * 250; time = 0.0405s; samplesPerSecond = 6170.1
MPI Rank 1: 05/03/2016 14:21:00:  Epoch[ 1 of 4]-Minibatch[ 231- 240]: CrossEntropyWithSoftmax = 0.71275468 * 250; EvalClassificationError = 0.51200000 * 250; time = 0.0406s; samplesPerSecond = 6152.5
MPI Rank 1: 05/03/2016 14:21:00:  Epoch[ 1 of 4]-Minibatch[ 241- 250]: CrossEntropyWithSoftmax = 0.69644781 * 250; EvalClassificationError = 0.50400000 * 250; time = 0.0403s; samplesPerSecond = 6200.7
MPI Rank 1: 05/03/2016 14:21:00:  Epoch[ 1 of 4]-Minibatch[ 251- 260]: CrossEntropyWithSoftmax = 0.70129698 * 250; EvalClassificationError = 0.51200000 * 250; time = 0.0397s; samplesPerSecond = 6291.2
MPI Rank 1: 05/03/2016 14:21:01:  Epoch[ 1 of 4]-Minibatch[ 261- 270]: CrossEntropyWithSoftmax = 0.70768095 * 250; EvalClassificationError = 0.54400000 * 250; time = 0.0400s; samplesPerSecond = 6245.0
MPI Rank 1: 05/03/2016 14:21:01:  Epoch[ 1 of 4]-Minibatch[ 271- 280]: CrossEntropyWithSoftmax = 0.69744379 * 250; EvalClassificationError = 0.52800000 * 250; time = 0.0403s; samplesPerSecond = 6206.6
MPI Rank 1: 05/03/2016 14:21:01:  Epoch[ 1 of 4]-Minibatch[ 281- 290]: CrossEntropyWithSoftmax = 0.69266187 * 250; EvalClassificationError = 0.44800000 * 250; time = 0.0404s; samplesPerSecond = 6195.0
MPI Rank 1: 05/03/2016 14:21:01:  Epoch[ 1 of 4]-Minibatch[ 291- 300]: CrossEntropyWithSoftmax = 0.69347265 * 250; EvalClassificationError = 0.49600000 * 250; time = 0.0406s; samplesPerSecond = 6151.3
MPI Rank 1: 05/03/2016 14:21:01:  Epoch[ 1 of 4]-Minibatch[ 301- 310]: CrossEntropyWithSoftmax = 0.69257408 * 250; EvalClassificationError = 0.54000000 * 250; time = 0.0399s; samplesPerSecond = 6260.6
MPI Rank 1: 05/03/2016 14:21:01:  Epoch[ 1 of 4]-Minibatch[ 311- 320]: CrossEntropyWithSoftmax = 0.68625740 * 250; EvalClassificationError = 0.38000000 * 250; time = 0.0404s; samplesPerSecond = 6189.3
MPI Rank 1: 05/03/2016 14:21:01:  Epoch[ 1 of 4]-Minibatch[ 321- 330]: CrossEntropyWithSoftmax = 0.69064008 * 250; EvalClassificationError = 0.46800000 * 250; time = 0.0408s; samplesPerSecond = 6122.3
MPI Rank 1: 05/03/2016 14:21:01:  Epoch[ 1 of 4]-Minibatch[ 331- 340]: CrossEntropyWithSoftmax = 0.70192150 * 250; EvalClassificationError = 0.46000000 * 250; time = 0.0409s; samplesPerSecond = 6113.5
MPI Rank 1: 05/03/2016 14:21:01:  Epoch[ 1 of 4]-Minibatch[ 341- 350]: CrossEntropyWithSoftmax = 0.69058909 * 250; EvalClassificationError = 0.52000000 * 250; time = 0.0406s; samplesPerSecond = 6162.9
MPI Rank 1: 05/03/2016 14:21:01:  Epoch[ 1 of 4]-Minibatch[ 351- 360]: CrossEntropyWithSoftmax = 0.67041484 * 250; EvalClassificationError = 0.39200000 * 250; time = 0.0404s; samplesPerSecond = 6182.2
MPI Rank 1: 05/03/2016 14:21:01:  Epoch[ 1 of 4]-Minibatch[ 361- 370]: CrossEntropyWithSoftmax = 0.65913960 * 250; EvalClassificationError = 0.35600000 * 250; time = 0.0408s; samplesPerSecond = 6134.7
MPI Rank 1: 05/03/2016 14:21:01:  Epoch[ 1 of 4]-Minibatch[ 371- 380]: CrossEntropyWithSoftmax = 0.63919860 * 250; EvalClassificationError = 0.36400000 * 250; time = 0.0405s; samplesPerSecond = 6165.4
MPI Rank 1: 05/03/2016 14:21:01:  Epoch[ 1 of 4]-Minibatch[ 381- 390]: CrossEntropyWithSoftmax = 0.61293852 * 250; EvalClassificationError = 0.19200000 * 250; time = 0.0412s; samplesPerSecond = 6073.1
MPI Rank 1: 05/03/2016 14:21:01:  Epoch[ 1 of 4]-Minibatch[ 391- 400]: CrossEntropyWithSoftmax = 0.55255298 * 250; EvalClassificationError = 0.18800000 * 250; time = 0.0408s; samplesPerSecond = 6129.6
MPI Rank 1: 05/03/2016 14:21:01: Finished Epoch[ 1 of 4]: [Training] CrossEntropyWithSoftmax = 0.70019552 * 10000; EvalClassificationError = 0.47350000 * 10000; totalSamplesSeen = 10000; learningRatePerSample = 0.02; epochTime=1.64993s
=======
>>>>>>> 8493f118
MPI Rank 1: 
MPI Rank 1: 08/16/2016 03:01:45: Starting Epoch 1: learning rate per sample = 0.020000  effective momentum = 0.900000  momentum as time constant = 237.3 samples
MPI Rank 1: 
<<<<<<< HEAD
MPI Rank 1: 05/03/2016 14:21:01: Starting minibatch loop, DataParallelSGD training (MyRank = 1, NumNodes = 4, NumGradientBits = 32).
MPI Rank 1: 05/03/2016 14:21:01:  Epoch[ 2 of 4]-Minibatch[   1-  10, 2.50%]: CrossEntropyWithSoftmax = 0.50774544 * 250; EvalClassificationError = 0.24000000 * 250; time = 0.0409s; samplesPerSecond = 6119.1
MPI Rank 1: 05/03/2016 14:21:01:  Epoch[ 2 of 4]-Minibatch[  11-  20, 5.00%]: CrossEntropyWithSoftmax = 0.43388847 * 250; EvalClassificationError = 0.11200000 * 250; time = 0.0406s; samplesPerSecond = 6154.8
MPI Rank 1: 05/03/2016 14:21:01:  Epoch[ 2 of 4]-Minibatch[  21-  30, 7.50%]: CrossEntropyWithSoftmax = 0.36674786 * 250; EvalClassificationError = 0.08800000 * 250; time = 0.0404s; samplesPerSecond = 6186.9
MPI Rank 1: 05/03/2016 14:21:01:  Epoch[ 2 of 4]-Minibatch[  31-  40, 10.00%]: CrossEntropyWithSoftmax = 0.33768687 * 250; EvalClassificationError = 0.06800000 * 250; time = 0.0390s; samplesPerSecond = 6416.3
MPI Rank 1: 05/03/2016 14:21:01:  Epoch[ 2 of 4]-Minibatch[  41-  50, 12.50%]: CrossEntropyWithSoftmax = 0.30320881 * 250; EvalClassificationError = 0.08000000 * 250; time = 0.0393s; samplesPerSecond = 6355.8
MPI Rank 1: 05/03/2016 14:21:01:  Epoch[ 2 of 4]-Minibatch[  51-  60, 15.00%]: CrossEntropyWithSoftmax = 0.29575991 * 250; EvalClassificationError = 0.09200000 * 250; time = 0.0402s; samplesPerSecond = 6226.5
MPI Rank 1: 05/03/2016 14:21:01:  Epoch[ 2 of 4]-Minibatch[  61-  70, 17.50%]: CrossEntropyWithSoftmax = 0.24924451 * 250; EvalClassificationError = 0.07600000 * 250; time = 0.0389s; samplesPerSecond = 6430.5
MPI Rank 1: 05/03/2016 14:21:01:  Epoch[ 2 of 4]-Minibatch[  71-  80, 20.00%]: CrossEntropyWithSoftmax = 0.24632387 * 250; EvalClassificationError = 0.10400000 * 250; time = 0.0397s; samplesPerSecond = 6294.5
MPI Rank 1: 05/03/2016 14:21:01:  Epoch[ 2 of 4]-Minibatch[  81-  90, 22.50%]: CrossEntropyWithSoftmax = 0.20943134 * 250; EvalClassificationError = 0.08400000 * 250; time = 0.0407s; samplesPerSecond = 6136.6
MPI Rank 1: 05/03/2016 14:21:01:  Epoch[ 2 of 4]-Minibatch[  91- 100, 25.00%]: CrossEntropyWithSoftmax = 0.19115976 * 250; EvalClassificationError = 0.07200000 * 250; time = 0.0384s; samplesPerSecond = 6512.3
MPI Rank 1: 05/03/2016 14:21:02:  Epoch[ 2 of 4]-Minibatch[ 101- 110, 27.50%]: CrossEntropyWithSoftmax = 0.17923213 * 250; EvalClassificationError = 0.05200000 * 250; time = 0.0390s; samplesPerSecond = 6417.0
MPI Rank 1: 05/03/2016 14:21:02:  Epoch[ 2 of 4]-Minibatch[ 111- 120, 30.00%]: CrossEntropyWithSoftmax = 0.17075410 * 250; EvalClassificationError = 0.06400000 * 250; time = 0.0404s; samplesPerSecond = 6188.3
MPI Rank 1: 05/03/2016 14:21:02:  Epoch[ 2 of 4]-Minibatch[ 121- 130, 32.50%]: CrossEntropyWithSoftmax = 0.14442362 * 250; EvalClassificationError = 0.05600000 * 250; time = 0.0410s; samplesPerSecond = 6098.8
MPI Rank 1: 05/03/2016 14:21:02:  Epoch[ 2 of 4]-Minibatch[ 131- 140, 35.00%]: CrossEntropyWithSoftmax = 0.17753813 * 250; EvalClassificationError = 0.08800000 * 250; time = 0.0403s; samplesPerSecond = 6196.9
MPI Rank 1: 05/03/2016 14:21:02:  Epoch[ 2 of 4]-Minibatch[ 141- 150, 37.50%]: CrossEntropyWithSoftmax = 0.15087849 * 250; EvalClassificationError = 0.05200000 * 250; time = 0.0405s; samplesPerSecond = 6169.3
MPI Rank 1: 05/03/2016 14:21:02:  Epoch[ 2 of 4]-Minibatch[ 151- 160, 40.00%]: CrossEntropyWithSoftmax = 0.19253016 * 250; EvalClassificationError = 0.08000000 * 250; time = 0.0403s; samplesPerSecond = 6197.5
MPI Rank 1: 05/03/2016 14:21:02:  Epoch[ 2 of 4]-Minibatch[ 161- 170, 42.50%]: CrossEntropyWithSoftmax = 0.17830682 * 250; EvalClassificationError = 0.08800000 * 250; time = 0.0402s; samplesPerSecond = 6216.3
MPI Rank 1: 05/03/2016 14:21:02:  Epoch[ 2 of 4]-Minibatch[ 171- 180, 45.00%]: CrossEntropyWithSoftmax = 0.15115425 * 250; EvalClassificationError = 0.06400000 * 250; time = 0.0393s; samplesPerSecond = 6369.1
MPI Rank 1: 05/03/2016 14:21:02:  Epoch[ 2 of 4]-Minibatch[ 181- 190, 47.50%]: CrossEntropyWithSoftmax = 0.19135968 * 250; EvalClassificationError = 0.10000000 * 250; time = 0.0399s; samplesPerSecond = 6268.6
MPI Rank 1: 05/03/2016 14:21:02:  Epoch[ 2 of 4]-Minibatch[ 191- 200, 50.00%]: CrossEntropyWithSoftmax = 0.21491484 * 250; EvalClassificationError = 0.10400000 * 250; time = 0.0401s; samplesPerSecond = 6231.5
MPI Rank 1: 05/03/2016 14:21:02:  Epoch[ 2 of 4]-Minibatch[ 201- 210, 52.50%]: CrossEntropyWithSoftmax = 0.18682344 * 250; EvalClassificationError = 0.08400000 * 250; time = 0.0406s; samplesPerSecond = 6163.3
MPI Rank 1: 05/03/2016 14:21:02:  Epoch[ 2 of 4]-Minibatch[ 211- 220, 55.00%]: CrossEntropyWithSoftmax = 0.18483204 * 250; EvalClassificationError = 0.07600000 * 250; time = 0.0406s; samplesPerSecond = 6159.0
MPI Rank 1: 05/03/2016 14:21:02:  Epoch[ 2 of 4]-Minibatch[ 221- 230, 57.50%]: CrossEntropyWithSoftmax = 0.14684501 * 250; EvalClassificationError = 0.06000000 * 250; time = 0.0409s; samplesPerSecond = 6114.7
MPI Rank 1: 05/03/2016 14:21:02:  Epoch[ 2 of 4]-Minibatch[ 231- 240, 60.00%]: CrossEntropyWithSoftmax = 0.15322116 * 250; EvalClassificationError = 0.07600000 * 250; time = 0.0405s; samplesPerSecond = 6179.4
MPI Rank 1: 05/03/2016 14:21:02:  Epoch[ 2 of 4]-Minibatch[ 241- 250, 62.50%]: CrossEntropyWithSoftmax = 0.19882572 * 250; EvalClassificationError = 0.11600000 * 250; time = 0.0409s; samplesPerSecond = 6109.9
MPI Rank 1: 05/03/2016 14:21:02:  Epoch[ 2 of 4]-Minibatch[ 251- 260, 65.00%]: CrossEntropyWithSoftmax = 0.13683831 * 250; EvalClassificationError = 0.07200000 * 250; time = 0.0398s; samplesPerSecond = 6274.2
MPI Rank 1: 05/03/2016 14:21:02:  Epoch[ 2 of 4]-Minibatch[ 261- 270, 67.50%]: CrossEntropyWithSoftmax = 0.18621189 * 250; EvalClassificationError = 0.11600000 * 250; time = 0.0396s; samplesPerSecond = 6308.8
MPI Rank 1: 05/03/2016 14:21:02:  Epoch[ 2 of 4]-Minibatch[ 271- 280, 70.00%]: CrossEntropyWithSoftmax = 0.19408049 * 250; EvalClassificationError = 0.08000000 * 250; time = 0.0408s; samplesPerSecond = 6126.4
MPI Rank 1: 05/03/2016 14:21:02:  Epoch[ 2 of 4]-Minibatch[ 281- 290, 72.50%]: CrossEntropyWithSoftmax = 0.17298137 * 250; EvalClassificationError = 0.07200000 * 250; time = 0.0405s; samplesPerSecond = 6167.2
MPI Rank 1: 05/03/2016 14:21:02:  Epoch[ 2 of 4]-Minibatch[ 291- 300, 75.00%]: CrossEntropyWithSoftmax = 0.13265128 * 250; EvalClassificationError = 0.04800000 * 250; time = 0.0407s; samplesPerSecond = 6143.9
MPI Rank 1: 05/03/2016 14:21:02:  Epoch[ 2 of 4]-Minibatch[ 301- 310, 77.50%]: CrossEntropyWithSoftmax = 0.17627178 * 250; EvalClassificationError = 0.09200000 * 250; time = 0.0406s; samplesPerSecond = 6154.8
MPI Rank 1: 05/03/2016 14:21:02:  Epoch[ 2 of 4]-Minibatch[ 311- 320, 80.00%]: CrossEntropyWithSoftmax = 0.12734627 * 250; EvalClassificationError = 0.05600000 * 250; time = 0.0411s; samplesPerSecond = 6083.9
MPI Rank 1: 05/03/2016 14:21:02:  Epoch[ 2 of 4]-Minibatch[ 321- 330, 82.50%]: CrossEntropyWithSoftmax = 0.15108451 * 250; EvalClassificationError = 0.05600000 * 250; time = 0.0402s; samplesPerSecond = 6214.6
MPI Rank 1: 05/03/2016 14:21:02:  Epoch[ 2 of 4]-Minibatch[ 331- 340, 85.00%]: CrossEntropyWithSoftmax = 0.19729184 * 250; EvalClassificationError = 0.09200000 * 250; time = 0.0397s; samplesPerSecond = 6298.5
MPI Rank 1: 05/03/2016 14:21:02:  Epoch[ 2 of 4]-Minibatch[ 341- 350, 87.50%]: CrossEntropyWithSoftmax = 0.12857332 * 250; EvalClassificationError = 0.05200000 * 250; time = 0.0404s; samplesPerSecond = 6185.4
MPI Rank 1: 05/03/2016 14:21:03:  Epoch[ 2 of 4]-Minibatch[ 351- 360, 90.00%]: CrossEntropyWithSoftmax = 0.13867803 * 250; EvalClassificationError = 0.06000000 * 250; time = 0.0405s; samplesPerSecond = 6175.4
MPI Rank 1: 05/03/2016 14:21:03:  Epoch[ 2 of 4]-Minibatch[ 361- 370, 92.50%]: CrossEntropyWithSoftmax = 0.12786050 * 250; EvalClassificationError = 0.06000000 * 250; time = 0.0406s; samplesPerSecond = 6164.0
MPI Rank 1: 05/03/2016 14:21:03:  Epoch[ 2 of 4]-Minibatch[ 371- 380, 95.00%]: CrossEntropyWithSoftmax = 0.16643303 * 250; EvalClassificationError = 0.09600000 * 250; time = 0.0405s; samplesPerSecond = 6165.5
MPI Rank 1: 05/03/2016 14:21:03:  Epoch[ 2 of 4]-Minibatch[ 381- 390, 97.50%]: CrossEntropyWithSoftmax = 0.20440409 * 250; EvalClassificationError = 0.11200000 * 250; time = 0.0409s; samplesPerSecond = 6119.8
MPI Rank 1: 05/03/2016 14:21:03:  Epoch[ 2 of 4]-Minibatch[ 391- 400, 100.00%]: CrossEntropyWithSoftmax = 0.14566238 * 250; EvalClassificationError = 0.06800000 * 250; time = 0.0406s; samplesPerSecond = 6157.0
MPI Rank 1: 05/03/2016 14:21:03: Finished Epoch[ 2 of 4]: [Training] CrossEntropyWithSoftmax = 0.20373014 * 10000; EvalClassificationError = 0.08270000 * 10000; totalSamplesSeen = 20000; learningRatePerSample = 0.0080000004; epochTime=1.62957s
=======
MPI Rank 1: 08/16/2016 03:01:45: Starting minibatch loop, DataParallelSGD training (MyRank = 1, NumNodes = 4, NumGradientBits = 32), distributed reading is ENABLED.
MPI Rank 1: 08/16/2016 03:01:45:  Epoch[ 1 of 4]-Minibatch[   1-  10]: CrossEntropyWithSoftmax = 0.70007977 * 250; EvalErrorPrediction = 0.52400000 * 250; time = 0.0500s; samplesPerSecond = 4999.0
MPI Rank 1: 08/16/2016 03:01:45:  Epoch[ 1 of 4]-Minibatch[  11-  20]: CrossEntropyWithSoftmax = 0.71514542 * 250; EvalErrorPrediction = 0.52000000 * 250; time = 0.0441s; samplesPerSecond = 5668.0
MPI Rank 1: 08/16/2016 03:01:45:  Epoch[ 1 of 4]-Minibatch[  21-  30]: CrossEntropyWithSoftmax = 0.72945594 * 250; EvalErrorPrediction = 0.47600000 * 250; time = 0.0438s; samplesPerSecond = 5714.3
MPI Rank 1: 08/16/2016 03:01:45:  Epoch[ 1 of 4]-Minibatch[  31-  40]: CrossEntropyWithSoftmax = 0.70079058 * 250; EvalErrorPrediction = 0.52400000 * 250; time = 0.0437s; samplesPerSecond = 5717.6
MPI Rank 1: 08/16/2016 03:01:45:  Epoch[ 1 of 4]-Minibatch[  41-  50]: CrossEntropyWithSoftmax = 0.70605616 * 250; EvalErrorPrediction = 0.54000000 * 250; time = 0.0436s; samplesPerSecond = 5734.5
MPI Rank 1: 08/16/2016 03:01:46:  Epoch[ 1 of 4]-Minibatch[  51-  60]: CrossEntropyWithSoftmax = 0.71572398 * 250; EvalErrorPrediction = 0.47600000 * 250; time = 0.0434s; samplesPerSecond = 5754.1
MPI Rank 1: 08/16/2016 03:01:46:  Epoch[ 1 of 4]-Minibatch[  61-  70]: CrossEntropyWithSoftmax = 0.72149851 * 250; EvalErrorPrediction = 0.48000000 * 250; time = 0.0440s; samplesPerSecond = 5687.0
MPI Rank 1: 08/16/2016 03:01:46:  Epoch[ 1 of 4]-Minibatch[  71-  80]: CrossEntropyWithSoftmax = 0.79845606 * 250; EvalErrorPrediction = 0.47600000 * 250; time = 0.0432s; samplesPerSecond = 5788.0
MPI Rank 1: 08/16/2016 03:01:46:  Epoch[ 1 of 4]-Minibatch[  81-  90]: CrossEntropyWithSoftmax = 0.69665185 * 250; EvalErrorPrediction = 0.46800000 * 250; time = 0.0434s; samplesPerSecond = 5761.3
MPI Rank 1: 08/16/2016 03:01:46:  Epoch[ 1 of 4]-Minibatch[  91- 100]: CrossEntropyWithSoftmax = 0.70723327 * 250; EvalErrorPrediction = 0.49200000 * 250; time = 0.0437s; samplesPerSecond = 5715.5
MPI Rank 1: 08/16/2016 03:01:46:  Epoch[ 1 of 4]-Minibatch[ 101- 110]: CrossEntropyWithSoftmax = 0.71420344 * 250; EvalErrorPrediction = 0.55200000 * 250; time = 0.0439s; samplesPerSecond = 5691.8
MPI Rank 1: 08/16/2016 03:01:46:  Epoch[ 1 of 4]-Minibatch[ 111- 120]: CrossEntropyWithSoftmax = 0.69535259 * 250; EvalErrorPrediction = 0.43600000 * 250; time = 0.0436s; samplesPerSecond = 5737.2
MPI Rank 1: 08/16/2016 03:01:46:  Epoch[ 1 of 4]-Minibatch[ 121- 130]: CrossEntropyWithSoftmax = 0.70078531 * 250; EvalErrorPrediction = 0.44000000 * 250; time = 0.0439s; samplesPerSecond = 5698.3
MPI Rank 1: 08/16/2016 03:01:46:  Epoch[ 1 of 4]-Minibatch[ 131- 140]: CrossEntropyWithSoftmax = 0.71857915 * 250; EvalErrorPrediction = 0.54800000 * 250; time = 0.0437s; samplesPerSecond = 5724.8
MPI Rank 1: 08/16/2016 03:01:46:  Epoch[ 1 of 4]-Minibatch[ 141- 150]: CrossEntropyWithSoftmax = 0.72088358 * 250; EvalErrorPrediction = 0.48800000 * 250; time = 0.0438s; samplesPerSecond = 5709.8
MPI Rank 1: 08/16/2016 03:01:46:  Epoch[ 1 of 4]-Minibatch[ 151- 160]: CrossEntropyWithSoftmax = 0.71798840 * 250; EvalErrorPrediction = 0.55200000 * 250; time = 0.0438s; samplesPerSecond = 5710.1
MPI Rank 1: 08/16/2016 03:01:46:  Epoch[ 1 of 4]-Minibatch[ 161- 170]: CrossEntropyWithSoftmax = 0.74162165 * 250; EvalErrorPrediction = 0.50000000 * 250; time = 0.0437s; samplesPerSecond = 5718.3
MPI Rank 1: 08/16/2016 03:01:46:  Epoch[ 1 of 4]-Minibatch[ 171- 180]: CrossEntropyWithSoftmax = 0.71835127 * 250; EvalErrorPrediction = 0.51600000 * 250; time = 0.0440s; samplesPerSecond = 5680.8
MPI Rank 1: 08/16/2016 03:01:46:  Epoch[ 1 of 4]-Minibatch[ 181- 190]: CrossEntropyWithSoftmax = 0.71529463 * 250; EvalErrorPrediction = 0.48400000 * 250; time = 0.0434s; samplesPerSecond = 5754.3
MPI Rank 1: 08/16/2016 03:01:46:  Epoch[ 1 of 4]-Minibatch[ 191- 200]: CrossEntropyWithSoftmax = 0.71727656 * 250; EvalErrorPrediction = 0.53200000 * 250; time = 0.0437s; samplesPerSecond = 5722.8
MPI Rank 1: 08/16/2016 03:01:46:  Epoch[ 1 of 4]-Minibatch[ 201- 210]: CrossEntropyWithSoftmax = 0.71745517 * 250; EvalErrorPrediction = 0.50400000 * 250; time = 0.0440s; samplesPerSecond = 5686.0
MPI Rank 1: 08/16/2016 03:01:46:  Epoch[ 1 of 4]-Minibatch[ 211- 220]: CrossEntropyWithSoftmax = 0.72088397 * 250; EvalErrorPrediction = 0.50000000 * 250; time = 0.0433s; samplesPerSecond = 5777.3
MPI Rank 1: 08/16/2016 03:01:46:  Epoch[ 1 of 4]-Minibatch[ 221- 230]: CrossEntropyWithSoftmax = 0.72006808 * 250; EvalErrorPrediction = 0.50800000 * 250; time = 0.0433s; samplesPerSecond = 5767.8
MPI Rank 1: 08/16/2016 03:01:46:  Epoch[ 1 of 4]-Minibatch[ 231- 240]: CrossEntropyWithSoftmax = 0.71275469 * 250; EvalErrorPrediction = 0.51200000 * 250; time = 0.0438s; samplesPerSecond = 5713.0
MPI Rank 1: 08/16/2016 03:01:46:  Epoch[ 1 of 4]-Minibatch[ 241- 250]: CrossEntropyWithSoftmax = 0.69644781 * 250; EvalErrorPrediction = 0.50400000 * 250; time = 0.0432s; samplesPerSecond = 5787.4
MPI Rank 1: 08/16/2016 03:01:46:  Epoch[ 1 of 4]-Minibatch[ 251- 260]: CrossEntropyWithSoftmax = 0.70129698 * 250; EvalErrorPrediction = 0.51200000 * 250; time = 0.0436s; samplesPerSecond = 5737.5
MPI Rank 1: 08/16/2016 03:01:46:  Epoch[ 1 of 4]-Minibatch[ 261- 270]: CrossEntropyWithSoftmax = 0.70768095 * 250; EvalErrorPrediction = 0.54400000 * 250; time = 0.0435s; samplesPerSecond = 5747.0
MPI Rank 1: 08/16/2016 03:01:46:  Epoch[ 1 of 4]-Minibatch[ 271- 280]: CrossEntropyWithSoftmax = 0.69744380 * 250; EvalErrorPrediction = 0.52800000 * 250; time = 0.0439s; samplesPerSecond = 5701.0
MPI Rank 1: 08/16/2016 03:01:47:  Epoch[ 1 of 4]-Minibatch[ 281- 290]: CrossEntropyWithSoftmax = 0.69266187 * 250; EvalErrorPrediction = 0.44800000 * 250; time = 0.0438s; samplesPerSecond = 5708.2
MPI Rank 1: 08/16/2016 03:01:47:  Epoch[ 1 of 4]-Minibatch[ 291- 300]: CrossEntropyWithSoftmax = 0.69347267 * 250; EvalErrorPrediction = 0.49600000 * 250; time = 0.0432s; samplesPerSecond = 5787.3
MPI Rank 1: 08/16/2016 03:01:47:  Epoch[ 1 of 4]-Minibatch[ 301- 310]: CrossEntropyWithSoftmax = 0.69257410 * 250; EvalErrorPrediction = 0.54000000 * 250; time = 0.0434s; samplesPerSecond = 5758.1
MPI Rank 1: 08/16/2016 03:01:47:  Epoch[ 1 of 4]-Minibatch[ 311- 320]: CrossEntropyWithSoftmax = 0.68625742 * 250; EvalErrorPrediction = 0.38000000 * 250; time = 0.0432s; samplesPerSecond = 5780.6
MPI Rank 1: 08/16/2016 03:01:47:  Epoch[ 1 of 4]-Minibatch[ 321- 330]: CrossEntropyWithSoftmax = 0.69064011 * 250; EvalErrorPrediction = 0.46800000 * 250; time = 0.0437s; samplesPerSecond = 5725.5
MPI Rank 1: 08/16/2016 03:01:47:  Epoch[ 1 of 4]-Minibatch[ 331- 340]: CrossEntropyWithSoftmax = 0.70192154 * 250; EvalErrorPrediction = 0.46000000 * 250; time = 0.0434s; samplesPerSecond = 5766.1
MPI Rank 1: 08/16/2016 03:01:47:  Epoch[ 1 of 4]-Minibatch[ 341- 350]: CrossEntropyWithSoftmax = 0.69058912 * 250; EvalErrorPrediction = 0.52000000 * 250; time = 0.0440s; samplesPerSecond = 5677.9
MPI Rank 1: 08/16/2016 03:01:47:  Epoch[ 1 of 4]-Minibatch[ 351- 360]: CrossEntropyWithSoftmax = 0.67041492 * 250; EvalErrorPrediction = 0.39200000 * 250; time = 0.0437s; samplesPerSecond = 5717.0
MPI Rank 1: 08/16/2016 03:01:47:  Epoch[ 1 of 4]-Minibatch[ 361- 370]: CrossEntropyWithSoftmax = 0.65913974 * 250; EvalErrorPrediction = 0.35600000 * 250; time = 0.0435s; samplesPerSecond = 5745.5
MPI Rank 1: 08/16/2016 03:01:47:  Epoch[ 1 of 4]-Minibatch[ 371- 380]: CrossEntropyWithSoftmax = 0.63919879 * 250; EvalErrorPrediction = 0.36400000 * 250; time = 0.0433s; samplesPerSecond = 5775.4
MPI Rank 1: 08/16/2016 03:01:47:  Epoch[ 1 of 4]-Minibatch[ 381- 390]: CrossEntropyWithSoftmax = 0.61293885 * 250; EvalErrorPrediction = 0.19200000 * 250; time = 0.0421s; samplesPerSecond = 5935.3
MPI Rank 1: 08/16/2016 03:01:47:  Epoch[ 1 of 4]-Minibatch[ 391- 400]: CrossEntropyWithSoftmax = 0.55255354 * 250; EvalErrorPrediction = 0.18800000 * 250; time = 0.0416s; samplesPerSecond = 6007.9
MPI Rank 1: 08/16/2016 03:01:47: Finished Epoch[ 1 of 4]: [Training] CrossEntropyWithSoftmax = 0.70019556 * 10000; EvalErrorPrediction = 0.47350000 * 10000; totalSamplesSeen = 10000; learningRatePerSample = 0.02; epochTime=1.77061s
>>>>>>> 8493f118
MPI Rank 1: 
MPI Rank 1: 08/16/2016 03:01:47: Starting Epoch 2: learning rate per sample = 0.008000  effective momentum = 0.900000  momentum as time constant = 237.3 samples
MPI Rank 1: 
<<<<<<< HEAD
MPI Rank 1: 05/03/2016 14:21:03: Starting minibatch loop, DataParallelSGD training (MyRank = 1, NumNodes = 4, NumGradientBits = 32).
MPI Rank 1: 05/03/2016 14:21:03:  Epoch[ 3 of 4]-Minibatch[   1-  10, 2.50%]: CrossEntropyWithSoftmax = 0.12590085 * 250; EvalClassificationError = 0.05600000 * 250; time = 0.0406s; samplesPerSecond = 6150.2
MPI Rank 1: 05/03/2016 14:21:03:  Epoch[ 3 of 4]-Minibatch[  11-  20, 5.00%]: CrossEntropyWithSoftmax = 0.17780230 * 250; EvalClassificationError = 0.09600000 * 250; time = 0.0405s; samplesPerSecond = 6178.6
MPI Rank 1: 05/03/2016 14:21:03:  Epoch[ 3 of 4]-Minibatch[  21-  30, 7.50%]: CrossEntropyWithSoftmax = 0.14417637 * 250; EvalClassificationError = 0.07600000 * 250; time = 0.0404s; samplesPerSecond = 6183.1
MPI Rank 1: 05/03/2016 14:21:03:  Epoch[ 3 of 4]-Minibatch[  31-  40, 10.00%]: CrossEntropyWithSoftmax = 0.15796895 * 250; EvalClassificationError = 0.06400000 * 250; time = 0.0404s; samplesPerSecond = 6189.7
MPI Rank 1: 05/03/2016 14:21:03:  Epoch[ 3 of 4]-Minibatch[  41-  50, 12.50%]: CrossEntropyWithSoftmax = 0.17002999 * 250; EvalClassificationError = 0.10000000 * 250; time = 0.0407s; samplesPerSecond = 6144.2
MPI Rank 1: 05/03/2016 14:21:03:  Epoch[ 3 of 4]-Minibatch[  51-  60, 15.00%]: CrossEntropyWithSoftmax = 0.18262114 * 250; EvalClassificationError = 0.07600000 * 250; time = 0.0407s; samplesPerSecond = 6136.3
MPI Rank 1: 05/03/2016 14:21:03:  Epoch[ 3 of 4]-Minibatch[  61-  70, 17.50%]: CrossEntropyWithSoftmax = 0.14643695 * 250; EvalClassificationError = 0.07200000 * 250; time = 0.0405s; samplesPerSecond = 6176.3
MPI Rank 1: 05/03/2016 14:21:03:  Epoch[ 3 of 4]-Minibatch[  71-  80, 20.00%]: CrossEntropyWithSoftmax = 0.18030529 * 250; EvalClassificationError = 0.09600000 * 250; time = 0.0410s; samplesPerSecond = 6093.5
MPI Rank 1: 05/03/2016 14:21:03:  Epoch[ 3 of 4]-Minibatch[  81-  90, 22.50%]: CrossEntropyWithSoftmax = 0.15846150 * 250; EvalClassificationError = 0.07200000 * 250; time = 0.0410s; samplesPerSecond = 6095.3
MPI Rank 1: 05/03/2016 14:21:03:  Epoch[ 3 of 4]-Minibatch[  91- 100, 25.00%]: CrossEntropyWithSoftmax = 0.14486535 * 250; EvalClassificationError = 0.07200000 * 250; time = 0.0387s; samplesPerSecond = 6465.3
MPI Rank 1: 05/03/2016 14:21:03:  Epoch[ 3 of 4]-Minibatch[ 101- 110, 27.50%]: CrossEntropyWithSoftmax = 0.13469094 * 250; EvalClassificationError = 0.05200000 * 250; time = 0.0391s; samplesPerSecond = 6401.6
MPI Rank 1: 05/03/2016 14:21:03:  Epoch[ 3 of 4]-Minibatch[ 111- 120, 30.00%]: CrossEntropyWithSoftmax = 0.13720021 * 250; EvalClassificationError = 0.06400000 * 250; time = 0.0405s; samplesPerSecond = 6167.4
MPI Rank 1: 05/03/2016 14:21:03:  Epoch[ 3 of 4]-Minibatch[ 121- 130, 32.50%]: CrossEntropyWithSoftmax = 0.11641295 * 250; EvalClassificationError = 0.05600000 * 250; time = 0.0407s; samplesPerSecond = 6143.7
MPI Rank 1: 05/03/2016 14:21:03:  Epoch[ 3 of 4]-Minibatch[ 131- 140, 35.00%]: CrossEntropyWithSoftmax = 0.16786647 * 250; EvalClassificationError = 0.08800000 * 250; time = 0.0406s; samplesPerSecond = 6154.6
MPI Rank 1: 05/03/2016 14:21:03:  Epoch[ 3 of 4]-Minibatch[ 141- 150, 37.50%]: CrossEntropyWithSoftmax = 0.12811513 * 250; EvalClassificationError = 0.04800000 * 250; time = 0.0407s; samplesPerSecond = 6146.1
MPI Rank 1: 05/03/2016 14:21:03:  Epoch[ 3 of 4]-Minibatch[ 151- 160, 40.00%]: CrossEntropyWithSoftmax = 0.17257851 * 250; EvalClassificationError = 0.08000000 * 250; time = 0.0408s; samplesPerSecond = 6132.4
MPI Rank 1: 05/03/2016 14:21:03:  Epoch[ 3 of 4]-Minibatch[ 161- 170, 42.50%]: CrossEntropyWithSoftmax = 0.17623656 * 250; EvalClassificationError = 0.09600000 * 250; time = 0.0406s; samplesPerSecond = 6152.6
MPI Rank 1: 05/03/2016 14:21:03:  Epoch[ 3 of 4]-Minibatch[ 171- 180, 45.00%]: CrossEntropyWithSoftmax = 0.14121116 * 250; EvalClassificationError = 0.06400000 * 250; time = 0.0404s; samplesPerSecond = 6185.7
MPI Rank 1: 05/03/2016 14:21:03:  Epoch[ 3 of 4]-Minibatch[ 181- 190, 47.50%]: CrossEntropyWithSoftmax = 0.19243444 * 250; EvalClassificationError = 0.10000000 * 250; time = 0.0407s; samplesPerSecond = 6145.7
MPI Rank 1: 05/03/2016 14:21:04:  Epoch[ 3 of 4]-Minibatch[ 191- 200, 50.00%]: CrossEntropyWithSoftmax = 0.20908161 * 250; EvalClassificationError = 0.10000000 * 250; time = 0.0407s; samplesPerSecond = 6140.5
MPI Rank 1: 05/03/2016 14:21:04:  Epoch[ 3 of 4]-Minibatch[ 201- 210, 52.50%]: CrossEntropyWithSoftmax = 0.18472066 * 250; EvalClassificationError = 0.08000000 * 250; time = 0.0407s; samplesPerSecond = 6144.2
MPI Rank 1: 05/03/2016 14:21:04:  Epoch[ 3 of 4]-Minibatch[ 211- 220, 55.00%]: CrossEntropyWithSoftmax = 0.18185536 * 250; EvalClassificationError = 0.07600000 * 250; time = 0.0405s; samplesPerSecond = 6170.2
MPI Rank 1: 05/03/2016 14:21:04:  Epoch[ 3 of 4]-Minibatch[ 221- 230, 57.50%]: CrossEntropyWithSoftmax = 0.14074205 * 250; EvalClassificationError = 0.06000000 * 250; time = 0.0404s; samplesPerSecond = 6189.0
MPI Rank 1: 05/03/2016 14:21:04:  Epoch[ 3 of 4]-Minibatch[ 231- 240, 60.00%]: CrossEntropyWithSoftmax = 0.14871620 * 250; EvalClassificationError = 0.07600000 * 250; time = 0.0403s; samplesPerSecond = 6196.2
MPI Rank 1: 05/03/2016 14:21:04:  Epoch[ 3 of 4]-Minibatch[ 241- 250, 62.50%]: CrossEntropyWithSoftmax = 0.20299705 * 250; EvalClassificationError = 0.11200000 * 250; time = 0.0415s; samplesPerSecond = 6022.8
MPI Rank 1: 05/03/2016 14:21:04:  Epoch[ 3 of 4]-Minibatch[ 251- 260, 65.00%]: CrossEntropyWithSoftmax = 0.12852038 * 250; EvalClassificationError = 0.07200000 * 250; time = 0.0405s; samplesPerSecond = 6169.9
MPI Rank 1: 05/03/2016 14:21:04:  Epoch[ 3 of 4]-Minibatch[ 261- 270, 67.50%]: CrossEntropyWithSoftmax = 0.18660439 * 250; EvalClassificationError = 0.11600000 * 250; time = 0.0407s; samplesPerSecond = 6147.0
MPI Rank 1: 05/03/2016 14:21:04:  Epoch[ 3 of 4]-Minibatch[ 271- 280, 70.00%]: CrossEntropyWithSoftmax = 0.19575997 * 250; EvalClassificationError = 0.08800000 * 250; time = 0.0404s; samplesPerSecond = 6186.1
MPI Rank 1: 05/03/2016 14:21:04:  Epoch[ 3 of 4]-Minibatch[ 281- 290, 72.50%]: CrossEntropyWithSoftmax = 0.16667675 * 250; EvalClassificationError = 0.06800000 * 250; time = 0.0407s; samplesPerSecond = 6149.3
MPI Rank 1: 05/03/2016 14:21:04:  Epoch[ 3 of 4]-Minibatch[ 291- 300, 75.00%]: CrossEntropyWithSoftmax = 0.12526169 * 250; EvalClassificationError = 0.04400000 * 250; time = 0.0389s; samplesPerSecond = 6428.6
MPI Rank 1: 05/03/2016 14:21:04:  Epoch[ 3 of 4]-Minibatch[ 301- 310, 77.50%]: CrossEntropyWithSoftmax = 0.17392132 * 250; EvalClassificationError = 0.08800000 * 250; time = 0.0398s; samplesPerSecond = 6280.0
MPI Rank 1: 05/03/2016 14:21:04:  Epoch[ 3 of 4]-Minibatch[ 311- 320, 80.00%]: CrossEntropyWithSoftmax = 0.12281615 * 250; EvalClassificationError = 0.05200000 * 250; time = 0.0405s; samplesPerSecond = 6175.9
MPI Rank 1: 05/03/2016 14:21:04:  Epoch[ 3 of 4]-Minibatch[ 321- 330, 82.50%]: CrossEntropyWithSoftmax = 0.14759389 * 250; EvalClassificationError = 0.06000000 * 250; time = 0.0408s; samplesPerSecond = 6130.8
MPI Rank 1: 05/03/2016 14:21:04:  Epoch[ 3 of 4]-Minibatch[ 331- 340, 85.00%]: CrossEntropyWithSoftmax = 0.19801300 * 250; EvalClassificationError = 0.09200000 * 250; time = 0.0404s; samplesPerSecond = 6181.7
MPI Rank 1: 05/03/2016 14:21:04:  Epoch[ 3 of 4]-Minibatch[ 341- 350, 87.50%]: CrossEntropyWithSoftmax = 0.12593394 * 250; EvalClassificationError = 0.05200000 * 250; time = 0.0407s; samplesPerSecond = 6149.9
MPI Rank 1: 05/03/2016 14:21:04:  Epoch[ 3 of 4]-Minibatch[ 351- 360, 90.00%]: CrossEntropyWithSoftmax = 0.13756617 * 250; EvalClassificationError = 0.06000000 * 250; time = 0.0411s; samplesPerSecond = 6081.8
MPI Rank 1: 05/03/2016 14:21:04:  Epoch[ 3 of 4]-Minibatch[ 361- 370, 92.50%]: CrossEntropyWithSoftmax = 0.12838526 * 250; EvalClassificationError = 0.06000000 * 250; time = 0.0408s; samplesPerSecond = 6124.4
MPI Rank 1: 05/03/2016 14:21:04:  Epoch[ 3 of 4]-Minibatch[ 371- 380, 95.00%]: CrossEntropyWithSoftmax = 0.16654369 * 250; EvalClassificationError = 0.09600000 * 250; time = 0.0409s; samplesPerSecond = 6109.0
MPI Rank 1: 05/03/2016 14:21:04:  Epoch[ 3 of 4]-Minibatch[ 381- 390, 97.50%]: CrossEntropyWithSoftmax = 0.20658950 * 250; EvalClassificationError = 0.11600000 * 250; time = 0.0403s; samplesPerSecond = 6198.7
MPI Rank 1: 05/03/2016 14:21:04:  Epoch[ 3 of 4]-Minibatch[ 391- 400, 100.00%]: CrossEntropyWithSoftmax = 0.14583322 * 250; EvalClassificationError = 0.06800000 * 250; time = 0.0407s; samplesPerSecond = 6146.0
MPI Rank 1: 05/03/2016 14:21:04: Finished Epoch[ 3 of 4]: [Training] CrossEntropyWithSoftmax = 0.15948618 * 10000; EvalClassificationError = 0.07660000 * 10000; totalSamplesSeen = 30000; learningRatePerSample = 0.0080000004; epochTime=1.6405s
=======
MPI Rank 1: 08/16/2016 03:01:47: Starting minibatch loop, DataParallelSGD training (MyRank = 1, NumNodes = 4, NumGradientBits = 32), distributed reading is ENABLED.
MPI Rank 1: 08/16/2016 03:01:47:  Epoch[ 2 of 4]-Minibatch[   1-  10, 2.50%]: CrossEntropyWithSoftmax = 0.50774630 * 250; EvalErrorPrediction = 0.24000000 * 250; time = 0.0419s; samplesPerSecond = 5968.3
MPI Rank 1: 08/16/2016 03:01:47:  Epoch[ 2 of 4]-Minibatch[  11-  20, 5.00%]: CrossEntropyWithSoftmax = 0.43388931 * 250; EvalErrorPrediction = 0.11200000 * 250; time = 0.0417s; samplesPerSecond = 5993.5
MPI Rank 1: 08/16/2016 03:01:47:  Epoch[ 2 of 4]-Minibatch[  21-  30, 7.50%]: CrossEntropyWithSoftmax = 0.36674875 * 250; EvalErrorPrediction = 0.08800000 * 250; time = 0.0414s; samplesPerSecond = 6033.4
MPI Rank 1: 08/16/2016 03:01:47:  Epoch[ 2 of 4]-Minibatch[  31-  40, 10.00%]: CrossEntropyWithSoftmax = 0.33768768 * 250; EvalErrorPrediction = 0.06800000 * 250; time = 0.0415s; samplesPerSecond = 6019.0
MPI Rank 1: 08/16/2016 03:01:47:  Epoch[ 2 of 4]-Minibatch[  41-  50, 12.50%]: CrossEntropyWithSoftmax = 0.30320949 * 250; EvalErrorPrediction = 0.08000000 * 250; time = 0.0419s; samplesPerSecond = 5971.1
MPI Rank 1: 08/16/2016 03:01:47:  Epoch[ 2 of 4]-Minibatch[  51-  60, 15.00%]: CrossEntropyWithSoftmax = 0.29576045 * 250; EvalErrorPrediction = 0.09200000 * 250; time = 0.0420s; samplesPerSecond = 5945.9
MPI Rank 1: 08/16/2016 03:01:47:  Epoch[ 2 of 4]-Minibatch[  61-  70, 17.50%]: CrossEntropyWithSoftmax = 0.24924493 * 250; EvalErrorPrediction = 0.07600000 * 250; time = 0.0411s; samplesPerSecond = 6088.7
MPI Rank 1: 08/16/2016 03:01:47:  Epoch[ 2 of 4]-Minibatch[  71-  80, 20.00%]: CrossEntropyWithSoftmax = 0.24632415 * 250; EvalErrorPrediction = 0.10400000 * 250; time = 0.0409s; samplesPerSecond = 6114.7
MPI Rank 1: 08/16/2016 03:01:47:  Epoch[ 2 of 4]-Minibatch[  81-  90, 22.50%]: CrossEntropyWithSoftmax = 0.20943157 * 250; EvalErrorPrediction = 0.08400000 * 250; time = 0.0411s; samplesPerSecond = 6078.4
MPI Rank 1: 08/16/2016 03:01:47:  Epoch[ 2 of 4]-Minibatch[  91- 100, 25.00%]: CrossEntropyWithSoftmax = 0.19115997 * 250; EvalErrorPrediction = 0.07200000 * 250; time = 0.0418s; samplesPerSecond = 5978.3
MPI Rank 1: 08/16/2016 03:01:47:  Epoch[ 2 of 4]-Minibatch[ 101- 110, 27.50%]: CrossEntropyWithSoftmax = 0.17923231 * 250; EvalErrorPrediction = 0.05200000 * 250; time = 0.0414s; samplesPerSecond = 6033.8
MPI Rank 1: 08/16/2016 03:01:48:  Epoch[ 2 of 4]-Minibatch[ 111- 120, 30.00%]: CrossEntropyWithSoftmax = 0.17075423 * 250; EvalErrorPrediction = 0.06400000 * 250; time = 0.0418s; samplesPerSecond = 5987.0
MPI Rank 1: 08/16/2016 03:01:48:  Epoch[ 2 of 4]-Minibatch[ 121- 130, 32.50%]: CrossEntropyWithSoftmax = 0.14442372 * 250; EvalErrorPrediction = 0.05600000 * 250; time = 0.0412s; samplesPerSecond = 6064.3
MPI Rank 1: 08/16/2016 03:01:48:  Epoch[ 2 of 4]-Minibatch[ 131- 140, 35.00%]: CrossEntropyWithSoftmax = 0.17753820 * 250; EvalErrorPrediction = 0.08800000 * 250; time = 0.0410s; samplesPerSecond = 6091.2
MPI Rank 1: 08/16/2016 03:01:48:  Epoch[ 2 of 4]-Minibatch[ 141- 150, 37.50%]: CrossEntropyWithSoftmax = 0.15087856 * 250; EvalErrorPrediction = 0.05200000 * 250; time = 0.0412s; samplesPerSecond = 6071.9
MPI Rank 1: 08/16/2016 03:01:48:  Epoch[ 2 of 4]-Minibatch[ 151- 160, 40.00%]: CrossEntropyWithSoftmax = 0.19253022 * 250; EvalErrorPrediction = 0.08000000 * 250; time = 0.0416s; samplesPerSecond = 6004.3
MPI Rank 1: 08/16/2016 03:01:48:  Epoch[ 2 of 4]-Minibatch[ 161- 170, 42.50%]: CrossEntropyWithSoftmax = 0.17830683 * 250; EvalErrorPrediction = 0.08800000 * 250; time = 0.0414s; samplesPerSecond = 6037.3
MPI Rank 1: 08/16/2016 03:01:48:  Epoch[ 2 of 4]-Minibatch[ 171- 180, 45.00%]: CrossEntropyWithSoftmax = 0.15115429 * 250; EvalErrorPrediction = 0.06400000 * 250; time = 0.0416s; samplesPerSecond = 6014.5
MPI Rank 1: 08/16/2016 03:01:48:  Epoch[ 2 of 4]-Minibatch[ 181- 190, 47.50%]: CrossEntropyWithSoftmax = 0.19135968 * 250; EvalErrorPrediction = 0.10000000 * 250; time = 0.0417s; samplesPerSecond = 5991.3
MPI Rank 1: 08/16/2016 03:01:48:  Epoch[ 2 of 4]-Minibatch[ 191- 200, 50.00%]: CrossEntropyWithSoftmax = 0.21491485 * 250; EvalErrorPrediction = 0.10400000 * 250; time = 0.0416s; samplesPerSecond = 6014.1
MPI Rank 1: 08/16/2016 03:01:48:  Epoch[ 2 of 4]-Minibatch[ 201- 210, 52.50%]: CrossEntropyWithSoftmax = 0.18682346 * 250; EvalErrorPrediction = 0.08400000 * 250; time = 0.0415s; samplesPerSecond = 6031.2
MPI Rank 1: 08/16/2016 03:01:48:  Epoch[ 2 of 4]-Minibatch[ 211- 220, 55.00%]: CrossEntropyWithSoftmax = 0.18483206 * 250; EvalErrorPrediction = 0.07600000 * 250; time = 0.0411s; samplesPerSecond = 6087.9
MPI Rank 1: 08/16/2016 03:01:48:  Epoch[ 2 of 4]-Minibatch[ 221- 230, 57.50%]: CrossEntropyWithSoftmax = 0.14684503 * 250; EvalErrorPrediction = 0.06000000 * 250; time = 0.0415s; samplesPerSecond = 6025.7
MPI Rank 1: 08/16/2016 03:01:48:  Epoch[ 2 of 4]-Minibatch[ 231- 240, 60.00%]: CrossEntropyWithSoftmax = 0.15322116 * 250; EvalErrorPrediction = 0.07600000 * 250; time = 0.0420s; samplesPerSecond = 5959.2
MPI Rank 1: 08/16/2016 03:01:48:  Epoch[ 2 of 4]-Minibatch[ 241- 250, 62.50%]: CrossEntropyWithSoftmax = 0.19882571 * 250; EvalErrorPrediction = 0.11600000 * 250; time = 0.0411s; samplesPerSecond = 6075.9
MPI Rank 1: 08/16/2016 03:01:48:  Epoch[ 2 of 4]-Minibatch[ 251- 260, 65.00%]: CrossEntropyWithSoftmax = 0.13683833 * 250; EvalErrorPrediction = 0.07200000 * 250; time = 0.0413s; samplesPerSecond = 6046.5
MPI Rank 1: 08/16/2016 03:01:48:  Epoch[ 2 of 4]-Minibatch[ 261- 270, 67.50%]: CrossEntropyWithSoftmax = 0.18621188 * 250; EvalErrorPrediction = 0.11600000 * 250; time = 0.0412s; samplesPerSecond = 6067.1
MPI Rank 1: 08/16/2016 03:01:48:  Epoch[ 2 of 4]-Minibatch[ 271- 280, 70.00%]: CrossEntropyWithSoftmax = 0.19408051 * 250; EvalErrorPrediction = 0.08000000 * 250; time = 0.0414s; samplesPerSecond = 6040.0
MPI Rank 1: 08/16/2016 03:01:48:  Epoch[ 2 of 4]-Minibatch[ 281- 290, 72.50%]: CrossEntropyWithSoftmax = 0.17298137 * 250; EvalErrorPrediction = 0.07200000 * 250; time = 0.0414s; samplesPerSecond = 6045.7
MPI Rank 1: 08/16/2016 03:01:48:  Epoch[ 2 of 4]-Minibatch[ 291- 300, 75.00%]: CrossEntropyWithSoftmax = 0.13265130 * 250; EvalErrorPrediction = 0.04800000 * 250; time = 0.0418s; samplesPerSecond = 5986.7
MPI Rank 1: 08/16/2016 03:01:48:  Epoch[ 2 of 4]-Minibatch[ 301- 310, 77.50%]: CrossEntropyWithSoftmax = 0.17627179 * 250; EvalErrorPrediction = 0.09200000 * 250; time = 0.0413s; samplesPerSecond = 6052.4
MPI Rank 1: 08/16/2016 03:01:48:  Epoch[ 2 of 4]-Minibatch[ 311- 320, 80.00%]: CrossEntropyWithSoftmax = 0.12734628 * 250; EvalErrorPrediction = 0.05600000 * 250; time = 0.0414s; samplesPerSecond = 6034.4
MPI Rank 1: 08/16/2016 03:01:48:  Epoch[ 2 of 4]-Minibatch[ 321- 330, 82.50%]: CrossEntropyWithSoftmax = 0.15108452 * 250; EvalErrorPrediction = 0.05600000 * 250; time = 0.0409s; samplesPerSecond = 6118.2
MPI Rank 1: 08/16/2016 03:01:48:  Epoch[ 2 of 4]-Minibatch[ 331- 340, 85.00%]: CrossEntropyWithSoftmax = 0.19729184 * 250; EvalErrorPrediction = 0.09200000 * 250; time = 0.0413s; samplesPerSecond = 6047.3
MPI Rank 1: 08/16/2016 03:01:48:  Epoch[ 2 of 4]-Minibatch[ 341- 350, 87.50%]: CrossEntropyWithSoftmax = 0.12857333 * 250; EvalErrorPrediction = 0.05200000 * 250; time = 0.0417s; samplesPerSecond = 5997.6
MPI Rank 1: 08/16/2016 03:01:49:  Epoch[ 2 of 4]-Minibatch[ 351- 360, 90.00%]: CrossEntropyWithSoftmax = 0.13867804 * 250; EvalErrorPrediction = 0.06000000 * 250; time = 0.0418s; samplesPerSecond = 5979.0
MPI Rank 1: 08/16/2016 03:01:49:  Epoch[ 2 of 4]-Minibatch[ 361- 370, 92.50%]: CrossEntropyWithSoftmax = 0.12786050 * 250; EvalErrorPrediction = 0.06000000 * 250; time = 0.0413s; samplesPerSecond = 6046.8
MPI Rank 1: 08/16/2016 03:01:49:  Epoch[ 2 of 4]-Minibatch[ 371- 380, 95.00%]: CrossEntropyWithSoftmax = 0.16643303 * 250; EvalErrorPrediction = 0.09600000 * 250; time = 0.0412s; samplesPerSecond = 6063.8
MPI Rank 1: 08/16/2016 03:01:49:  Epoch[ 2 of 4]-Minibatch[ 381- 390, 97.50%]: CrossEntropyWithSoftmax = 0.20440408 * 250; EvalErrorPrediction = 0.11200000 * 250; time = 0.0414s; samplesPerSecond = 6039.5
MPI Rank 1: 08/16/2016 03:01:49:  Epoch[ 2 of 4]-Minibatch[ 391- 400, 100.00%]: CrossEntropyWithSoftmax = 0.14566237 * 250; EvalErrorPrediction = 0.06800000 * 250; time = 0.0415s; samplesPerSecond = 6025.5
MPI Rank 1: 08/16/2016 03:01:49: Finished Epoch[ 2 of 4]: [Training] CrossEntropyWithSoftmax = 0.20373030 * 10000; EvalErrorPrediction = 0.08270000 * 10000; totalSamplesSeen = 20000; learningRatePerSample = 0.0080000004; epochTime=1.67948s
>>>>>>> 8493f118
MPI Rank 1: 
MPI Rank 1: 08/16/2016 03:01:49: Starting Epoch 3: learning rate per sample = 0.008000  effective momentum = 0.900000  momentum as time constant = 237.3 samples
MPI Rank 1: 
<<<<<<< HEAD
MPI Rank 1: 05/03/2016 14:21:04: Starting minibatch loop, DataParallelSGD training (MyRank = 1, NumNodes = 4, NumGradientBits = 32).
MPI Rank 1: 05/03/2016 14:21:04:  Epoch[ 4 of 4]-Minibatch[   1-  10, 2.50%]: CrossEntropyWithSoftmax = 0.12371233 * 250; EvalClassificationError = 0.06000000 * 250; time = 0.0405s; samplesPerSecond = 6166.1
MPI Rank 1: 05/03/2016 14:21:04:  Epoch[ 4 of 4]-Minibatch[  11-  20, 5.00%]: CrossEntropyWithSoftmax = 0.18070514 * 250; EvalClassificationError = 0.09600000 * 250; time = 0.0407s; samplesPerSecond = 6139.0
MPI Rank 1: 05/03/2016 14:21:04:  Epoch[ 4 of 4]-Minibatch[  21-  30, 7.50%]: CrossEntropyWithSoftmax = 0.14239731 * 250; EvalClassificationError = 0.07600000 * 250; time = 0.0408s; samplesPerSecond = 6126.4
MPI Rank 1: 05/03/2016 14:21:05:  Epoch[ 4 of 4]-Minibatch[  31-  40, 10.00%]: CrossEntropyWithSoftmax = 0.15630154 * 250; EvalClassificationError = 0.06400000 * 250; time = 0.0405s; samplesPerSecond = 6166.3
MPI Rank 1: 05/03/2016 14:21:05:  Epoch[ 4 of 4]-Minibatch[  41-  50, 12.50%]: CrossEntropyWithSoftmax = 0.16935525 * 250; EvalClassificationError = 0.09600000 * 250; time = 0.0405s; samplesPerSecond = 6171.0
MPI Rank 1: 05/03/2016 14:21:05:  Epoch[ 4 of 4]-Minibatch[  51-  60, 15.00%]: CrossEntropyWithSoftmax = 0.18198833 * 250; EvalClassificationError = 0.08000000 * 250; time = 0.0404s; samplesPerSecond = 6183.7
MPI Rank 1: 05/03/2016 14:21:05:  Epoch[ 4 of 4]-Minibatch[  61-  70, 17.50%]: CrossEntropyWithSoftmax = 0.14475947 * 250; EvalClassificationError = 0.07200000 * 250; time = 0.0404s; samplesPerSecond = 6186.0
MPI Rank 1: 05/03/2016 14:21:05:  Epoch[ 4 of 4]-Minibatch[  71-  80, 20.00%]: CrossEntropyWithSoftmax = 0.18021603 * 250; EvalClassificationError = 0.09600000 * 250; time = 0.0405s; samplesPerSecond = 6166.6
MPI Rank 1: 05/03/2016 14:21:05:  Epoch[ 4 of 4]-Minibatch[  81-  90, 22.50%]: CrossEntropyWithSoftmax = 0.15849307 * 250; EvalClassificationError = 0.07600000 * 250; time = 0.0409s; samplesPerSecond = 6112.6
MPI Rank 1: 05/03/2016 14:21:05:  Epoch[ 4 of 4]-Minibatch[  91- 100, 25.00%]: CrossEntropyWithSoftmax = 0.14474426 * 250; EvalClassificationError = 0.07200000 * 250; time = 0.0402s; samplesPerSecond = 6220.0
MPI Rank 1: 05/03/2016 14:21:05:  Epoch[ 4 of 4]-Minibatch[ 101- 110, 27.50%]: CrossEntropyWithSoftmax = 0.13362926 * 250; EvalClassificationError = 0.05200000 * 250; time = 0.0406s; samplesPerSecond = 6156.7
MPI Rank 1: 05/03/2016 14:21:05:  Epoch[ 4 of 4]-Minibatch[ 111- 120, 30.00%]: CrossEntropyWithSoftmax = 0.13708300 * 250; EvalClassificationError = 0.06400000 * 250; time = 0.0406s; samplesPerSecond = 6160.2
MPI Rank 1: 05/03/2016 14:21:05:  Epoch[ 4 of 4]-Minibatch[ 121- 130, 32.50%]: CrossEntropyWithSoftmax = 0.11569776 * 250; EvalClassificationError = 0.05600000 * 250; time = 0.0408s; samplesPerSecond = 6129.0
MPI Rank 1: 05/03/2016 14:21:05:  Epoch[ 4 of 4]-Minibatch[ 131- 140, 35.00%]: CrossEntropyWithSoftmax = 0.16892331 * 250; EvalClassificationError = 0.09200000 * 250; time = 0.0403s; samplesPerSecond = 6204.1
MPI Rank 1: 05/03/2016 14:21:05:  Epoch[ 4 of 4]-Minibatch[ 141- 150, 37.50%]: CrossEntropyWithSoftmax = 0.12752163 * 250; EvalClassificationError = 0.04800000 * 250; time = 0.0410s; samplesPerSecond = 6101.1
MPI Rank 1: 05/03/2016 14:21:05:  Epoch[ 4 of 4]-Minibatch[ 151- 160, 40.00%]: CrossEntropyWithSoftmax = 0.17100866 * 250; EvalClassificationError = 0.08400000 * 250; time = 0.0405s; samplesPerSecond = 6170.6
MPI Rank 1: 05/03/2016 14:21:05:  Epoch[ 4 of 4]-Minibatch[ 161- 170, 42.50%]: CrossEntropyWithSoftmax = 0.17660425 * 250; EvalClassificationError = 0.10000000 * 250; time = 0.0407s; samplesPerSecond = 6138.3
MPI Rank 1: 05/03/2016 14:21:05:  Epoch[ 4 of 4]-Minibatch[ 171- 180, 45.00%]: CrossEntropyWithSoftmax = 0.14105804 * 250; EvalClassificationError = 0.06400000 * 250; time = 0.0391s; samplesPerSecond = 6389.4
MPI Rank 1: 05/03/2016 14:21:05:  Epoch[ 4 of 4]-Minibatch[ 181- 190, 47.50%]: CrossEntropyWithSoftmax = 0.19333553 * 250; EvalClassificationError = 0.10000000 * 250; time = 0.0405s; samplesPerSecond = 6172.4
MPI Rank 1: 05/03/2016 14:21:05:  Epoch[ 4 of 4]-Minibatch[ 191- 200, 50.00%]: CrossEntropyWithSoftmax = 0.20859523 * 250; EvalClassificationError = 0.10000000 * 250; time = 0.0404s; samplesPerSecond = 6193.2
MPI Rank 1: 05/03/2016 14:21:05:  Epoch[ 4 of 4]-Minibatch[ 201- 210, 52.50%]: CrossEntropyWithSoftmax = 0.18499677 * 250; EvalClassificationError = 0.08000000 * 250; time = 0.0406s; samplesPerSecond = 6159.2
MPI Rank 1: 05/03/2016 14:21:05:  Epoch[ 4 of 4]-Minibatch[ 211- 220, 55.00%]: CrossEntropyWithSoftmax = 0.18152437 * 250; EvalClassificationError = 0.07600000 * 250; time = 0.0404s; samplesPerSecond = 6181.7
MPI Rank 1: 05/03/2016 14:21:05:  Epoch[ 4 of 4]-Minibatch[ 221- 230, 57.50%]: CrossEntropyWithSoftmax = 0.14037158 * 250; EvalClassificationError = 0.05600000 * 250; time = 0.0401s; samplesPerSecond = 6241.9
MPI Rank 1: 05/03/2016 14:21:05:  Epoch[ 4 of 4]-Minibatch[ 231- 240, 60.00%]: CrossEntropyWithSoftmax = 0.14866863 * 250; EvalClassificationError = 0.07600000 * 250; time = 0.0408s; samplesPerSecond = 6124.7
MPI Rank 1: 05/03/2016 14:21:05:  Epoch[ 4 of 4]-Minibatch[ 241- 250, 62.50%]: CrossEntropyWithSoftmax = 0.20347747 * 250; EvalClassificationError = 0.11200000 * 250; time = 0.0400s; samplesPerSecond = 6245.3
MPI Rank 1: 05/03/2016 14:21:05:  Epoch[ 4 of 4]-Minibatch[ 251- 260, 65.00%]: CrossEntropyWithSoftmax = 0.12815013 * 250; EvalClassificationError = 0.07200000 * 250; time = 0.0408s; samplesPerSecond = 6132.0
MPI Rank 1: 05/03/2016 14:21:05:  Epoch[ 4 of 4]-Minibatch[ 261- 270, 67.50%]: CrossEntropyWithSoftmax = 0.18672809 * 250; EvalClassificationError = 0.11600000 * 250; time = 0.0405s; samplesPerSecond = 6167.7
MPI Rank 1: 05/03/2016 14:21:06:  Epoch[ 4 of 4]-Minibatch[ 271- 280, 70.00%]: CrossEntropyWithSoftmax = 0.19552989 * 250; EvalClassificationError = 0.08400000 * 250; time = 0.0401s; samplesPerSecond = 6229.8
MPI Rank 1: 05/03/2016 14:21:06:  Epoch[ 4 of 4]-Minibatch[ 281- 290, 72.50%]: CrossEntropyWithSoftmax = 0.16452641 * 250; EvalClassificationError = 0.06800000 * 250; time = 0.0402s; samplesPerSecond = 6212.6
MPI Rank 1: 05/03/2016 14:21:06:  Epoch[ 4 of 4]-Minibatch[ 291- 300, 75.00%]: CrossEntropyWithSoftmax = 0.12461825 * 250; EvalClassificationError = 0.04400000 * 250; time = 0.0407s; samplesPerSecond = 6135.9
MPI Rank 1: 05/03/2016 14:21:06:  Epoch[ 4 of 4]-Minibatch[ 301- 310, 77.50%]: CrossEntropyWithSoftmax = 0.17285250 * 250; EvalClassificationError = 0.08400000 * 250; time = 0.0401s; samplesPerSecond = 6236.3
MPI Rank 1: 05/03/2016 14:21:06:  Epoch[ 4 of 4]-Minibatch[ 311- 320, 80.00%]: CrossEntropyWithSoftmax = 0.12253620 * 250; EvalClassificationError = 0.05200000 * 250; time = 0.0394s; samplesPerSecond = 6349.4
MPI Rank 1: 05/03/2016 14:21:06:  Epoch[ 4 of 4]-Minibatch[ 321- 330, 82.50%]: CrossEntropyWithSoftmax = 0.14723333 * 250; EvalClassificationError = 0.06000000 * 250; time = 0.0407s; samplesPerSecond = 6137.5
MPI Rank 1: 05/03/2016 14:21:06:  Epoch[ 4 of 4]-Minibatch[ 331- 340, 85.00%]: CrossEntropyWithSoftmax = 0.19789537 * 250; EvalClassificationError = 0.09200000 * 250; time = 0.0408s; samplesPerSecond = 6131.5
MPI Rank 1: 05/03/2016 14:21:06:  Epoch[ 4 of 4]-Minibatch[ 341- 350, 87.50%]: CrossEntropyWithSoftmax = 0.12575877 * 250; EvalClassificationError = 0.05200000 * 250; time = 0.0411s; samplesPerSecond = 6089.5
MPI Rank 1: 05/03/2016 14:21:06:  Epoch[ 4 of 4]-Minibatch[ 351- 360, 90.00%]: CrossEntropyWithSoftmax = 0.13745928 * 250; EvalClassificationError = 0.06000000 * 250; time = 0.0408s; samplesPerSecond = 6126.4
MPI Rank 1: 05/03/2016 14:21:06:  Epoch[ 4 of 4]-Minibatch[ 361- 370, 92.50%]: CrossEntropyWithSoftmax = 0.12839651 * 250; EvalClassificationError = 0.06000000 * 250; time = 0.0408s; samplesPerSecond = 6126.4
MPI Rank 1: 05/03/2016 14:21:06:  Epoch[ 4 of 4]-Minibatch[ 371- 380, 95.00%]: CrossEntropyWithSoftmax = 0.16647280 * 250; EvalClassificationError = 0.09600000 * 250; time = 0.0409s; samplesPerSecond = 6113.7
MPI Rank 1: 05/03/2016 14:21:06:  Epoch[ 4 of 4]-Minibatch[ 381- 390, 97.50%]: CrossEntropyWithSoftmax = 0.20679433 * 250; EvalClassificationError = 0.11600000 * 250; time = 0.0409s; samplesPerSecond = 6116.1
MPI Rank 1: 05/03/2016 14:21:06:  Epoch[ 4 of 4]-Minibatch[ 391- 400, 100.00%]: CrossEntropyWithSoftmax = 0.14585244 * 250; EvalClassificationError = 0.06400000 * 250; time = 0.0406s; samplesPerSecond = 6162.3
MPI Rank 1: 05/03/2016 14:21:06: Finished Epoch[ 4 of 4]: [Training] CrossEntropyWithSoftmax = 0.15914931 * 10000; EvalClassificationError = 0.07670000 * 10000; totalSamplesSeen = 40000; learningRatePerSample = 0.0080000004; epochTime=1.6409s
MPI Rank 1: 05/03/2016 14:21:06: CNTKCommandTrainEnd: SimpleMultiGPU
=======
MPI Rank 1: 08/16/2016 03:01:49: Starting minibatch loop, DataParallelSGD training (MyRank = 1, NumNodes = 4, NumGradientBits = 32), distributed reading is ENABLED.
MPI Rank 1: 08/16/2016 03:01:49:  Epoch[ 3 of 4]-Minibatch[   1-  10, 2.50%]: CrossEntropyWithSoftmax = 0.12590085 * 250; EvalErrorPrediction = 0.05600000 * 250; time = 0.0409s; samplesPerSecond = 6107.4
MPI Rank 1: 08/16/2016 03:01:49:  Epoch[ 3 of 4]-Minibatch[  11-  20, 5.00%]: CrossEntropyWithSoftmax = 0.17780229 * 250; EvalErrorPrediction = 0.09600000 * 250; time = 0.0407s; samplesPerSecond = 6135.7
MPI Rank 1: 08/16/2016 03:01:49:  Epoch[ 3 of 4]-Minibatch[  21-  30, 7.50%]: CrossEntropyWithSoftmax = 0.14417637 * 250; EvalErrorPrediction = 0.07600000 * 250; time = 0.0408s; samplesPerSecond = 6131.4
MPI Rank 1: 08/16/2016 03:01:49:  Epoch[ 3 of 4]-Minibatch[  31-  40, 10.00%]: CrossEntropyWithSoftmax = 0.15796895 * 250; EvalErrorPrediction = 0.06400000 * 250; time = 0.0416s; samplesPerSecond = 6014.7
MPI Rank 1: 08/16/2016 03:01:49:  Epoch[ 3 of 4]-Minibatch[  41-  50, 12.50%]: CrossEntropyWithSoftmax = 0.17002999 * 250; EvalErrorPrediction = 0.10000000 * 250; time = 0.0410s; samplesPerSecond = 6097.6
MPI Rank 1: 08/16/2016 03:01:49:  Epoch[ 3 of 4]-Minibatch[  51-  60, 15.00%]: CrossEntropyWithSoftmax = 0.18262114 * 250; EvalErrorPrediction = 0.07600000 * 250; time = 0.0411s; samplesPerSecond = 6076.7
MPI Rank 1: 08/16/2016 03:01:49:  Epoch[ 3 of 4]-Minibatch[  61-  70, 17.50%]: CrossEntropyWithSoftmax = 0.14643695 * 250; EvalErrorPrediction = 0.07200000 * 250; time = 0.0415s; samplesPerSecond = 6022.9
MPI Rank 1: 08/16/2016 03:01:49:  Epoch[ 3 of 4]-Minibatch[  71-  80, 20.00%]: CrossEntropyWithSoftmax = 0.18030527 * 250; EvalErrorPrediction = 0.09600000 * 250; time = 0.0414s; samplesPerSecond = 6036.8
MPI Rank 1: 08/16/2016 03:01:49:  Epoch[ 3 of 4]-Minibatch[  81-  90, 22.50%]: CrossEntropyWithSoftmax = 0.15846150 * 250; EvalErrorPrediction = 0.07200000 * 250; time = 0.0410s; samplesPerSecond = 6104.9
MPI Rank 1: 08/16/2016 03:01:49:  Epoch[ 3 of 4]-Minibatch[  91- 100, 25.00%]: CrossEntropyWithSoftmax = 0.14486534 * 250; EvalErrorPrediction = 0.07200000 * 250; time = 0.0411s; samplesPerSecond = 6086.1
MPI Rank 1: 08/16/2016 03:01:49:  Epoch[ 3 of 4]-Minibatch[ 101- 110, 27.50%]: CrossEntropyWithSoftmax = 0.13469094 * 250; EvalErrorPrediction = 0.05200000 * 250; time = 0.0414s; samplesPerSecond = 6036.9
MPI Rank 1: 08/16/2016 03:01:49:  Epoch[ 3 of 4]-Minibatch[ 111- 120, 30.00%]: CrossEntropyWithSoftmax = 0.13720019 * 250; EvalErrorPrediction = 0.06400000 * 250; time = 0.0417s; samplesPerSecond = 6001.4
MPI Rank 1: 08/16/2016 03:01:49:  Epoch[ 3 of 4]-Minibatch[ 121- 130, 32.50%]: CrossEntropyWithSoftmax = 0.11641296 * 250; EvalErrorPrediction = 0.05600000 * 250; time = 0.0417s; samplesPerSecond = 5999.7
MPI Rank 1: 08/16/2016 03:01:49:  Epoch[ 3 of 4]-Minibatch[ 131- 140, 35.00%]: CrossEntropyWithSoftmax = 0.16786647 * 250; EvalErrorPrediction = 0.08800000 * 250; time = 0.0416s; samplesPerSecond = 6016.3
MPI Rank 1: 08/16/2016 03:01:49:  Epoch[ 3 of 4]-Minibatch[ 141- 150, 37.50%]: CrossEntropyWithSoftmax = 0.12811514 * 250; EvalErrorPrediction = 0.04800000 * 250; time = 0.0413s; samplesPerSecond = 6049.9
MPI Rank 1: 08/16/2016 03:01:49:  Epoch[ 3 of 4]-Minibatch[ 151- 160, 40.00%]: CrossEntropyWithSoftmax = 0.17257852 * 250; EvalErrorPrediction = 0.08000000 * 250; time = 0.0411s; samplesPerSecond = 6076.2
MPI Rank 1: 08/16/2016 03:01:49:  Epoch[ 3 of 4]-Minibatch[ 161- 170, 42.50%]: CrossEntropyWithSoftmax = 0.17623655 * 250; EvalErrorPrediction = 0.09600000 * 250; time = 0.0410s; samplesPerSecond = 6098.3
MPI Rank 1: 08/16/2016 03:01:49:  Epoch[ 3 of 4]-Minibatch[ 171- 180, 45.00%]: CrossEntropyWithSoftmax = 0.14121117 * 250; EvalErrorPrediction = 0.06400000 * 250; time = 0.0414s; samplesPerSecond = 6044.0
MPI Rank 1: 08/16/2016 03:01:50:  Epoch[ 3 of 4]-Minibatch[ 181- 190, 47.50%]: CrossEntropyWithSoftmax = 0.19243443 * 250; EvalErrorPrediction = 0.10000000 * 250; time = 0.0413s; samplesPerSecond = 6056.8
MPI Rank 1: 08/16/2016 03:01:50:  Epoch[ 3 of 4]-Minibatch[ 191- 200, 50.00%]: CrossEntropyWithSoftmax = 0.20908162 * 250; EvalErrorPrediction = 0.10000000 * 250; time = 0.0414s; samplesPerSecond = 6040.8
MPI Rank 1: 08/16/2016 03:01:50:  Epoch[ 3 of 4]-Minibatch[ 201- 210, 52.50%]: CrossEntropyWithSoftmax = 0.18472065 * 250; EvalErrorPrediction = 0.08000000 * 250; time = 0.0411s; samplesPerSecond = 6083.2
MPI Rank 1: 08/16/2016 03:01:50:  Epoch[ 3 of 4]-Minibatch[ 211- 220, 55.00%]: CrossEntropyWithSoftmax = 0.18185535 * 250; EvalErrorPrediction = 0.07600000 * 250; time = 0.0411s; samplesPerSecond = 6078.4
MPI Rank 1: 08/16/2016 03:01:50:  Epoch[ 3 of 4]-Minibatch[ 221- 230, 57.50%]: CrossEntropyWithSoftmax = 0.14074205 * 250; EvalErrorPrediction = 0.06000000 * 250; time = 0.0415s; samplesPerSecond = 6018.4
MPI Rank 1: 08/16/2016 03:01:50:  Epoch[ 3 of 4]-Minibatch[ 231- 240, 60.00%]: CrossEntropyWithSoftmax = 0.14871621 * 250; EvalErrorPrediction = 0.07600000 * 250; time = 0.0411s; samplesPerSecond = 6085.1
MPI Rank 1: 08/16/2016 03:01:50:  Epoch[ 3 of 4]-Minibatch[ 241- 250, 62.50%]: CrossEntropyWithSoftmax = 0.20299705 * 250; EvalErrorPrediction = 0.11200000 * 250; time = 0.0412s; samplesPerSecond = 6062.5
MPI Rank 1: 08/16/2016 03:01:50:  Epoch[ 3 of 4]-Minibatch[ 251- 260, 65.00%]: CrossEntropyWithSoftmax = 0.12852038 * 250; EvalErrorPrediction = 0.07200000 * 250; time = 0.0413s; samplesPerSecond = 6054.3
MPI Rank 1: 08/16/2016 03:01:50:  Epoch[ 3 of 4]-Minibatch[ 261- 270, 67.50%]: CrossEntropyWithSoftmax = 0.18660439 * 250; EvalErrorPrediction = 0.11600000 * 250; time = 0.0416s; samplesPerSecond = 6015.7
MPI Rank 1: 08/16/2016 03:01:50:  Epoch[ 3 of 4]-Minibatch[ 271- 280, 70.00%]: CrossEntropyWithSoftmax = 0.19575997 * 250; EvalErrorPrediction = 0.08800000 * 250; time = 0.0417s; samplesPerSecond = 5996.8
MPI Rank 1: 08/16/2016 03:01:50:  Epoch[ 3 of 4]-Minibatch[ 281- 290, 72.50%]: CrossEntropyWithSoftmax = 0.16667676 * 250; EvalErrorPrediction = 0.06800000 * 250; time = 0.0412s; samplesPerSecond = 6061.0
MPI Rank 1: 08/16/2016 03:01:50:  Epoch[ 3 of 4]-Minibatch[ 291- 300, 75.00%]: CrossEntropyWithSoftmax = 0.12526169 * 250; EvalErrorPrediction = 0.04400000 * 250; time = 0.0413s; samplesPerSecond = 6058.5
MPI Rank 1: 08/16/2016 03:01:50:  Epoch[ 3 of 4]-Minibatch[ 301- 310, 77.50%]: CrossEntropyWithSoftmax = 0.17392133 * 250; EvalErrorPrediction = 0.08800000 * 250; time = 0.0413s; samplesPerSecond = 6047.9
MPI Rank 1: 08/16/2016 03:01:50:  Epoch[ 3 of 4]-Minibatch[ 311- 320, 80.00%]: CrossEntropyWithSoftmax = 0.12281615 * 250; EvalErrorPrediction = 0.05200000 * 250; time = 0.0410s; samplesPerSecond = 6105.0
MPI Rank 1: 08/16/2016 03:01:50:  Epoch[ 3 of 4]-Minibatch[ 321- 330, 82.50%]: CrossEntropyWithSoftmax = 0.14759390 * 250; EvalErrorPrediction = 0.06000000 * 250; time = 0.0414s; samplesPerSecond = 6035.6
MPI Rank 1: 08/16/2016 03:01:50:  Epoch[ 3 of 4]-Minibatch[ 331- 340, 85.00%]: CrossEntropyWithSoftmax = 0.19801300 * 250; EvalErrorPrediction = 0.09200000 * 250; time = 0.0415s; samplesPerSecond = 6031.1
MPI Rank 1: 08/16/2016 03:01:50:  Epoch[ 3 of 4]-Minibatch[ 341- 350, 87.50%]: CrossEntropyWithSoftmax = 0.12593396 * 250; EvalErrorPrediction = 0.05200000 * 250; time = 0.0410s; samplesPerSecond = 6100.2
MPI Rank 1: 08/16/2016 03:01:50:  Epoch[ 3 of 4]-Minibatch[ 351- 360, 90.00%]: CrossEntropyWithSoftmax = 0.13756618 * 250; EvalErrorPrediction = 0.06000000 * 250; time = 0.0413s; samplesPerSecond = 6058.5
MPI Rank 1: 08/16/2016 03:01:50:  Epoch[ 3 of 4]-Minibatch[ 361- 370, 92.50%]: CrossEntropyWithSoftmax = 0.12838526 * 250; EvalErrorPrediction = 0.06000000 * 250; time = 0.0416s; samplesPerSecond = 6004.7
MPI Rank 1: 08/16/2016 03:01:50:  Epoch[ 3 of 4]-Minibatch[ 371- 380, 95.00%]: CrossEntropyWithSoftmax = 0.16654369 * 250; EvalErrorPrediction = 0.09600000 * 250; time = 0.0412s; samplesPerSecond = 6060.8
MPI Rank 1: 08/16/2016 03:01:50:  Epoch[ 3 of 4]-Minibatch[ 381- 390, 97.50%]: CrossEntropyWithSoftmax = 0.20658950 * 250; EvalErrorPrediction = 0.11600000 * 250; time = 0.0410s; samplesPerSecond = 6103.7
MPI Rank 1: 08/16/2016 03:01:50:  Epoch[ 3 of 4]-Minibatch[ 391- 400, 100.00%]: CrossEntropyWithSoftmax = 0.14583322 * 250; EvalErrorPrediction = 0.06800000 * 250; time = 0.0416s; samplesPerSecond = 6016.0
MPI Rank 1: 08/16/2016 03:01:50: Finished Epoch[ 3 of 4]: [Training] CrossEntropyWithSoftmax = 0.15948618 * 10000; EvalErrorPrediction = 0.07660000 * 10000; totalSamplesSeen = 30000; learningRatePerSample = 0.0080000004; epochTime=1.67222s
>>>>>>> 8493f118
MPI Rank 1: 
MPI Rank 1: 08/16/2016 03:01:50: Starting Epoch 4: learning rate per sample = 0.008000  effective momentum = 0.900000  momentum as time constant = 237.3 samples
MPI Rank 1: 
MPI Rank 1: 08/16/2016 03:01:50: Starting minibatch loop, DataParallelSGD training (MyRank = 1, NumNodes = 4, NumGradientBits = 32), distributed reading is ENABLED.
MPI Rank 1: 08/16/2016 03:01:50:  Epoch[ 4 of 4]-Minibatch[   1-  10, 2.50%]: CrossEntropyWithSoftmax = 0.12371233 * 250; EvalErrorPrediction = 0.06000000 * 250; time = 0.0417s; samplesPerSecond = 5996.9
MPI Rank 1: 08/16/2016 03:01:50:  Epoch[ 4 of 4]-Minibatch[  11-  20, 5.00%]: CrossEntropyWithSoftmax = 0.18070513 * 250; EvalErrorPrediction = 0.09600000 * 250; time = 0.0410s; samplesPerSecond = 6099.5
MPI Rank 1: 08/16/2016 03:01:51:  Epoch[ 4 of 4]-Minibatch[  21-  30, 7.50%]: CrossEntropyWithSoftmax = 0.14239730 * 250; EvalErrorPrediction = 0.07600000 * 250; time = 0.0409s; samplesPerSecond = 6108.3
MPI Rank 1: 08/16/2016 03:01:51:  Epoch[ 4 of 4]-Minibatch[  31-  40, 10.00%]: CrossEntropyWithSoftmax = 0.15630155 * 250; EvalErrorPrediction = 0.06400000 * 250; time = 0.0413s; samplesPerSecond = 6058.8
MPI Rank 1: 08/16/2016 03:01:51:  Epoch[ 4 of 4]-Minibatch[  41-  50, 12.50%]: CrossEntropyWithSoftmax = 0.16935526 * 250; EvalErrorPrediction = 0.09600000 * 250; time = 0.0412s; samplesPerSecond = 6066.8
MPI Rank 1: 08/16/2016 03:01:51:  Epoch[ 4 of 4]-Minibatch[  51-  60, 15.00%]: CrossEntropyWithSoftmax = 0.18198833 * 250; EvalErrorPrediction = 0.08000000 * 250; time = 0.0409s; samplesPerSecond = 6105.8
MPI Rank 1: 08/16/2016 03:01:51:  Epoch[ 4 of 4]-Minibatch[  61-  70, 17.50%]: CrossEntropyWithSoftmax = 0.14475945 * 250; EvalErrorPrediction = 0.07200000 * 250; time = 0.0412s; samplesPerSecond = 6074.9
MPI Rank 1: 08/16/2016 03:01:51:  Epoch[ 4 of 4]-Minibatch[  71-  80, 20.00%]: CrossEntropyWithSoftmax = 0.18021602 * 250; EvalErrorPrediction = 0.09600000 * 250; time = 0.0414s; samplesPerSecond = 6039.1
MPI Rank 1: 08/16/2016 03:01:51:  Epoch[ 4 of 4]-Minibatch[  81-  90, 22.50%]: CrossEntropyWithSoftmax = 0.15849307 * 250; EvalErrorPrediction = 0.07600000 * 250; time = 0.0419s; samplesPerSecond = 5962.0
MPI Rank 1: 08/16/2016 03:01:51:  Epoch[ 4 of 4]-Minibatch[  91- 100, 25.00%]: CrossEntropyWithSoftmax = 0.14474426 * 250; EvalErrorPrediction = 0.07200000 * 250; time = 0.0413s; samplesPerSecond = 6055.2
MPI Rank 1: 08/16/2016 03:01:51:  Epoch[ 4 of 4]-Minibatch[ 101- 110, 27.50%]: CrossEntropyWithSoftmax = 0.13362925 * 250; EvalErrorPrediction = 0.05200000 * 250; time = 0.0417s; samplesPerSecond = 5992.5
MPI Rank 1: 08/16/2016 03:01:51:  Epoch[ 4 of 4]-Minibatch[ 111- 120, 30.00%]: CrossEntropyWithSoftmax = 0.13708299 * 250; EvalErrorPrediction = 0.06400000 * 250; time = 0.0413s; samplesPerSecond = 6055.3
MPI Rank 1: 08/16/2016 03:01:51:  Epoch[ 4 of 4]-Minibatch[ 121- 130, 32.50%]: CrossEntropyWithSoftmax = 0.11569776 * 250; EvalErrorPrediction = 0.05600000 * 250; time = 0.0418s; samplesPerSecond = 5978.4
MPI Rank 1: 08/16/2016 03:01:51:  Epoch[ 4 of 4]-Minibatch[ 131- 140, 35.00%]: CrossEntropyWithSoftmax = 0.16892331 * 250; EvalErrorPrediction = 0.09200000 * 250; time = 0.0413s; samplesPerSecond = 6056.3
MPI Rank 1: 08/16/2016 03:01:51:  Epoch[ 4 of 4]-Minibatch[ 141- 150, 37.50%]: CrossEntropyWithSoftmax = 0.12752162 * 250; EvalErrorPrediction = 0.04800000 * 250; time = 0.0412s; samplesPerSecond = 6067.4
MPI Rank 1: 08/16/2016 03:01:51:  Epoch[ 4 of 4]-Minibatch[ 151- 160, 40.00%]: CrossEntropyWithSoftmax = 0.17100867 * 250; EvalErrorPrediction = 0.08400000 * 250; time = 0.0411s; samplesPerSecond = 6085.4
MPI Rank 1: 08/16/2016 03:01:51:  Epoch[ 4 of 4]-Minibatch[ 161- 170, 42.50%]: CrossEntropyWithSoftmax = 0.17660426 * 250; EvalErrorPrediction = 0.10000000 * 250; time = 0.0417s; samplesPerSecond = 5994.3
MPI Rank 1: 08/16/2016 03:01:51:  Epoch[ 4 of 4]-Minibatch[ 171- 180, 45.00%]: CrossEntropyWithSoftmax = 0.14105803 * 250; EvalErrorPrediction = 0.06400000 * 250; time = 0.0408s; samplesPerSecond = 6125.0
MPI Rank 1: 08/16/2016 03:01:51:  Epoch[ 4 of 4]-Minibatch[ 181- 190, 47.50%]: CrossEntropyWithSoftmax = 0.19333552 * 250; EvalErrorPrediction = 0.10000000 * 250; time = 0.0412s; samplesPerSecond = 6069.9
MPI Rank 1: 08/16/2016 03:01:51:  Epoch[ 4 of 4]-Minibatch[ 191- 200, 50.00%]: CrossEntropyWithSoftmax = 0.20859524 * 250; EvalErrorPrediction = 0.10000000 * 250; time = 0.0414s; samplesPerSecond = 6034.7
MPI Rank 1: 08/16/2016 03:01:51:  Epoch[ 4 of 4]-Minibatch[ 201- 210, 52.50%]: CrossEntropyWithSoftmax = 0.18499677 * 250; EvalErrorPrediction = 0.08000000 * 250; time = 0.0411s; samplesPerSecond = 6075.9
MPI Rank 1: 08/16/2016 03:01:51:  Epoch[ 4 of 4]-Minibatch[ 211- 220, 55.00%]: CrossEntropyWithSoftmax = 0.18152438 * 250; EvalErrorPrediction = 0.07600000 * 250; time = 0.0414s; samplesPerSecond = 6041.6
MPI Rank 1: 08/16/2016 03:01:51:  Epoch[ 4 of 4]-Minibatch[ 221- 230, 57.50%]: CrossEntropyWithSoftmax = 0.14037156 * 250; EvalErrorPrediction = 0.05600000 * 250; time = 0.0411s; samplesPerSecond = 6084.9
MPI Rank 1: 08/16/2016 03:01:51:  Epoch[ 4 of 4]-Minibatch[ 231- 240, 60.00%]: CrossEntropyWithSoftmax = 0.14866862 * 250; EvalErrorPrediction = 0.07600000 * 250; time = 0.0411s; samplesPerSecond = 6076.8
MPI Rank 1: 08/16/2016 03:01:51:  Epoch[ 4 of 4]-Minibatch[ 241- 250, 62.50%]: CrossEntropyWithSoftmax = 0.20347746 * 250; EvalErrorPrediction = 0.11200000 * 250; time = 0.0407s; samplesPerSecond = 6136.3
MPI Rank 1: 08/16/2016 03:01:51:  Epoch[ 4 of 4]-Minibatch[ 251- 260, 65.00%]: CrossEntropyWithSoftmax = 0.12815013 * 250; EvalErrorPrediction = 0.07200000 * 250; time = 0.0409s; samplesPerSecond = 6107.1
MPI Rank 1: 08/16/2016 03:01:52:  Epoch[ 4 of 4]-Minibatch[ 261- 270, 67.50%]: CrossEntropyWithSoftmax = 0.18672809 * 250; EvalErrorPrediction = 0.11600000 * 250; time = 0.0411s; samplesPerSecond = 6077.5
MPI Rank 1: 08/16/2016 03:01:52:  Epoch[ 4 of 4]-Minibatch[ 271- 280, 70.00%]: CrossEntropyWithSoftmax = 0.19552989 * 250; EvalErrorPrediction = 0.08400000 * 250; time = 0.0408s; samplesPerSecond = 6126.2
MPI Rank 1: 08/16/2016 03:01:52:  Epoch[ 4 of 4]-Minibatch[ 281- 290, 72.50%]: CrossEntropyWithSoftmax = 0.16452642 * 250; EvalErrorPrediction = 0.06800000 * 250; time = 0.0409s; samplesPerSecond = 6105.5
MPI Rank 1: 08/16/2016 03:01:52:  Epoch[ 4 of 4]-Minibatch[ 291- 300, 75.00%]: CrossEntropyWithSoftmax = 0.12461825 * 250; EvalErrorPrediction = 0.04400000 * 250; time = 0.0409s; samplesPerSecond = 6119.7
MPI Rank 1: 08/16/2016 03:01:52:  Epoch[ 4 of 4]-Minibatch[ 301- 310, 77.50%]: CrossEntropyWithSoftmax = 0.17285251 * 250; EvalErrorPrediction = 0.08400000 * 250; time = 0.0403s; samplesPerSecond = 6210.3
MPI Rank 1: 08/16/2016 03:01:52:  Epoch[ 4 of 4]-Minibatch[ 311- 320, 80.00%]: CrossEntropyWithSoftmax = 0.12253619 * 250; EvalErrorPrediction = 0.05200000 * 250; time = 0.0408s; samplesPerSecond = 6120.4
MPI Rank 1: 08/16/2016 03:01:52:  Epoch[ 4 of 4]-Minibatch[ 321- 330, 82.50%]: CrossEntropyWithSoftmax = 0.14723333 * 250; EvalErrorPrediction = 0.06000000 * 250; time = 0.0411s; samplesPerSecond = 6089.2
MPI Rank 1: 08/16/2016 03:01:52:  Epoch[ 4 of 4]-Minibatch[ 331- 340, 85.00%]: CrossEntropyWithSoftmax = 0.19789537 * 250; EvalErrorPrediction = 0.09200000 * 250; time = 0.0412s; samplesPerSecond = 6062.5
MPI Rank 1: 08/16/2016 03:01:52:  Epoch[ 4 of 4]-Minibatch[ 341- 350, 87.50%]: CrossEntropyWithSoftmax = 0.12575877 * 250; EvalErrorPrediction = 0.05200000 * 250; time = 0.0408s; samplesPerSecond = 6127.8
MPI Rank 1: 08/16/2016 03:01:52:  Epoch[ 4 of 4]-Minibatch[ 351- 360, 90.00%]: CrossEntropyWithSoftmax = 0.13745928 * 250; EvalErrorPrediction = 0.06000000 * 250; time = 0.0415s; samplesPerSecond = 6026.9
MPI Rank 1: 08/16/2016 03:01:52:  Epoch[ 4 of 4]-Minibatch[ 361- 370, 92.50%]: CrossEntropyWithSoftmax = 0.12839652 * 250; EvalErrorPrediction = 0.06000000 * 250; time = 0.0409s; samplesPerSecond = 6113.8
MPI Rank 1: 08/16/2016 03:01:52:  Epoch[ 4 of 4]-Minibatch[ 371- 380, 95.00%]: CrossEntropyWithSoftmax = 0.16647281 * 250; EvalErrorPrediction = 0.09600000 * 250; time = 0.0405s; samplesPerSecond = 6165.8
MPI Rank 1: 08/16/2016 03:01:52:  Epoch[ 4 of 4]-Minibatch[ 381- 390, 97.50%]: CrossEntropyWithSoftmax = 0.20679433 * 250; EvalErrorPrediction = 0.11600000 * 250; time = 0.0402s; samplesPerSecond = 6216.3
MPI Rank 1: 08/16/2016 03:01:52:  Epoch[ 4 of 4]-Minibatch[ 391- 400, 100.00%]: CrossEntropyWithSoftmax = 0.14585245 * 250; EvalErrorPrediction = 0.06400000 * 250; time = 0.0413s; samplesPerSecond = 6047.4
MPI Rank 1: 08/16/2016 03:01:52: Finished Epoch[ 4 of 4]: [Training] CrossEntropyWithSoftmax = 0.15914931 * 10000; EvalErrorPrediction = 0.07670000 * 10000; totalSamplesSeen = 40000; learningRatePerSample = 0.0080000004; epochTime=1.66656s
MPI Rank 1: 08/16/2016 03:01:52: CNTKCommandTrainEnd: SimpleMultiGPU
MPI Rank 1: 
MPI Rank 1: 08/16/2016 03:01:52: Action "train" complete.
MPI Rank 1: 
MPI Rank 1: 08/16/2016 03:01:52: __COMPLETED__
MPI Rank 1: ~MPIWrapper
MPI Rank 2: 08/16/2016 03:01:40: Redirecting stderr to file C:\Users\svcphil\AppData\Local\Temp\cntk-test-20160816030048.672180\ParallelTraining\NoQuantization_SinglePrecision@release_gpu/stderr_SimpleMultiGPU.logrank2
MPI Rank 2: 08/16/2016 03:01:40: -------------------------------------------------------------------
MPI Rank 2: 08/16/2016 03:01:40: Build info: 
MPI Rank 2: 
MPI Rank 2: 08/16/2016 03:01:40: 		Built time: Aug 16 2016 02:54:53
MPI Rank 2: 08/16/2016 03:01:40: 		Last modified date: Fri Aug 12 05:31:21 2016
MPI Rank 2: 08/16/2016 03:01:40: 		Build type: Release
MPI Rank 2: 08/16/2016 03:01:40: 		Build target: GPU
MPI Rank 2: 08/16/2016 03:01:40: 		With 1bit-SGD: no
MPI Rank 2: 08/16/2016 03:01:40: 		Math lib: mkl
MPI Rank 2: 08/16/2016 03:01:40: 		CUDA_PATH: C:\Program Files\NVIDIA GPU Computing Toolkit\CUDA\v7.5
MPI Rank 2: 08/16/2016 03:01:40: 		CUB_PATH: c:\src\cub-1.4.1
MPI Rank 2: 08/16/2016 03:01:40: 		CUDNN_PATH: c:\NVIDIA\cudnn-4.0\cuda
MPI Rank 2: 08/16/2016 03:01:40: 		Build Branch: HEAD
MPI Rank 2: 08/16/2016 03:01:40: 		Build SHA1: 026b1e772b963461e189f8f00aa7ed6951298f84
MPI Rank 2: 08/16/2016 03:01:40: 		Built by svcphil on Philly-Pool3
MPI Rank 2: 08/16/2016 03:01:40: 		Build Path: c:\Jenkins\workspace\CNTK-Build-Windows\Source\CNTK\
MPI Rank 2: 08/16/2016 03:01:40: -------------------------------------------------------------------
MPI Rank 2: 08/16/2016 03:01:43: -------------------------------------------------------------------
MPI Rank 2: 08/16/2016 03:01:43: GPU info:
MPI Rank 2: 
MPI Rank 2: 08/16/2016 03:01:43: 		Device[0]: cores = 2880; computeCapability = 3.5; type = "GeForce GTX 780 Ti"; memory = 3072 MB
MPI Rank 2: 08/16/2016 03:01:43: 		Device[1]: cores = 2880; computeCapability = 3.5; type = "GeForce GTX 780 Ti"; memory = 3072 MB
MPI Rank 2: 08/16/2016 03:01:43: 		Device[2]: cores = 2880; computeCapability = 3.5; type = "GeForce GTX 780 Ti"; memory = 3072 MB
MPI Rank 2: 08/16/2016 03:01:43: 		Device[3]: cores = 2880; computeCapability = 3.5; type = "GeForce GTX 780 Ti"; memory = 3072 MB
MPI Rank 2: 08/16/2016 03:01:43: -------------------------------------------------------------------
MPI Rank 2: 
MPI Rank 2: 08/16/2016 03:01:43: Running on DPHAIM-22 at 2016/08/16 03:01:43
MPI Rank 2: 08/16/2016 03:01:43: Command line: 
MPI Rank 2: C:\jenkins\workspace\CNTK-Test-Windows-W2\x64\release\cntk.exe  configFile=C:\jenkins\workspace\CNTK-Test-Windows-W2\Tests\EndToEndTests\ParallelTraining/SimpleMultiGPU.cntk  currentDirectory=C:\jenkins\workspace\CNTK-Test-Windows-W2\Tests\EndToEndTests\ParallelTraining\Data  RunDir=C:\Users\svcphil\AppData\Local\Temp\cntk-test-20160816030048.672180\ParallelTraining\NoQuantization_SinglePrecision@release_gpu  DataDir=C:\jenkins\workspace\CNTK-Test-Windows-W2\Tests\EndToEndTests\ParallelTraining\Data  ConfigDir=C:\jenkins\workspace\CNTK-Test-Windows-W2\Tests\EndToEndTests\ParallelTraining  OutputDir=C:\Users\svcphil\AppData\Local\Temp\cntk-test-20160816030048.672180\ParallelTraining\NoQuantization_SinglePrecision@release_gpu  DeviceId=0  timestamping=true  numCPUThreads=6  precision=float  SimpleMultiGPU=[SGD=[ParallelTrain=[DataParallelSGD=[gradientBits=32]]]]  stderr=C:\Users\svcphil\AppData\Local\Temp\cntk-test-20160816030048.672180\ParallelTraining\NoQuantization_SinglePrecision@release_gpu/stderr
MPI Rank 2: 
MPI Rank 2: 
MPI Rank 2: 
MPI Rank 2: 08/16/2016 03:01:43: >>>>>>>>>>>>>>>>>>>> RAW CONFIG (VARIABLES NOT RESOLVED) >>>>>>>>>>>>>>>>>>>>
MPI Rank 2: 08/16/2016 03:01:43: deviceId = $DeviceId$
MPI Rank 2: command = SimpleMultiGPU
MPI Rank 2: precision = "float"
MPI Rank 2: parallelTrain = true
MPI Rank 2: SimpleMultiGPU = [
MPI Rank 2:     action = "train"
MPI Rank 2:     modelPath = "$RunDir$/models/Simple.dnn"
MPI Rank 2:     traceLevel = 1
MPI Rank 2:     SimpleNetworkBuilder = [
MPI Rank 2:         layerSizes = 2:50*2:2
MPI Rank 2:         trainingCriterion = "CrossEntropyWithSoftmax"
MPI Rank 2:         evalCriterion = "ClassificationError"
MPI Rank 2:         layerTypes = "Sigmoid"
MPI Rank 2:         initValueScale = 1.0
MPI Rank 2:         applyMeanVarNorm = true
MPI Rank 2:         uniformInit = true
MPI Rank 2:         needPrior = true
MPI Rank 2:     ]
MPI Rank 2:     SGD = [
MPI Rank 2:         epochSize = 0 
MPI Rank 2:         minibatchSize = 25
MPI Rank 2:         learningRatesPerMB = 0.5:0.2*20:0.1
MPI Rank 2:         momentumPerMB = 0.9
MPI Rank 2:         dropoutRate = 0.0
MPI Rank 2:         maxEpochs = 4
MPI Rank 2:         ParallelTrain = [
MPI Rank 2:             distributedMBReading = true
MPI Rank 2:             parallelizationMethod = "DataParallelSGD"
MPI Rank 2:             DataParallelSGD = [
MPI Rank 2:                 gradientBits = 1
MPI Rank 2:             ]
MPI Rank 2:         ]
MPI Rank 2:     ]
MPI Rank 2:     reader = [
MPI Rank 2:         readerType = "CNTKTextFormatReader"
MPI Rank 2:         file = "$DataDir$/SimpleDataTrain_cntk_text.txt"
MPI Rank 2:         randomize = false
MPI Rank 2:         input = [
MPI Rank 2:             features = [
MPI Rank 2:                 alias = "F"
MPI Rank 2:                 dim = 2
MPI Rank 2:                 format = "dense"
MPI Rank 2:             ]
MPI Rank 2:             labels = [
MPI Rank 2:                 alias = "L"
MPI Rank 2:                 dim = 2
MPI Rank 2:                 format = "dense"
MPI Rank 2:             ]
MPI Rank 2:         ]
MPI Rank 2:     ]
MPI Rank 2: ]
MPI Rank 2: currentDirectory=C:\jenkins\workspace\CNTK-Test-Windows-W2\Tests\EndToEndTests\ParallelTraining\Data
MPI Rank 2: RunDir=C:\Users\svcphil\AppData\Local\Temp\cntk-test-20160816030048.672180\ParallelTraining\NoQuantization_SinglePrecision@release_gpu
MPI Rank 2: DataDir=C:\jenkins\workspace\CNTK-Test-Windows-W2\Tests\EndToEndTests\ParallelTraining\Data
MPI Rank 2: ConfigDir=C:\jenkins\workspace\CNTK-Test-Windows-W2\Tests\EndToEndTests\ParallelTraining
MPI Rank 2: OutputDir=C:\Users\svcphil\AppData\Local\Temp\cntk-test-20160816030048.672180\ParallelTraining\NoQuantization_SinglePrecision@release_gpu
MPI Rank 2: DeviceId=0
MPI Rank 2: timestamping=true
MPI Rank 2: numCPUThreads=6
MPI Rank 2: precision=float
MPI Rank 2: SimpleMultiGPU=[SGD=[ParallelTrain=[DataParallelSGD=[gradientBits=32]]]]
MPI Rank 2: stderr=C:\Users\svcphil\AppData\Local\Temp\cntk-test-20160816030048.672180\ParallelTraining\NoQuantization_SinglePrecision@release_gpu/stderr
MPI Rank 2: 
MPI Rank 2: 08/16/2016 03:01:43: <<<<<<<<<<<<<<<<<<<< RAW CONFIG (VARIABLES NOT RESOLVED)  <<<<<<<<<<<<<<<<<<<<
MPI Rank 2: 
MPI Rank 2: 08/16/2016 03:01:43: >>>>>>>>>>>>>>>>>>>> RAW CONFIG WITH ALL VARIABLES RESOLVED >>>>>>>>>>>>>>>>>>>>
MPI Rank 2: 08/16/2016 03:01:43: deviceId = 0
MPI Rank 2: command = SimpleMultiGPU
MPI Rank 2: precision = "float"
MPI Rank 2: parallelTrain = true
MPI Rank 2: SimpleMultiGPU = [
MPI Rank 2:     action = "train"
MPI Rank 2:     modelPath = "C:\Users\svcphil\AppData\Local\Temp\cntk-test-20160816030048.672180\ParallelTraining\NoQuantization_SinglePrecision@release_gpu/models/Simple.dnn"
MPI Rank 2:     traceLevel = 1
MPI Rank 2:     SimpleNetworkBuilder = [
MPI Rank 2:         layerSizes = 2:50*2:2
MPI Rank 2:         trainingCriterion = "CrossEntropyWithSoftmax"
MPI Rank 2:         evalCriterion = "ClassificationError"
MPI Rank 2:         layerTypes = "Sigmoid"
MPI Rank 2:         initValueScale = 1.0
MPI Rank 2:         applyMeanVarNorm = true
MPI Rank 2:         uniformInit = true
MPI Rank 2:         needPrior = true
MPI Rank 2:     ]
MPI Rank 2:     SGD = [
MPI Rank 2:         epochSize = 0 
MPI Rank 2:         minibatchSize = 25
MPI Rank 2:         learningRatesPerMB = 0.5:0.2*20:0.1
MPI Rank 2:         momentumPerMB = 0.9
MPI Rank 2:         dropoutRate = 0.0
MPI Rank 2:         maxEpochs = 4
MPI Rank 2:         ParallelTrain = [
MPI Rank 2:             distributedMBReading = true
MPI Rank 2:             parallelizationMethod = "DataParallelSGD"
MPI Rank 2:             DataParallelSGD = [
MPI Rank 2:                 gradientBits = 1
MPI Rank 2:             ]
MPI Rank 2:         ]
MPI Rank 2:     ]
MPI Rank 2:     reader = [
MPI Rank 2:         readerType = "CNTKTextFormatReader"
MPI Rank 2:         file = "C:\jenkins\workspace\CNTK-Test-Windows-W2\Tests\EndToEndTests\ParallelTraining\Data/SimpleDataTrain_cntk_text.txt"
MPI Rank 2:         randomize = false
MPI Rank 2:         input = [
MPI Rank 2:             features = [
MPI Rank 2:                 alias = "F"
MPI Rank 2:                 dim = 2
MPI Rank 2:                 format = "dense"
MPI Rank 2:             ]
MPI Rank 2:             labels = [
MPI Rank 2:                 alias = "L"
MPI Rank 2:                 dim = 2
MPI Rank 2:                 format = "dense"
MPI Rank 2:             ]
MPI Rank 2:         ]
MPI Rank 2:     ]
MPI Rank 2: ]
MPI Rank 2: currentDirectory=C:\jenkins\workspace\CNTK-Test-Windows-W2\Tests\EndToEndTests\ParallelTraining\Data
MPI Rank 2: RunDir=C:\Users\svcphil\AppData\Local\Temp\cntk-test-20160816030048.672180\ParallelTraining\NoQuantization_SinglePrecision@release_gpu
MPI Rank 2: DataDir=C:\jenkins\workspace\CNTK-Test-Windows-W2\Tests\EndToEndTests\ParallelTraining\Data
MPI Rank 2: ConfigDir=C:\jenkins\workspace\CNTK-Test-Windows-W2\Tests\EndToEndTests\ParallelTraining
MPI Rank 2: OutputDir=C:\Users\svcphil\AppData\Local\Temp\cntk-test-20160816030048.672180\ParallelTraining\NoQuantization_SinglePrecision@release_gpu
MPI Rank 2: DeviceId=0
MPI Rank 2: timestamping=true
MPI Rank 2: numCPUThreads=6
MPI Rank 2: precision=float
MPI Rank 2: SimpleMultiGPU=[SGD=[ParallelTrain=[DataParallelSGD=[gradientBits=32]]]]
MPI Rank 2: stderr=C:\Users\svcphil\AppData\Local\Temp\cntk-test-20160816030048.672180\ParallelTraining\NoQuantization_SinglePrecision@release_gpu/stderr
MPI Rank 2: 
MPI Rank 2: 08/16/2016 03:01:43: <<<<<<<<<<<<<<<<<<<< RAW CONFIG WITH ALL VARIABLES RESOLVED <<<<<<<<<<<<<<<<<<<<
MPI Rank 2: 
MPI Rank 2: 08/16/2016 03:01:43: >>>>>>>>>>>>>>>>>>>> PROCESSED CONFIG WITH ALL VARIABLES RESOLVED >>>>>>>>>>>>>>>>>>>>
MPI Rank 2: configparameters: SimpleMultiGPU.cntk:command=SimpleMultiGPU
MPI Rank 2: configparameters: SimpleMultiGPU.cntk:ConfigDir=C:\jenkins\workspace\CNTK-Test-Windows-W2\Tests\EndToEndTests\ParallelTraining
MPI Rank 2: configparameters: SimpleMultiGPU.cntk:currentDirectory=C:\jenkins\workspace\CNTK-Test-Windows-W2\Tests\EndToEndTests\ParallelTraining\Data
MPI Rank 2: configparameters: SimpleMultiGPU.cntk:DataDir=C:\jenkins\workspace\CNTK-Test-Windows-W2\Tests\EndToEndTests\ParallelTraining\Data
MPI Rank 2: configparameters: SimpleMultiGPU.cntk:deviceId=0
MPI Rank 2: configparameters: SimpleMultiGPU.cntk:numCPUThreads=6
MPI Rank 2: configparameters: SimpleMultiGPU.cntk:OutputDir=C:\Users\svcphil\AppData\Local\Temp\cntk-test-20160816030048.672180\ParallelTraining\NoQuantization_SinglePrecision@release_gpu
MPI Rank 2: configparameters: SimpleMultiGPU.cntk:parallelTrain=true
MPI Rank 2: configparameters: SimpleMultiGPU.cntk:precision=float
MPI Rank 2: configparameters: SimpleMultiGPU.cntk:RunDir=C:\Users\svcphil\AppData\Local\Temp\cntk-test-20160816030048.672180\ParallelTraining\NoQuantization_SinglePrecision@release_gpu
MPI Rank 2: configparameters: SimpleMultiGPU.cntk:SimpleMultiGPU=[
MPI Rank 2:     action = "train"
MPI Rank 2:     modelPath = "C:\Users\svcphil\AppData\Local\Temp\cntk-test-20160816030048.672180\ParallelTraining\NoQuantization_SinglePrecision@release_gpu/models/Simple.dnn"
MPI Rank 2:     traceLevel = 1
MPI Rank 2:     SimpleNetworkBuilder = [
MPI Rank 2:         layerSizes = 2:50*2:2
MPI Rank 2:         trainingCriterion = "CrossEntropyWithSoftmax"
MPI Rank 2:         evalCriterion = "ClassificationError"
MPI Rank 2:         layerTypes = "Sigmoid"
MPI Rank 2:         initValueScale = 1.0
MPI Rank 2:         applyMeanVarNorm = true
MPI Rank 2:         uniformInit = true
MPI Rank 2:         needPrior = true
MPI Rank 2:     ]
MPI Rank 2:     SGD = [
MPI Rank 2:         epochSize = 0 
MPI Rank 2:         minibatchSize = 25
MPI Rank 2:         learningRatesPerMB = 0.5:0.2*20:0.1
MPI Rank 2:         momentumPerMB = 0.9
MPI Rank 2:         dropoutRate = 0.0
MPI Rank 2:         maxEpochs = 4
MPI Rank 2:         ParallelTrain = [
MPI Rank 2:             distributedMBReading = true
MPI Rank 2:             parallelizationMethod = "DataParallelSGD"
MPI Rank 2:             DataParallelSGD = [
MPI Rank 2:                 gradientBits = 1
MPI Rank 2:             ]
MPI Rank 2:         ]
MPI Rank 2:     ]
MPI Rank 2:     reader = [
MPI Rank 2:         readerType = "CNTKTextFormatReader"
MPI Rank 2:         file = "C:\jenkins\workspace\CNTK-Test-Windows-W2\Tests\EndToEndTests\ParallelTraining\Data/SimpleDataTrain_cntk_text.txt"
MPI Rank 2:         randomize = false
MPI Rank 2:         input = [
MPI Rank 2:             features = [
MPI Rank 2:                 alias = "F"
MPI Rank 2:                 dim = 2
MPI Rank 2:                 format = "dense"
MPI Rank 2:             ]
MPI Rank 2:             labels = [
MPI Rank 2:                 alias = "L"
MPI Rank 2:                 dim = 2
MPI Rank 2:                 format = "dense"
MPI Rank 2:             ]
MPI Rank 2:         ]
MPI Rank 2:     ]
MPI Rank 2: ] [SGD=[ParallelTrain=[DataParallelSGD=[gradientBits=32]]]]
MPI Rank 2: 
MPI Rank 2: configparameters: SimpleMultiGPU.cntk:stderr=C:\Users\svcphil\AppData\Local\Temp\cntk-test-20160816030048.672180\ParallelTraining\NoQuantization_SinglePrecision@release_gpu/stderr
MPI Rank 2: configparameters: SimpleMultiGPU.cntk:timestamping=true
MPI Rank 2: 08/16/2016 03:01:43: <<<<<<<<<<<<<<<<<<<< PROCESSED CONFIG WITH ALL VARIABLES RESOLVED <<<<<<<<<<<<<<<<<<<<
MPI Rank 2: 08/16/2016 03:01:43: Commands: SimpleMultiGPU
MPI Rank 2: 08/16/2016 03:01:43: Precision = "float"
MPI Rank 2: 08/16/2016 03:01:43: Using 6 CPU threads.
MPI Rank 2: 08/16/2016 03:01:43: CNTKModelPath: C:\Users\svcphil\AppData\Local\Temp\cntk-test-20160816030048.672180\ParallelTraining\NoQuantization_SinglePrecision@release_gpu/models/Simple.dnn
MPI Rank 2: 08/16/2016 03:01:43: CNTKCommandTrainInfo: SimpleMultiGPU : 4
MPI Rank 2: 08/16/2016 03:01:43: CNTKCommandTrainInfo: CNTKNoMoreCommands_Total : 4
MPI Rank 2: 
MPI Rank 2: 08/16/2016 03:01:43: ##############################################################################
MPI Rank 2: 08/16/2016 03:01:43: #                                                                            #
MPI Rank 2: 08/16/2016 03:01:43: # Action "train"                                                             #
MPI Rank 2: 08/16/2016 03:01:43: #                                                                            #
MPI Rank 2: 08/16/2016 03:01:43: ##############################################################################
MPI Rank 2: 
MPI Rank 2: 08/16/2016 03:01:43: CNTKCommandTrainBegin: SimpleMultiGPU
MPI Rank 2: SimpleNetworkBuilder Using GPU 0
MPI Rank 2: 
MPI Rank 2: 08/16/2016 03:01:43: Creating virgin network.
MPI Rank 2: Node 'W0' (LearnableParameter operation): Initializing Parameter[50 x 2] <- 0.000000.
MPI Rank 2: Node 'W0' (LearnableParameter operation): Initializing Parameter[50 x 2] <- uniform(seed=1, range=0.050000*1.000000, onCPU=false).
MPI Rank 2: Microsoft::MSR::CNTK::GPUMatrix<ElemType>::SetUniformRandomValue (GPU): creating curand object with seed 1, sizeof(ElemType)==4
MPI Rank 2: Node 'B0' (LearnableParameter operation): Initializing Parameter[50 x 1] <- 0.000000.
MPI Rank 2: Node 'B0' (LearnableParameter operation): Initializing Parameter[50 x 1] <- 0.000000.
MPI Rank 2: Node 'W1' (LearnableParameter operation): Initializing Parameter[50 x 50] <- 0.000000.
MPI Rank 2: Node 'W1' (LearnableParameter operation): Initializing Parameter[50 x 50] <- uniform(seed=2, range=0.050000*1.000000, onCPU=false).
MPI Rank 2: Node 'B1' (LearnableParameter operation): Initializing Parameter[50 x 1] <- 0.000000.
MPI Rank 2: Node 'B1' (LearnableParameter operation): Initializing Parameter[50 x 1] <- 0.000000.
MPI Rank 2: Node 'W2' (LearnableParameter operation): Initializing Parameter[2 x 50] <- 0.000000.
MPI Rank 2: Node 'W2' (LearnableParameter operation): Initializing Parameter[2 x 50] <- uniform(seed=3, range=0.050000*1.000000, onCPU=false).
MPI Rank 2: Node 'B2' (LearnableParameter operation): Initializing Parameter[2 x 1] <- 0.000000.
MPI Rank 2: Node 'B2' (LearnableParameter operation): Initializing Parameter[2 x 1] <- 0.000000.
MPI Rank 2: 
MPI Rank 2: Post-processing network...
MPI Rank 2: 
MPI Rank 2: 7 roots:
MPI Rank 2: 	CrossEntropyWithSoftmax = CrossEntropyWithSoftmax()
MPI Rank 2: 	EvalClassificationError = ClassificationError()
MPI Rank 2: 	InvStdOfFeatures = InvStdDev()
MPI Rank 2: 	MeanOfFeatures = Mean()
MPI Rank 2: 	PosteriorProb = Softmax()
MPI Rank 2: 	Prior = Mean()
MPI Rank 2: 	ScaledLogLikelihood = Minus()
MPI Rank 2: 
MPI Rank 2: Validating network. 25 nodes to process in pass 1.
MPI Rank 2: 
MPI Rank 2: Validating --> labels = InputValue() :  -> [2 x *]
MPI Rank 2: Validating --> W2 = LearnableParameter() :  -> [2 x 50]
MPI Rank 2: Validating --> W1 = LearnableParameter() :  -> [50 x 50]
MPI Rank 2: Validating --> W0 = LearnableParameter() :  -> [50 x 2]
MPI Rank 2: Validating --> features = InputValue() :  -> [2 x *]
MPI Rank 2: Validating --> MeanOfFeatures = Mean (features) : [2 x *] -> [2]
MPI Rank 2: Validating --> InvStdOfFeatures = InvStdDev (features) : [2 x *] -> [2]
MPI Rank 2: Validating --> MVNormalizedFeatures = PerDimMeanVarNormalization (features, MeanOfFeatures, InvStdOfFeatures) : [2 x *], [2], [2] -> [2 x *]
MPI Rank 2: Validating --> W0*features = Times (W0, MVNormalizedFeatures) : [50 x 2], [2 x *] -> [50 x *]
MPI Rank 2: Validating --> B0 = LearnableParameter() :  -> [50 x 1]
MPI Rank 2: Validating --> W0*features+B0 = Plus (W0*features, B0) : [50 x *], [50 x 1] -> [50 x 1 x *]
MPI Rank 2: Validating --> H1 = Sigmoid (W0*features+B0) : [50 x 1 x *] -> [50 x 1 x *]
MPI Rank 2: Validating --> W1*H1 = Times (W1, H1) : [50 x 50], [50 x 1 x *] -> [50 x 1 x *]
MPI Rank 2: Validating --> B1 = LearnableParameter() :  -> [50 x 1]
MPI Rank 2: Validating --> W1*H1+B1 = Plus (W1*H1, B1) : [50 x 1 x *], [50 x 1] -> [50 x 1 x *]
MPI Rank 2: Validating --> H2 = Sigmoid (W1*H1+B1) : [50 x 1 x *] -> [50 x 1 x *]
MPI Rank 2: Validating --> W2*H1 = Times (W2, H2) : [2 x 50], [50 x 1 x *] -> [2 x 1 x *]
MPI Rank 2: Validating --> B2 = LearnableParameter() :  -> [2 x 1]
MPI Rank 2: Validating --> HLast = Plus (W2*H1, B2) : [2 x 1 x *], [2 x 1] -> [2 x 1 x *]
MPI Rank 2: Validating --> CrossEntropyWithSoftmax = CrossEntropyWithSoftmax (labels, HLast) : [2 x *], [2 x 1 x *] -> [1]
MPI Rank 2: Validating --> EvalClassificationError = ClassificationError (labels, HLast) : [2 x *], [2 x 1 x *] -> [1]
MPI Rank 2: Validating --> PosteriorProb = Softmax (HLast) : [2 x 1 x *] -> [2 x 1 x *]
MPI Rank 2: Validating --> Prior = Mean (labels) : [2 x *] -> [2]
MPI Rank 2: Validating --> LogOfPrior = Log (Prior) : [2] -> [2]
MPI Rank 2: Validating --> ScaledLogLikelihood = Minus (HLast, LogOfPrior) : [2 x 1 x *], [2] -> [2 x 1 x *]
MPI Rank 2: 
MPI Rank 2: Validating network. 17 nodes to process in pass 2.
MPI Rank 2: 
MPI Rank 2: 
MPI Rank 2: Validating network, final pass.
MPI Rank 2: 
MPI Rank 2: 
MPI Rank 2: 
MPI Rank 2: 12 out of 25 nodes do not share the minibatch layout with the input data.
MPI Rank 2: 
MPI Rank 2: Post-processing network complete.
MPI Rank 2: 
MPI Rank 2: 08/16/2016 03:01:44: Created model with 25 nodes on GPU 0.
MPI Rank 2: 
MPI Rank 2: 08/16/2016 03:01:44: Training criterion node(s):
MPI Rank 2: 08/16/2016 03:01:44: 	CrossEntropyWithSoftmax = CrossEntropyWithSoftmax
MPI Rank 2: 
<<<<<<< HEAD
MPI Rank 2: 05/03/2016 14:20:58: 	EvalClassificationError = ClassificationError
=======
MPI Rank 2: 08/16/2016 03:01:44: Evaluation criterion node(s):
MPI Rank 2: 08/16/2016 03:01:44: 	EvalErrorPrediction = ErrorPrediction
>>>>>>> 8493f118
MPI Rank 2: 
MPI Rank 2: 
MPI Rank 2: Allocating matrices for forward and/or backward propagation.
MPI Rank 2: 
MPI Rank 2: Memory Sharing: Out of 40 matrices, 19 are shared as 8, and 21 are not shared.
MPI Rank 2: 
<<<<<<< HEAD
MPI Rank 2: 0000000000000000: {[EvalClassificationError Gradient[1]] [InvStdOfFeatures Gradient[2]] [LogOfPrior Gradient[2]] [MVNormalizedFeatures Gradient[2 x *]] [MeanOfFeatures Gradient[2]] [PosteriorProb Gradient[2 x 1 x *]] [PosteriorProb Value[2 x 1 x *]] [Prior Gradient[2]] [ScaledLogLikelihood Gradient[2 x 1 x *]] [features Gradient[2 x *]] [labels Gradient[2 x *]] }
MPI Rank 2: 0000004609AFF910: {[features Value[2 x *]] }
MPI Rank 2: 0000004627A2C430: {[InvStdOfFeatures Value[2]] }
MPI Rank 2: 0000004627A2C930: {[MeanOfFeatures Value[2]] }
MPI Rank 2: 0000004627A2CC50: {[W0 Value[50 x 2]] }
MPI Rank 2: 0000004627A2E0F0: {[B0 Value[50 x 1]] }
MPI Rank 2: 000000462AD19210: {[Prior Value[2]] }
MPI Rank 2: 000000462AD193F0: {[CrossEntropyWithSoftmax Gradient[1]] }
MPI Rank 2: 000000462AD19490: {[B1 Gradient[50 x 1]] [H2 Gradient[50 x 1 x *]] [HLast Gradient[2 x 1 x *]] }
MPI Rank 2: 000000462AD195D0: {[W0*features Value[50 x *]] }
MPI Rank 2: 000000462AD197B0: {[W2 Value[2 x 50]] }
MPI Rank 2: 000000462AD19A30: {[labels Value[2 x *]] }
MPI Rank 2: 000000462AD19AD0: {[B1 Value[50 x 1]] }
MPI Rank 2: 000000462AD19F30: {[EvalClassificationError Value[1]] }
MPI Rank 2: 000000462AD1A070: {[W1 Value[50 x 50]] }
MPI Rank 2: 000000462AD1A110: {[ScaledLogLikelihood Value[2 x 1 x *]] }
MPI Rank 2: 000000462AD1A1B0: {[CrossEntropyWithSoftmax Value[1]] }
MPI Rank 2: 000000462AD1A250: {[H1 Value[50 x 1 x *]] [W0*features Gradient[50 x *]] }
MPI Rank 2: 000000462AD1A390: {[B0 Gradient[50 x 1]] [H1 Gradient[50 x 1 x *]] [W1*H1+B1 Gradient[50 x 1 x *]] [W2*H1 Value[2 x 1 x *]] }
MPI Rank 2: 000000462AD1A4D0: {[HLast Value[2 x 1 x *]] [W2 Gradient[2 x 50]] }
MPI Rank 2: 000000462AD1AA70: {[LogOfPrior Value[2]] }
MPI Rank 2: 000000462AD1AB10: {[B2 Value[2 x 1]] }
MPI Rank 2: 000000462AD1ABB0: {[MVNormalizedFeatures Value[2 x *]] }
MPI Rank 2: 000000462AD1AD90: {[W0 Gradient[50 x 2]] [W0*features+B0 Value[50 x 1 x *]] }
MPI Rank 2: 000000462AD1AE30: {[W0*features+B0 Gradient[50 x 1 x *]] [W1*H1 Value[50 x 1 x *]] }
MPI Rank 2: 000000462AD1AED0: {[H2 Value[50 x 1 x *]] [W1*H1 Gradient[50 x 1 x *]] }
MPI Rank 2: 000000462AD1AF70: {[W1 Gradient[50 x 50]] [W1*H1+B1 Value[50 x 1 x *]] }
MPI Rank 2: 000000462AD25620: {[B2 Gradient[2 x 1]] }
MPI Rank 2: 000000462AD26980: {[W2*H1 Gradient[2 x 1 x *]] }
=======
MPI Rank 2: 	{ W0*features+B0 : [50 x 1 x *] (gradient)
MPI Rank 2: 	  W1*H1 : [50 x 1 x *] }
MPI Rank 2: 	{ W1 : [50 x 50] (gradient)
MPI Rank 2: 	  W1*H1+B1 : [50 x 1 x *] }
MPI Rank 2: 	{ H2 : [50 x 1 x *]
MPI Rank 2: 	  W1*H1 : [50 x 1 x *] (gradient) }
MPI Rank 2: 	{ W0 : [50 x 2] (gradient)
MPI Rank 2: 	  W0*features+B0 : [50 x 1 x *] }
MPI Rank 2: 	{ B0 : [50 x 1] (gradient)
MPI Rank 2: 	  H1 : [50 x 1 x *] (gradient)
MPI Rank 2: 	  W1*H1+B1 : [50 x 1 x *] (gradient)
MPI Rank 2: 	  W2*H1 : [2 x 1 x *] }
MPI Rank 2: 	{ HLast : [2 x 1 x *]
MPI Rank 2: 	  W2 : [2 x 50] (gradient) }
MPI Rank 2: 	{ H1 : [50 x 1 x *]
MPI Rank 2: 	  W0*features : [50 x *] (gradient) }
MPI Rank 2: 	{ B1 : [50 x 1] (gradient)
MPI Rank 2: 	  H2 : [50 x 1 x *] (gradient)
MPI Rank 2: 	  HLast : [2 x 1 x *] (gradient) }
>>>>>>> 8493f118
MPI Rank 2: 
MPI Rank 2: 
MPI Rank 2: 08/16/2016 03:01:44: Training 2802 parameters in 6 out of 6 parameter tensors and 15 nodes with gradient:
MPI Rank 2: 
MPI Rank 2: 08/16/2016 03:01:44: 	Node 'B0' (LearnableParameter operation) : [50 x 1]
MPI Rank 2: 08/16/2016 03:01:44: 	Node 'B1' (LearnableParameter operation) : [50 x 1]
MPI Rank 2: 08/16/2016 03:01:44: 	Node 'B2' (LearnableParameter operation) : [2 x 1]
MPI Rank 2: 08/16/2016 03:01:44: 	Node 'W0' (LearnableParameter operation) : [50 x 2]
MPI Rank 2: 08/16/2016 03:01:44: 	Node 'W1' (LearnableParameter operation) : [50 x 50]
MPI Rank 2: 08/16/2016 03:01:44: 	Node 'W2' (LearnableParameter operation) : [2 x 50]
MPI Rank 2: 
MPI Rank 2: 
MPI Rank 2: 08/16/2016 03:01:44: Precomputing --> 3 PreCompute nodes found.
MPI Rank 2: 
MPI Rank 2: 08/16/2016 03:01:44: 	MeanOfFeatures = Mean()
MPI Rank 2: 08/16/2016 03:01:44: 	InvStdOfFeatures = InvStdDev()
MPI Rank 2: 08/16/2016 03:01:44: 	Prior = Mean()
MPI Rank 2: 
<<<<<<< HEAD
MPI Rank 2: 05/03/2016 14:20:59: Starting minibatch loop, DataParallelSGD training (MyRank = 2, NumNodes = 4, NumGradientBits = 32).
MPI Rank 2: 05/03/2016 14:20:59:  Epoch[ 1 of 4]-Minibatch[   1-  10]: CrossEntropyWithSoftmax = 0.70007977 * 250; EvalClassificationError = 0.52400000 * 250; time = 0.0500s; samplesPerSecond = 5004.8
MPI Rank 2: 05/03/2016 14:20:59:  Epoch[ 1 of 4]-Minibatch[  11-  20]: CrossEntropyWithSoftmax = 0.71514542 * 250; EvalClassificationError = 0.52000000 * 250; time = 0.0405s; samplesPerSecond = 6170.9
MPI Rank 2: 05/03/2016 14:21:00:  Epoch[ 1 of 4]-Minibatch[  21-  30]: CrossEntropyWithSoftmax = 0.72945595 * 250; EvalClassificationError = 0.47600000 * 250; time = 0.0408s; samplesPerSecond = 6133.5
MPI Rank 2: 05/03/2016 14:21:00:  Epoch[ 1 of 4]-Minibatch[  31-  40]: CrossEntropyWithSoftmax = 0.70079058 * 250; EvalClassificationError = 0.52400000 * 250; time = 0.0404s; samplesPerSecond = 6191.3
MPI Rank 2: 05/03/2016 14:21:00:  Epoch[ 1 of 4]-Minibatch[  41-  50]: CrossEntropyWithSoftmax = 0.70605616 * 250; EvalClassificationError = 0.54000000 * 250; time = 0.0411s; samplesPerSecond = 6087.9
MPI Rank 2: 05/03/2016 14:21:00:  Epoch[ 1 of 4]-Minibatch[  51-  60]: CrossEntropyWithSoftmax = 0.71572398 * 250; EvalClassificationError = 0.47600000 * 250; time = 0.0409s; samplesPerSecond = 6117.4
MPI Rank 2: 05/03/2016 14:21:00:  Epoch[ 1 of 4]-Minibatch[  61-  70]: CrossEntropyWithSoftmax = 0.72149851 * 250; EvalClassificationError = 0.48000000 * 250; time = 0.0407s; samplesPerSecond = 6147.6
MPI Rank 2: 05/03/2016 14:21:00:  Epoch[ 1 of 4]-Minibatch[  71-  80]: CrossEntropyWithSoftmax = 0.79845604 * 250; EvalClassificationError = 0.47600000 * 250; time = 0.0404s; samplesPerSecond = 6185.8
MPI Rank 2: 05/03/2016 14:21:00:  Epoch[ 1 of 4]-Minibatch[  81-  90]: CrossEntropyWithSoftmax = 0.69665185 * 250; EvalClassificationError = 0.46800000 * 250; time = 0.0410s; samplesPerSecond = 6104.0
MPI Rank 2: 05/03/2016 14:21:00:  Epoch[ 1 of 4]-Minibatch[  91- 100]: CrossEntropyWithSoftmax = 0.70723327 * 250; EvalClassificationError = 0.49200000 * 250; time = 0.0408s; samplesPerSecond = 6133.3
MPI Rank 2: 05/03/2016 14:21:00:  Epoch[ 1 of 4]-Minibatch[ 101- 110]: CrossEntropyWithSoftmax = 0.71420345 * 250; EvalClassificationError = 0.55200000 * 250; time = 0.0404s; samplesPerSecond = 6189.7
MPI Rank 2: 05/03/2016 14:21:00:  Epoch[ 1 of 4]-Minibatch[ 111- 120]: CrossEntropyWithSoftmax = 0.69535259 * 250; EvalClassificationError = 0.43600000 * 250; time = 0.0407s; samplesPerSecond = 6138.1
MPI Rank 2: 05/03/2016 14:21:00:  Epoch[ 1 of 4]-Minibatch[ 121- 130]: CrossEntropyWithSoftmax = 0.70078531 * 250; EvalClassificationError = 0.44000000 * 250; time = 0.0405s; samplesPerSecond = 6176.0
MPI Rank 2: 05/03/2016 14:21:00:  Epoch[ 1 of 4]-Minibatch[ 131- 140]: CrossEntropyWithSoftmax = 0.71857915 * 250; EvalClassificationError = 0.54800000 * 250; time = 0.0404s; samplesPerSecond = 6194.7
MPI Rank 2: 05/03/2016 14:21:00:  Epoch[ 1 of 4]-Minibatch[ 141- 150]: CrossEntropyWithSoftmax = 0.72088357 * 250; EvalClassificationError = 0.48800000 * 250; time = 0.0406s; samplesPerSecond = 6162.9
MPI Rank 2: 05/03/2016 14:21:00:  Epoch[ 1 of 4]-Minibatch[ 151- 160]: CrossEntropyWithSoftmax = 0.71798840 * 250; EvalClassificationError = 0.55200000 * 250; time = 0.0404s; samplesPerSecond = 6183.1
MPI Rank 2: 05/03/2016 14:21:00:  Epoch[ 1 of 4]-Minibatch[ 161- 170]: CrossEntropyWithSoftmax = 0.74162165 * 250; EvalClassificationError = 0.50000000 * 250; time = 0.0408s; samplesPerSecond = 6125.3
MPI Rank 2: 05/03/2016 14:21:00:  Epoch[ 1 of 4]-Minibatch[ 171- 180]: CrossEntropyWithSoftmax = 0.71835129 * 250; EvalClassificationError = 0.51600000 * 250; time = 0.0388s; samplesPerSecond = 6443.1
MPI Rank 2: 05/03/2016 14:21:00:  Epoch[ 1 of 4]-Minibatch[ 181- 190]: CrossEntropyWithSoftmax = 0.71529462 * 250; EvalClassificationError = 0.48400000 * 250; time = 0.0404s; samplesPerSecond = 6188.0
MPI Rank 2: 05/03/2016 14:21:00:  Epoch[ 1 of 4]-Minibatch[ 191- 200]: CrossEntropyWithSoftmax = 0.71727657 * 250; EvalClassificationError = 0.53200000 * 250; time = 0.0403s; samplesPerSecond = 6197.5
MPI Rank 2: 05/03/2016 14:21:00:  Epoch[ 1 of 4]-Minibatch[ 201- 210]: CrossEntropyWithSoftmax = 0.71745516 * 250; EvalClassificationError = 0.50400000 * 250; time = 0.0411s; samplesPerSecond = 6084.8
MPI Rank 2: 05/03/2016 14:21:00:  Epoch[ 1 of 4]-Minibatch[ 211- 220]: CrossEntropyWithSoftmax = 0.72088397 * 250; EvalClassificationError = 0.50000000 * 250; time = 0.0408s; samplesPerSecond = 6128.5
MPI Rank 2: 05/03/2016 14:21:00:  Epoch[ 1 of 4]-Minibatch[ 221- 230]: CrossEntropyWithSoftmax = 0.72006808 * 250; EvalClassificationError = 0.50800000 * 250; time = 0.0405s; samplesPerSecond = 6166.6
MPI Rank 2: 05/03/2016 14:21:00:  Epoch[ 1 of 4]-Minibatch[ 231- 240]: CrossEntropyWithSoftmax = 0.71275468 * 250; EvalClassificationError = 0.51200000 * 250; time = 0.0407s; samplesPerSecond = 6148.1
MPI Rank 2: 05/03/2016 14:21:00:  Epoch[ 1 of 4]-Minibatch[ 241- 250]: CrossEntropyWithSoftmax = 0.69644781 * 250; EvalClassificationError = 0.50400000 * 250; time = 0.0404s; samplesPerSecond = 6190.0
MPI Rank 2: 05/03/2016 14:21:00:  Epoch[ 1 of 4]-Minibatch[ 251- 260]: CrossEntropyWithSoftmax = 0.70129698 * 250; EvalClassificationError = 0.51200000 * 250; time = 0.0398s; samplesPerSecond = 6287.7
MPI Rank 2: 05/03/2016 14:21:01:  Epoch[ 1 of 4]-Minibatch[ 261- 270]: CrossEntropyWithSoftmax = 0.70768095 * 250; EvalClassificationError = 0.54400000 * 250; time = 0.0400s; samplesPerSecond = 6252.0
MPI Rank 2: 05/03/2016 14:21:01:  Epoch[ 1 of 4]-Minibatch[ 271- 280]: CrossEntropyWithSoftmax = 0.69744379 * 250; EvalClassificationError = 0.52800000 * 250; time = 0.0403s; samplesPerSecond = 6209.9
MPI Rank 2: 05/03/2016 14:21:01:  Epoch[ 1 of 4]-Minibatch[ 281- 290]: CrossEntropyWithSoftmax = 0.69266187 * 250; EvalClassificationError = 0.44800000 * 250; time = 0.0404s; samplesPerSecond = 6194.1
MPI Rank 2: 05/03/2016 14:21:01:  Epoch[ 1 of 4]-Minibatch[ 291- 300]: CrossEntropyWithSoftmax = 0.69347265 * 250; EvalClassificationError = 0.49600000 * 250; time = 0.0407s; samplesPerSecond = 6148.4
MPI Rank 2: 05/03/2016 14:21:01:  Epoch[ 1 of 4]-Minibatch[ 301- 310]: CrossEntropyWithSoftmax = 0.69257408 * 250; EvalClassificationError = 0.54000000 * 250; time = 0.0399s; samplesPerSecond = 6260.3
MPI Rank 2: 05/03/2016 14:21:01:  Epoch[ 1 of 4]-Minibatch[ 311- 320]: CrossEntropyWithSoftmax = 0.68625740 * 250; EvalClassificationError = 0.38000000 * 250; time = 0.0404s; samplesPerSecond = 6183.8
MPI Rank 2: 05/03/2016 14:21:01:  Epoch[ 1 of 4]-Minibatch[ 321- 330]: CrossEntropyWithSoftmax = 0.69064008 * 250; EvalClassificationError = 0.46800000 * 250; time = 0.0409s; samplesPerSecond = 6116.1
MPI Rank 2: 05/03/2016 14:21:01:  Epoch[ 1 of 4]-Minibatch[ 331- 340]: CrossEntropyWithSoftmax = 0.70192150 * 250; EvalClassificationError = 0.46000000 * 250; time = 0.0408s; samplesPerSecond = 6121.9
MPI Rank 2: 05/03/2016 14:21:01:  Epoch[ 1 of 4]-Minibatch[ 341- 350]: CrossEntropyWithSoftmax = 0.69058909 * 250; EvalClassificationError = 0.52000000 * 250; time = 0.0406s; samplesPerSecond = 6159.3
MPI Rank 2: 05/03/2016 14:21:01:  Epoch[ 1 of 4]-Minibatch[ 351- 360]: CrossEntropyWithSoftmax = 0.67041484 * 250; EvalClassificationError = 0.39200000 * 250; time = 0.0405s; samplesPerSecond = 6175.9
MPI Rank 2: 05/03/2016 14:21:01:  Epoch[ 1 of 4]-Minibatch[ 361- 370]: CrossEntropyWithSoftmax = 0.65913960 * 250; EvalClassificationError = 0.35600000 * 250; time = 0.0407s; samplesPerSecond = 6139.3
MPI Rank 2: 05/03/2016 14:21:01:  Epoch[ 1 of 4]-Minibatch[ 371- 380]: CrossEntropyWithSoftmax = 0.63919860 * 250; EvalClassificationError = 0.36400000 * 250; time = 0.0406s; samplesPerSecond = 6163.9
MPI Rank 2: 05/03/2016 14:21:01:  Epoch[ 1 of 4]-Minibatch[ 381- 390]: CrossEntropyWithSoftmax = 0.61293852 * 250; EvalClassificationError = 0.19200000 * 250; time = 0.0412s; samplesPerSecond = 6062.4
MPI Rank 2: 05/03/2016 14:21:01:  Epoch[ 1 of 4]-Minibatch[ 391- 400]: CrossEntropyWithSoftmax = 0.55255298 * 250; EvalClassificationError = 0.18800000 * 250; time = 0.0408s; samplesPerSecond = 6134.8
MPI Rank 2: 05/03/2016 14:21:01: Finished Epoch[ 1 of 4]: [Training] CrossEntropyWithSoftmax = 0.70019552 * 10000; EvalClassificationError = 0.47350000 * 10000; totalSamplesSeen = 10000; learningRatePerSample = 0.02; epochTime=1.65004s
=======
MPI Rank 2: 08/16/2016 03:01:44: Precomputing --> Completed.
>>>>>>> 8493f118
MPI Rank 2: 
MPI Rank 2: 
<<<<<<< HEAD
MPI Rank 2: 05/03/2016 14:21:01: Starting minibatch loop, DataParallelSGD training (MyRank = 2, NumNodes = 4, NumGradientBits = 32).
MPI Rank 2: 05/03/2016 14:21:01:  Epoch[ 2 of 4]-Minibatch[   1-  10, 2.50%]: CrossEntropyWithSoftmax = 0.50774544 * 250; EvalClassificationError = 0.24000000 * 250; time = 0.0409s; samplesPerSecond = 6117.7
MPI Rank 2: 05/03/2016 14:21:01:  Epoch[ 2 of 4]-Minibatch[  11-  20, 5.00%]: CrossEntropyWithSoftmax = 0.43388847 * 250; EvalClassificationError = 0.11200000 * 250; time = 0.0407s; samplesPerSecond = 6145.4
MPI Rank 2: 05/03/2016 14:21:01:  Epoch[ 2 of 4]-Minibatch[  21-  30, 7.50%]: CrossEntropyWithSoftmax = 0.36674786 * 250; EvalClassificationError = 0.08800000 * 250; time = 0.0404s; samplesPerSecond = 6187.2
MPI Rank 2: 05/03/2016 14:21:01:  Epoch[ 2 of 4]-Minibatch[  31-  40, 10.00%]: CrossEntropyWithSoftmax = 0.33768687 * 250; EvalClassificationError = 0.06800000 * 250; time = 0.0390s; samplesPerSecond = 6403.4
MPI Rank 2: 05/03/2016 14:21:01:  Epoch[ 2 of 4]-Minibatch[  41-  50, 12.50%]: CrossEntropyWithSoftmax = 0.30320881 * 250; EvalClassificationError = 0.08000000 * 250; time = 0.0393s; samplesPerSecond = 6365.7
MPI Rank 2: 05/03/2016 14:21:01:  Epoch[ 2 of 4]-Minibatch[  51-  60, 15.00%]: CrossEntropyWithSoftmax = 0.29575991 * 250; EvalClassificationError = 0.09200000 * 250; time = 0.0402s; samplesPerSecond = 6223.1
MPI Rank 2: 05/03/2016 14:21:01:  Epoch[ 2 of 4]-Minibatch[  61-  70, 17.50%]: CrossEntropyWithSoftmax = 0.24924451 * 250; EvalClassificationError = 0.07600000 * 250; time = 0.0388s; samplesPerSecond = 6435.7
MPI Rank 2: 05/03/2016 14:21:01:  Epoch[ 2 of 4]-Minibatch[  71-  80, 20.00%]: CrossEntropyWithSoftmax = 0.24632387 * 250; EvalClassificationError = 0.10400000 * 250; time = 0.0397s; samplesPerSecond = 6290.4
MPI Rank 2: 05/03/2016 14:21:01:  Epoch[ 2 of 4]-Minibatch[  81-  90, 22.50%]: CrossEntropyWithSoftmax = 0.20943134 * 250; EvalClassificationError = 0.08400000 * 250; time = 0.0407s; samplesPerSecond = 6136.0
MPI Rank 2: 05/03/2016 14:21:01:  Epoch[ 2 of 4]-Minibatch[  91- 100, 25.00%]: CrossEntropyWithSoftmax = 0.19115976 * 250; EvalClassificationError = 0.07200000 * 250; time = 0.0385s; samplesPerSecond = 6502.0
MPI Rank 2: 05/03/2016 14:21:02:  Epoch[ 2 of 4]-Minibatch[ 101- 110, 27.50%]: CrossEntropyWithSoftmax = 0.17923213 * 250; EvalClassificationError = 0.05200000 * 250; time = 0.0389s; samplesPerSecond = 6424.9
MPI Rank 2: 05/03/2016 14:21:02:  Epoch[ 2 of 4]-Minibatch[ 111- 120, 30.00%]: CrossEntropyWithSoftmax = 0.17075410 * 250; EvalClassificationError = 0.06400000 * 250; time = 0.0404s; samplesPerSecond = 6190.0
MPI Rank 2: 05/03/2016 14:21:02:  Epoch[ 2 of 4]-Minibatch[ 121- 130, 32.50%]: CrossEntropyWithSoftmax = 0.14442362 * 250; EvalClassificationError = 0.05600000 * 250; time = 0.0410s; samplesPerSecond = 6096.1
MPI Rank 2: 05/03/2016 14:21:02:  Epoch[ 2 of 4]-Minibatch[ 131- 140, 35.00%]: CrossEntropyWithSoftmax = 0.17753813 * 250; EvalClassificationError = 0.08800000 * 250; time = 0.0403s; samplesPerSecond = 6200.7
MPI Rank 2: 05/03/2016 14:21:02:  Epoch[ 2 of 4]-Minibatch[ 141- 150, 37.50%]: CrossEntropyWithSoftmax = 0.15087849 * 250; EvalClassificationError = 0.05200000 * 250; time = 0.0406s; samplesPerSecond = 6161.4
MPI Rank 2: 05/03/2016 14:21:02:  Epoch[ 2 of 4]-Minibatch[ 151- 160, 40.00%]: CrossEntropyWithSoftmax = 0.19253016 * 250; EvalClassificationError = 0.08000000 * 250; time = 0.0404s; samplesPerSecond = 6193.2
MPI Rank 2: 05/03/2016 14:21:02:  Epoch[ 2 of 4]-Minibatch[ 161- 170, 42.50%]: CrossEntropyWithSoftmax = 0.17830682 * 250; EvalClassificationError = 0.08800000 * 250; time = 0.0402s; samplesPerSecond = 6211.3
MPI Rank 2: 05/03/2016 14:21:02:  Epoch[ 2 of 4]-Minibatch[ 171- 180, 45.00%]: CrossEntropyWithSoftmax = 0.15115425 * 250; EvalClassificationError = 0.06400000 * 250; time = 0.0392s; samplesPerSecond = 6370.2
MPI Rank 2: 05/03/2016 14:21:02:  Epoch[ 2 of 4]-Minibatch[ 181- 190, 47.50%]: CrossEntropyWithSoftmax = 0.19135968 * 250; EvalClassificationError = 0.10000000 * 250; time = 0.0399s; samplesPerSecond = 6267.7
MPI Rank 2: 05/03/2016 14:21:02:  Epoch[ 2 of 4]-Minibatch[ 191- 200, 50.00%]: CrossEntropyWithSoftmax = 0.21491484 * 250; EvalClassificationError = 0.10400000 * 250; time = 0.0401s; samplesPerSecond = 6227.0
MPI Rank 2: 05/03/2016 14:21:02:  Epoch[ 2 of 4]-Minibatch[ 201- 210, 52.50%]: CrossEntropyWithSoftmax = 0.18682344 * 250; EvalClassificationError = 0.08400000 * 250; time = 0.0405s; samplesPerSecond = 6171.2
MPI Rank 2: 05/03/2016 14:21:02:  Epoch[ 2 of 4]-Minibatch[ 211- 220, 55.00%]: CrossEntropyWithSoftmax = 0.18483204 * 250; EvalClassificationError = 0.07600000 * 250; time = 0.0407s; samplesPerSecond = 6149.8
MPI Rank 2: 05/03/2016 14:21:02:  Epoch[ 2 of 4]-Minibatch[ 221- 230, 57.50%]: CrossEntropyWithSoftmax = 0.14684501 * 250; EvalClassificationError = 0.06000000 * 250; time = 0.0409s; samplesPerSecond = 6114.6
MPI Rank 2: 05/03/2016 14:21:02:  Epoch[ 2 of 4]-Minibatch[ 231- 240, 60.00%]: CrossEntropyWithSoftmax = 0.15322116 * 250; EvalClassificationError = 0.07600000 * 250; time = 0.0405s; samplesPerSecond = 6175.6
MPI Rank 2: 05/03/2016 14:21:02:  Epoch[ 2 of 4]-Minibatch[ 241- 250, 62.50%]: CrossEntropyWithSoftmax = 0.19882572 * 250; EvalClassificationError = 0.11600000 * 250; time = 0.0410s; samplesPerSecond = 6103.4
MPI Rank 2: 05/03/2016 14:21:02:  Epoch[ 2 of 4]-Minibatch[ 251- 260, 65.00%]: CrossEntropyWithSoftmax = 0.13683831 * 250; EvalClassificationError = 0.07200000 * 250; time = 0.0399s; samplesPerSecond = 6272.7
MPI Rank 2: 05/03/2016 14:21:02:  Epoch[ 2 of 4]-Minibatch[ 261- 270, 67.50%]: CrossEntropyWithSoftmax = 0.18621189 * 250; EvalClassificationError = 0.11600000 * 250; time = 0.0397s; samplesPerSecond = 6301.5
MPI Rank 2: 05/03/2016 14:21:02:  Epoch[ 2 of 4]-Minibatch[ 271- 280, 70.00%]: CrossEntropyWithSoftmax = 0.19408049 * 250; EvalClassificationError = 0.08000000 * 250; time = 0.0408s; samplesPerSecond = 6133.5
MPI Rank 2: 05/03/2016 14:21:02:  Epoch[ 2 of 4]-Minibatch[ 281- 290, 72.50%]: CrossEntropyWithSoftmax = 0.17298137 * 250; EvalClassificationError = 0.07200000 * 250; time = 0.0405s; samplesPerSecond = 6165.2
MPI Rank 2: 05/03/2016 14:21:02:  Epoch[ 2 of 4]-Minibatch[ 291- 300, 75.00%]: CrossEntropyWithSoftmax = 0.13265128 * 250; EvalClassificationError = 0.04800000 * 250; time = 0.0407s; samplesPerSecond = 6138.9
MPI Rank 2: 05/03/2016 14:21:02:  Epoch[ 2 of 4]-Minibatch[ 301- 310, 77.50%]: CrossEntropyWithSoftmax = 0.17627178 * 250; EvalClassificationError = 0.09200000 * 250; time = 0.0406s; samplesPerSecond = 6160.4
MPI Rank 2: 05/03/2016 14:21:02:  Epoch[ 2 of 4]-Minibatch[ 311- 320, 80.00%]: CrossEntropyWithSoftmax = 0.12734627 * 250; EvalClassificationError = 0.05600000 * 250; time = 0.0411s; samplesPerSecond = 6081.7
MPI Rank 2: 05/03/2016 14:21:02:  Epoch[ 2 of 4]-Minibatch[ 321- 330, 82.50%]: CrossEntropyWithSoftmax = 0.15108451 * 250; EvalClassificationError = 0.05600000 * 250; time = 0.0403s; samplesPerSecond = 6197.9
MPI Rank 2: 05/03/2016 14:21:02:  Epoch[ 2 of 4]-Minibatch[ 331- 340, 85.00%]: CrossEntropyWithSoftmax = 0.19729184 * 250; EvalClassificationError = 0.09200000 * 250; time = 0.0396s; samplesPerSecond = 6307.1
MPI Rank 2: 05/03/2016 14:21:02:  Epoch[ 2 of 4]-Minibatch[ 341- 350, 87.50%]: CrossEntropyWithSoftmax = 0.12857332 * 250; EvalClassificationError = 0.05200000 * 250; time = 0.0404s; samplesPerSecond = 6181.4
MPI Rank 2: 05/03/2016 14:21:03:  Epoch[ 2 of 4]-Minibatch[ 351- 360, 90.00%]: CrossEntropyWithSoftmax = 0.13867803 * 250; EvalClassificationError = 0.06000000 * 250; time = 0.0404s; samplesPerSecond = 6183.8
MPI Rank 2: 05/03/2016 14:21:03:  Epoch[ 2 of 4]-Minibatch[ 361- 370, 92.50%]: CrossEntropyWithSoftmax = 0.12786050 * 250; EvalClassificationError = 0.06000000 * 250; time = 0.0406s; samplesPerSecond = 6164.8
MPI Rank 2: 05/03/2016 14:21:03:  Epoch[ 2 of 4]-Minibatch[ 371- 380, 95.00%]: CrossEntropyWithSoftmax = 0.16643303 * 250; EvalClassificationError = 0.09600000 * 250; time = 0.0406s; samplesPerSecond = 6164.2
MPI Rank 2: 05/03/2016 14:21:03:  Epoch[ 2 of 4]-Minibatch[ 381- 390, 97.50%]: CrossEntropyWithSoftmax = 0.20440409 * 250; EvalClassificationError = 0.11200000 * 250; time = 0.0409s; samplesPerSecond = 6105.9
MPI Rank 2: 05/03/2016 14:21:03:  Epoch[ 2 of 4]-Minibatch[ 391- 400, 100.00%]: CrossEntropyWithSoftmax = 0.14566238 * 250; EvalClassificationError = 0.06800000 * 250; time = 0.0406s; samplesPerSecond = 6157.2
MPI Rank 2: 05/03/2016 14:21:03: Finished Epoch[ 2 of 4]: [Training] CrossEntropyWithSoftmax = 0.20373014 * 10000; EvalClassificationError = 0.08270000 * 10000; totalSamplesSeen = 20000; learningRatePerSample = 0.0080000004; epochTime=1.62967s
=======
MPI Rank 2: 08/16/2016 03:01:45: Starting Epoch 1: learning rate per sample = 0.020000  effective momentum = 0.900000  momentum as time constant = 237.3 samples
>>>>>>> 8493f118
MPI Rank 2: 
MPI Rank 2: 08/16/2016 03:01:45: Starting minibatch loop, DataParallelSGD training (MyRank = 2, NumNodes = 4, NumGradientBits = 32), distributed reading is ENABLED.
MPI Rank 2: 08/16/2016 03:01:45:  Epoch[ 1 of 4]-Minibatch[   1-  10]: CrossEntropyWithSoftmax = 0.70007977 * 250; EvalErrorPrediction = 0.52400000 * 250; time = 0.0500s; samplesPerSecond = 5001.6
MPI Rank 2: 08/16/2016 03:01:45:  Epoch[ 1 of 4]-Minibatch[  11-  20]: CrossEntropyWithSoftmax = 0.71514542 * 250; EvalErrorPrediction = 0.52000000 * 250; time = 0.0442s; samplesPerSecond = 5651.4
MPI Rank 2: 08/16/2016 03:01:45:  Epoch[ 1 of 4]-Minibatch[  21-  30]: CrossEntropyWithSoftmax = 0.72945594 * 250; EvalErrorPrediction = 0.47600000 * 250; time = 0.0437s; samplesPerSecond = 5716.9
MPI Rank 2: 08/16/2016 03:01:45:  Epoch[ 1 of 4]-Minibatch[  31-  40]: CrossEntropyWithSoftmax = 0.70079058 * 250; EvalErrorPrediction = 0.52400000 * 250; time = 0.0437s; samplesPerSecond = 5716.5
MPI Rank 2: 08/16/2016 03:01:45:  Epoch[ 1 of 4]-Minibatch[  41-  50]: CrossEntropyWithSoftmax = 0.70605616 * 250; EvalErrorPrediction = 0.54000000 * 250; time = 0.0436s; samplesPerSecond = 5732.8
MPI Rank 2: 08/16/2016 03:01:46:  Epoch[ 1 of 4]-Minibatch[  51-  60]: CrossEntropyWithSoftmax = 0.71572398 * 250; EvalErrorPrediction = 0.47600000 * 250; time = 0.0434s; samplesPerSecond = 5755.1
MPI Rank 2: 08/16/2016 03:01:46:  Epoch[ 1 of 4]-Minibatch[  61-  70]: CrossEntropyWithSoftmax = 0.72149851 * 250; EvalErrorPrediction = 0.48000000 * 250; time = 0.0438s; samplesPerSecond = 5710.9
MPI Rank 2: 08/16/2016 03:01:46:  Epoch[ 1 of 4]-Minibatch[  71-  80]: CrossEntropyWithSoftmax = 0.79845606 * 250; EvalErrorPrediction = 0.47600000 * 250; time = 0.0432s; samplesPerSecond = 5789.9
MPI Rank 2: 08/16/2016 03:01:46:  Epoch[ 1 of 4]-Minibatch[  81-  90]: CrossEntropyWithSoftmax = 0.69665185 * 250; EvalErrorPrediction = 0.46800000 * 250; time = 0.0436s; samplesPerSecond = 5739.6
MPI Rank 2: 08/16/2016 03:01:46:  Epoch[ 1 of 4]-Minibatch[  91- 100]: CrossEntropyWithSoftmax = 0.70723327 * 250; EvalErrorPrediction = 0.49200000 * 250; time = 0.0437s; samplesPerSecond = 5716.6
MPI Rank 2: 08/16/2016 03:01:46:  Epoch[ 1 of 4]-Minibatch[ 101- 110]: CrossEntropyWithSoftmax = 0.71420344 * 250; EvalErrorPrediction = 0.55200000 * 250; time = 0.0439s; samplesPerSecond = 5691.3
MPI Rank 2: 08/16/2016 03:01:46:  Epoch[ 1 of 4]-Minibatch[ 111- 120]: CrossEntropyWithSoftmax = 0.69535259 * 250; EvalErrorPrediction = 0.43600000 * 250; time = 0.0436s; samplesPerSecond = 5738.6
MPI Rank 2: 08/16/2016 03:01:46:  Epoch[ 1 of 4]-Minibatch[ 121- 130]: CrossEntropyWithSoftmax = 0.70078531 * 250; EvalErrorPrediction = 0.44000000 * 250; time = 0.0439s; samplesPerSecond = 5699.4
MPI Rank 2: 08/16/2016 03:01:46:  Epoch[ 1 of 4]-Minibatch[ 131- 140]: CrossEntropyWithSoftmax = 0.71857915 * 250; EvalErrorPrediction = 0.54800000 * 250; time = 0.0437s; samplesPerSecond = 5719.3
MPI Rank 2: 08/16/2016 03:01:46:  Epoch[ 1 of 4]-Minibatch[ 141- 150]: CrossEntropyWithSoftmax = 0.72088358 * 250; EvalErrorPrediction = 0.48800000 * 250; time = 0.0436s; samplesPerSecond = 5740.3
MPI Rank 2: 08/16/2016 03:01:46:  Epoch[ 1 of 4]-Minibatch[ 151- 160]: CrossEntropyWithSoftmax = 0.71798840 * 250; EvalErrorPrediction = 0.55200000 * 250; time = 0.0438s; samplesPerSecond = 5705.5
MPI Rank 2: 08/16/2016 03:01:46:  Epoch[ 1 of 4]-Minibatch[ 161- 170]: CrossEntropyWithSoftmax = 0.74162165 * 250; EvalErrorPrediction = 0.50000000 * 250; time = 0.0439s; samplesPerSecond = 5689.4
MPI Rank 2: 08/16/2016 03:01:46:  Epoch[ 1 of 4]-Minibatch[ 171- 180]: CrossEntropyWithSoftmax = 0.71835127 * 250; EvalErrorPrediction = 0.51600000 * 250; time = 0.0440s; samplesPerSecond = 5683.8
MPI Rank 2: 08/16/2016 03:01:46:  Epoch[ 1 of 4]-Minibatch[ 181- 190]: CrossEntropyWithSoftmax = 0.71529463 * 250; EvalErrorPrediction = 0.48400000 * 250; time = 0.0434s; samplesPerSecond = 5755.3
MPI Rank 2: 08/16/2016 03:01:46:  Epoch[ 1 of 4]-Minibatch[ 191- 200]: CrossEntropyWithSoftmax = 0.71727656 * 250; EvalErrorPrediction = 0.53200000 * 250; time = 0.0437s; samplesPerSecond = 5720.4
MPI Rank 2: 08/16/2016 03:01:46:  Epoch[ 1 of 4]-Minibatch[ 201- 210]: CrossEntropyWithSoftmax = 0.71745517 * 250; EvalErrorPrediction = 0.50400000 * 250; time = 0.0437s; samplesPerSecond = 5716.0
MPI Rank 2: 08/16/2016 03:01:46:  Epoch[ 1 of 4]-Minibatch[ 211- 220]: CrossEntropyWithSoftmax = 0.72088397 * 250; EvalErrorPrediction = 0.50000000 * 250; time = 0.0432s; samplesPerSecond = 5780.7
MPI Rank 2: 08/16/2016 03:01:46:  Epoch[ 1 of 4]-Minibatch[ 221- 230]: CrossEntropyWithSoftmax = 0.72006808 * 250; EvalErrorPrediction = 0.50800000 * 250; time = 0.0433s; samplesPerSecond = 5769.4
MPI Rank 2: 08/16/2016 03:01:46:  Epoch[ 1 of 4]-Minibatch[ 231- 240]: CrossEntropyWithSoftmax = 0.71275469 * 250; EvalErrorPrediction = 0.51200000 * 250; time = 0.0439s; samplesPerSecond = 5700.0
MPI Rank 2: 08/16/2016 03:01:46:  Epoch[ 1 of 4]-Minibatch[ 241- 250]: CrossEntropyWithSoftmax = 0.69644781 * 250; EvalErrorPrediction = 0.50400000 * 250; time = 0.0434s; samplesPerSecond = 5765.3
MPI Rank 2: 08/16/2016 03:01:46:  Epoch[ 1 of 4]-Minibatch[ 251- 260]: CrossEntropyWithSoftmax = 0.70129698 * 250; EvalErrorPrediction = 0.51200000 * 250; time = 0.0436s; samplesPerSecond = 5734.7
MPI Rank 2: 08/16/2016 03:01:46:  Epoch[ 1 of 4]-Minibatch[ 261- 270]: CrossEntropyWithSoftmax = 0.70768095 * 250; EvalErrorPrediction = 0.54400000 * 250; time = 0.0434s; samplesPerSecond = 5753.7
MPI Rank 2: 08/16/2016 03:01:46:  Epoch[ 1 of 4]-Minibatch[ 271- 280]: CrossEntropyWithSoftmax = 0.69744380 * 250; EvalErrorPrediction = 0.52800000 * 250; time = 0.0437s; samplesPerSecond = 5720.8
MPI Rank 2: 08/16/2016 03:01:47:  Epoch[ 1 of 4]-Minibatch[ 281- 290]: CrossEntropyWithSoftmax = 0.69266187 * 250; EvalErrorPrediction = 0.44800000 * 250; time = 0.0440s; samplesPerSecond = 5684.4
MPI Rank 2: 08/16/2016 03:01:47:  Epoch[ 1 of 4]-Minibatch[ 291- 300]: CrossEntropyWithSoftmax = 0.69347267 * 250; EvalErrorPrediction = 0.49600000 * 250; time = 0.0431s; samplesPerSecond = 5797.6
MPI Rank 2: 08/16/2016 03:01:47:  Epoch[ 1 of 4]-Minibatch[ 301- 310]: CrossEntropyWithSoftmax = 0.69257410 * 250; EvalErrorPrediction = 0.54000000 * 250; time = 0.0434s; samplesPerSecond = 5761.4
MPI Rank 2: 08/16/2016 03:01:47:  Epoch[ 1 of 4]-Minibatch[ 311- 320]: CrossEntropyWithSoftmax = 0.68625742 * 250; EvalErrorPrediction = 0.38000000 * 250; time = 0.0431s; samplesPerSecond = 5796.3
MPI Rank 2: 08/16/2016 03:01:47:  Epoch[ 1 of 4]-Minibatch[ 321- 330]: CrossEntropyWithSoftmax = 0.69064011 * 250; EvalErrorPrediction = 0.46800000 * 250; time = 0.0439s; samplesPerSecond = 5699.2
MPI Rank 2: 08/16/2016 03:01:47:  Epoch[ 1 of 4]-Minibatch[ 331- 340]: CrossEntropyWithSoftmax = 0.70192154 * 250; EvalErrorPrediction = 0.46000000 * 250; time = 0.0433s; samplesPerSecond = 5767.8
MPI Rank 2: 08/16/2016 03:01:47:  Epoch[ 1 of 4]-Minibatch[ 341- 350]: CrossEntropyWithSoftmax = 0.69058912 * 250; EvalErrorPrediction = 0.52000000 * 250; time = 0.0439s; samplesPerSecond = 5689.8
MPI Rank 2: 08/16/2016 03:01:47:  Epoch[ 1 of 4]-Minibatch[ 351- 360]: CrossEntropyWithSoftmax = 0.67041492 * 250; EvalErrorPrediction = 0.39200000 * 250; time = 0.0436s; samplesPerSecond = 5729.6
MPI Rank 2: 08/16/2016 03:01:47:  Epoch[ 1 of 4]-Minibatch[ 361- 370]: CrossEntropyWithSoftmax = 0.65913974 * 250; EvalErrorPrediction = 0.35600000 * 250; time = 0.0437s; samplesPerSecond = 5717.9
MPI Rank 2: 08/16/2016 03:01:47:  Epoch[ 1 of 4]-Minibatch[ 371- 380]: CrossEntropyWithSoftmax = 0.63919879 * 250; EvalErrorPrediction = 0.36400000 * 250; time = 0.0431s; samplesPerSecond = 5794.3
MPI Rank 2: 08/16/2016 03:01:47:  Epoch[ 1 of 4]-Minibatch[ 381- 390]: CrossEntropyWithSoftmax = 0.61293885 * 250; EvalErrorPrediction = 0.19200000 * 250; time = 0.0421s; samplesPerSecond = 5942.3
MPI Rank 2: 08/16/2016 03:01:47:  Epoch[ 1 of 4]-Minibatch[ 391- 400]: CrossEntropyWithSoftmax = 0.55255354 * 250; EvalErrorPrediction = 0.18800000 * 250; time = 0.0419s; samplesPerSecond = 5973.6
MPI Rank 2: 08/16/2016 03:01:47: Finished Epoch[ 1 of 4]: [Training] CrossEntropyWithSoftmax = 0.70019556 * 10000; EvalErrorPrediction = 0.47350000 * 10000; totalSamplesSeen = 10000; learningRatePerSample = 0.02; epochTime=1.77073s
MPI Rank 2: 
<<<<<<< HEAD
MPI Rank 2: 05/03/2016 14:21:03: Starting minibatch loop, DataParallelSGD training (MyRank = 2, NumNodes = 4, NumGradientBits = 32).
MPI Rank 2: 05/03/2016 14:21:03:  Epoch[ 3 of 4]-Minibatch[   1-  10, 2.50%]: CrossEntropyWithSoftmax = 0.12590085 * 250; EvalClassificationError = 0.05600000 * 250; time = 0.0407s; samplesPerSecond = 6141.9
MPI Rank 2: 05/03/2016 14:21:03:  Epoch[ 3 of 4]-Minibatch[  11-  20, 5.00%]: CrossEntropyWithSoftmax = 0.17780230 * 250; EvalClassificationError = 0.09600000 * 250; time = 0.0405s; samplesPerSecond = 6169.5
MPI Rank 2: 05/03/2016 14:21:03:  Epoch[ 3 of 4]-Minibatch[  21-  30, 7.50%]: CrossEntropyWithSoftmax = 0.14417637 * 250; EvalClassificationError = 0.07600000 * 250; time = 0.0405s; samplesPerSecond = 6179.7
MPI Rank 2: 05/03/2016 14:21:03:  Epoch[ 3 of 4]-Minibatch[  31-  40, 10.00%]: CrossEntropyWithSoftmax = 0.15796895 * 250; EvalClassificationError = 0.06400000 * 250; time = 0.0403s; samplesPerSecond = 6196.4
MPI Rank 2: 05/03/2016 14:21:03:  Epoch[ 3 of 4]-Minibatch[  41-  50, 12.50%]: CrossEntropyWithSoftmax = 0.17002999 * 250; EvalClassificationError = 0.10000000 * 250; time = 0.0407s; samplesPerSecond = 6144.6
MPI Rank 2: 05/03/2016 14:21:03:  Epoch[ 3 of 4]-Minibatch[  51-  60, 15.00%]: CrossEntropyWithSoftmax = 0.18262114 * 250; EvalClassificationError = 0.07600000 * 250; time = 0.0408s; samplesPerSecond = 6127.0
MPI Rank 2: 05/03/2016 14:21:03:  Epoch[ 3 of 4]-Minibatch[  61-  70, 17.50%]: CrossEntropyWithSoftmax = 0.14643695 * 250; EvalClassificationError = 0.07200000 * 250; time = 0.0405s; samplesPerSecond = 6169.9
MPI Rank 2: 05/03/2016 14:21:03:  Epoch[ 3 of 4]-Minibatch[  71-  80, 20.00%]: CrossEntropyWithSoftmax = 0.18030529 * 250; EvalClassificationError = 0.09600000 * 250; time = 0.0410s; samplesPerSecond = 6091.9
MPI Rank 2: 05/03/2016 14:21:03:  Epoch[ 3 of 4]-Minibatch[  81-  90, 22.50%]: CrossEntropyWithSoftmax = 0.15846150 * 250; EvalClassificationError = 0.07200000 * 250; time = 0.0411s; samplesPerSecond = 6086.6
MPI Rank 2: 05/03/2016 14:21:03:  Epoch[ 3 of 4]-Minibatch[  91- 100, 25.00%]: CrossEntropyWithSoftmax = 0.14486535 * 250; EvalClassificationError = 0.07200000 * 250; time = 0.0386s; samplesPerSecond = 6470.6
MPI Rank 2: 05/03/2016 14:21:03:  Epoch[ 3 of 4]-Minibatch[ 101- 110, 27.50%]: CrossEntropyWithSoftmax = 0.13469094 * 250; EvalClassificationError = 0.05200000 * 250; time = 0.0391s; samplesPerSecond = 6399.6
MPI Rank 2: 05/03/2016 14:21:03:  Epoch[ 3 of 4]-Minibatch[ 111- 120, 30.00%]: CrossEntropyWithSoftmax = 0.13720021 * 250; EvalClassificationError = 0.06400000 * 250; time = 0.0405s; samplesPerSecond = 6174.7
MPI Rank 2: 05/03/2016 14:21:03:  Epoch[ 3 of 4]-Minibatch[ 121- 130, 32.50%]: CrossEntropyWithSoftmax = 0.11641295 * 250; EvalClassificationError = 0.05600000 * 250; time = 0.0407s; samplesPerSecond = 6141.3
MPI Rank 2: 05/03/2016 14:21:03:  Epoch[ 3 of 4]-Minibatch[ 131- 140, 35.00%]: CrossEntropyWithSoftmax = 0.16786647 * 250; EvalClassificationError = 0.08800000 * 250; time = 0.0407s; samplesPerSecond = 6149.6
MPI Rank 2: 05/03/2016 14:21:03:  Epoch[ 3 of 4]-Minibatch[ 141- 150, 37.50%]: CrossEntropyWithSoftmax = 0.12811513 * 250; EvalClassificationError = 0.04800000 * 250; time = 0.0407s; samplesPerSecond = 6146.4
MPI Rank 2: 05/03/2016 14:21:03:  Epoch[ 3 of 4]-Minibatch[ 151- 160, 40.00%]: CrossEntropyWithSoftmax = 0.17257851 * 250; EvalClassificationError = 0.08000000 * 250; time = 0.0408s; samplesPerSecond = 6129.3
MPI Rank 2: 05/03/2016 14:21:03:  Epoch[ 3 of 4]-Minibatch[ 161- 170, 42.50%]: CrossEntropyWithSoftmax = 0.17623656 * 250; EvalClassificationError = 0.09600000 * 250; time = 0.0407s; samplesPerSecond = 6149.3
MPI Rank 2: 05/03/2016 14:21:03:  Epoch[ 3 of 4]-Minibatch[ 171- 180, 45.00%]: CrossEntropyWithSoftmax = 0.14121116 * 250; EvalClassificationError = 0.06400000 * 250; time = 0.0405s; samplesPerSecond = 6180.2
MPI Rank 2: 05/03/2016 14:21:03:  Epoch[ 3 of 4]-Minibatch[ 181- 190, 47.50%]: CrossEntropyWithSoftmax = 0.19243444 * 250; EvalClassificationError = 0.10000000 * 250; time = 0.0407s; samplesPerSecond = 6142.1
MPI Rank 2: 05/03/2016 14:21:04:  Epoch[ 3 of 4]-Minibatch[ 191- 200, 50.00%]: CrossEntropyWithSoftmax = 0.20908161 * 250; EvalClassificationError = 0.10000000 * 250; time = 0.0407s; samplesPerSecond = 6139.0
MPI Rank 2: 05/03/2016 14:21:04:  Epoch[ 3 of 4]-Minibatch[ 201- 210, 52.50%]: CrossEntropyWithSoftmax = 0.18472066 * 250; EvalClassificationError = 0.08000000 * 250; time = 0.0407s; samplesPerSecond = 6139.3
MPI Rank 2: 05/03/2016 14:21:04:  Epoch[ 3 of 4]-Minibatch[ 211- 220, 55.00%]: CrossEntropyWithSoftmax = 0.18185536 * 250; EvalClassificationError = 0.07600000 * 250; time = 0.0405s; samplesPerSecond = 6175.3
MPI Rank 2: 05/03/2016 14:21:04:  Epoch[ 3 of 4]-Minibatch[ 221- 230, 57.50%]: CrossEntropyWithSoftmax = 0.14074205 * 250; EvalClassificationError = 0.06000000 * 250; time = 0.0404s; samplesPerSecond = 6181.7
MPI Rank 2: 05/03/2016 14:21:04:  Epoch[ 3 of 4]-Minibatch[ 231- 240, 60.00%]: CrossEntropyWithSoftmax = 0.14871620 * 250; EvalClassificationError = 0.07600000 * 250; time = 0.0404s; samplesPerSecond = 6193.5
MPI Rank 2: 05/03/2016 14:21:04:  Epoch[ 3 of 4]-Minibatch[ 241- 250, 62.50%]: CrossEntropyWithSoftmax = 0.20299705 * 250; EvalClassificationError = 0.11200000 * 250; time = 0.0415s; samplesPerSecond = 6028.6
MPI Rank 2: 05/03/2016 14:21:04:  Epoch[ 3 of 4]-Minibatch[ 251- 260, 65.00%]: CrossEntropyWithSoftmax = 0.12852038 * 250; EvalClassificationError = 0.07200000 * 250; time = 0.0405s; samplesPerSecond = 6170.6
MPI Rank 2: 05/03/2016 14:21:04:  Epoch[ 3 of 4]-Minibatch[ 261- 270, 67.50%]: CrossEntropyWithSoftmax = 0.18660439 * 250; EvalClassificationError = 0.11600000 * 250; time = 0.0407s; samplesPerSecond = 6145.4
MPI Rank 2: 05/03/2016 14:21:04:  Epoch[ 3 of 4]-Minibatch[ 271- 280, 70.00%]: CrossEntropyWithSoftmax = 0.19575997 * 250; EvalClassificationError = 0.08800000 * 250; time = 0.0405s; samplesPerSecond = 6178.0
MPI Rank 2: 05/03/2016 14:21:04:  Epoch[ 3 of 4]-Minibatch[ 281- 290, 72.50%]: CrossEntropyWithSoftmax = 0.16667675 * 250; EvalClassificationError = 0.06800000 * 250; time = 0.0407s; samplesPerSecond = 6143.6
MPI Rank 2: 05/03/2016 14:21:04:  Epoch[ 3 of 4]-Minibatch[ 291- 300, 75.00%]: CrossEntropyWithSoftmax = 0.12526169 * 250; EvalClassificationError = 0.04400000 * 250; time = 0.0389s; samplesPerSecond = 6428.9
MPI Rank 2: 05/03/2016 14:21:04:  Epoch[ 3 of 4]-Minibatch[ 301- 310, 77.50%]: CrossEntropyWithSoftmax = 0.17392132 * 250; EvalClassificationError = 0.08800000 * 250; time = 0.0397s; samplesPerSecond = 6292.6
MPI Rank 2: 05/03/2016 14:21:04:  Epoch[ 3 of 4]-Minibatch[ 311- 320, 80.00%]: CrossEntropyWithSoftmax = 0.12281615 * 250; EvalClassificationError = 0.05200000 * 250; time = 0.0405s; samplesPerSecond = 6170.9
MPI Rank 2: 05/03/2016 14:21:04:  Epoch[ 3 of 4]-Minibatch[ 321- 330, 82.50%]: CrossEntropyWithSoftmax = 0.14759389 * 250; EvalClassificationError = 0.06000000 * 250; time = 0.0408s; samplesPerSecond = 6127.0
MPI Rank 2: 05/03/2016 14:21:04:  Epoch[ 3 of 4]-Minibatch[ 331- 340, 85.00%]: CrossEntropyWithSoftmax = 0.19801300 * 250; EvalClassificationError = 0.09200000 * 250; time = 0.0404s; samplesPerSecond = 6184.4
MPI Rank 2: 05/03/2016 14:21:04:  Epoch[ 3 of 4]-Minibatch[ 341- 350, 87.50%]: CrossEntropyWithSoftmax = 0.12593394 * 250; EvalClassificationError = 0.05200000 * 250; time = 0.0407s; samplesPerSecond = 6135.9
MPI Rank 2: 05/03/2016 14:21:04:  Epoch[ 3 of 4]-Minibatch[ 351- 360, 90.00%]: CrossEntropyWithSoftmax = 0.13756617 * 250; EvalClassificationError = 0.06000000 * 250; time = 0.0410s; samplesPerSecond = 6093.8
MPI Rank 2: 05/03/2016 14:21:04:  Epoch[ 3 of 4]-Minibatch[ 361- 370, 92.50%]: CrossEntropyWithSoftmax = 0.12838526 * 250; EvalClassificationError = 0.06000000 * 250; time = 0.0408s; samplesPerSecond = 6121.1
MPI Rank 2: 05/03/2016 14:21:04:  Epoch[ 3 of 4]-Minibatch[ 371- 380, 95.00%]: CrossEntropyWithSoftmax = 0.16654369 * 250; EvalClassificationError = 0.09600000 * 250; time = 0.0410s; samplesPerSecond = 6102.8
MPI Rank 2: 05/03/2016 14:21:04:  Epoch[ 3 of 4]-Minibatch[ 381- 390, 97.50%]: CrossEntropyWithSoftmax = 0.20658950 * 250; EvalClassificationError = 0.11600000 * 250; time = 0.0404s; samplesPerSecond = 6193.6
MPI Rank 2: 05/03/2016 14:21:04:  Epoch[ 3 of 4]-Minibatch[ 391- 400, 100.00%]: CrossEntropyWithSoftmax = 0.14583322 * 250; EvalClassificationError = 0.06800000 * 250; time = 0.0406s; samplesPerSecond = 6152.8
MPI Rank 2: 05/03/2016 14:21:04: Finished Epoch[ 3 of 4]: [Training] CrossEntropyWithSoftmax = 0.15948618 * 10000; EvalClassificationError = 0.07660000 * 10000; totalSamplesSeen = 30000; learningRatePerSample = 0.0080000004; epochTime=1.64045s
=======
MPI Rank 2: 08/16/2016 03:01:47: Starting Epoch 2: learning rate per sample = 0.008000  effective momentum = 0.900000  momentum as time constant = 237.3 samples
>>>>>>> 8493f118
MPI Rank 2: 
MPI Rank 2: 08/16/2016 03:01:47: Starting minibatch loop, DataParallelSGD training (MyRank = 2, NumNodes = 4, NumGradientBits = 32), distributed reading is ENABLED.
MPI Rank 2: 08/16/2016 03:01:47:  Epoch[ 2 of 4]-Minibatch[   1-  10, 2.50%]: CrossEntropyWithSoftmax = 0.50774630 * 250; EvalErrorPrediction = 0.24000000 * 250; time = 0.0418s; samplesPerSecond = 5980.7
MPI Rank 2: 08/16/2016 03:01:47:  Epoch[ 2 of 4]-Minibatch[  11-  20, 5.00%]: CrossEntropyWithSoftmax = 0.43388931 * 250; EvalErrorPrediction = 0.11200000 * 250; time = 0.0419s; samplesPerSecond = 5970.4
MPI Rank 2: 08/16/2016 03:01:47:  Epoch[ 2 of 4]-Minibatch[  21-  30, 7.50%]: CrossEntropyWithSoftmax = 0.36674875 * 250; EvalErrorPrediction = 0.08800000 * 250; time = 0.0414s; samplesPerSecond = 6032.8
MPI Rank 2: 08/16/2016 03:01:47:  Epoch[ 2 of 4]-Minibatch[  31-  40, 10.00%]: CrossEntropyWithSoftmax = 0.33768768 * 250; EvalErrorPrediction = 0.06800000 * 250; time = 0.0415s; samplesPerSecond = 6021.8
MPI Rank 2: 08/16/2016 03:01:47:  Epoch[ 2 of 4]-Minibatch[  41-  50, 12.50%]: CrossEntropyWithSoftmax = 0.30320949 * 250; EvalErrorPrediction = 0.08000000 * 250; time = 0.0418s; samplesPerSecond = 5976.0
MPI Rank 2: 08/16/2016 03:01:47:  Epoch[ 2 of 4]-Minibatch[  51-  60, 15.00%]: CrossEntropyWithSoftmax = 0.29576045 * 250; EvalErrorPrediction = 0.09200000 * 250; time = 0.0419s; samplesPerSecond = 5965.2
MPI Rank 2: 08/16/2016 03:01:47:  Epoch[ 2 of 4]-Minibatch[  61-  70, 17.50%]: CrossEntropyWithSoftmax = 0.24924493 * 250; EvalErrorPrediction = 0.07600000 * 250; time = 0.0411s; samplesPerSecond = 6084.2
MPI Rank 2: 08/16/2016 03:01:47:  Epoch[ 2 of 4]-Minibatch[  71-  80, 20.00%]: CrossEntropyWithSoftmax = 0.24632415 * 250; EvalErrorPrediction = 0.10400000 * 250; time = 0.0409s; samplesPerSecond = 6118.2
MPI Rank 2: 08/16/2016 03:01:47:  Epoch[ 2 of 4]-Minibatch[  81-  90, 22.50%]: CrossEntropyWithSoftmax = 0.20943157 * 250; EvalErrorPrediction = 0.08400000 * 250; time = 0.0413s; samplesPerSecond = 6048.7
MPI Rank 2: 08/16/2016 03:01:47:  Epoch[ 2 of 4]-Minibatch[  91- 100, 25.00%]: CrossEntropyWithSoftmax = 0.19115997 * 250; EvalErrorPrediction = 0.07200000 * 250; time = 0.0417s; samplesPerSecond = 6001.1
MPI Rank 2: 08/16/2016 03:01:47:  Epoch[ 2 of 4]-Minibatch[ 101- 110, 27.50%]: CrossEntropyWithSoftmax = 0.17923231 * 250; EvalErrorPrediction = 0.05200000 * 250; time = 0.0416s; samplesPerSecond = 6015.5
MPI Rank 2: 08/16/2016 03:01:48:  Epoch[ 2 of 4]-Minibatch[ 111- 120, 30.00%]: CrossEntropyWithSoftmax = 0.17075423 * 250; EvalErrorPrediction = 0.06400000 * 250; time = 0.0416s; samplesPerSecond = 6010.9
MPI Rank 2: 08/16/2016 03:01:48:  Epoch[ 2 of 4]-Minibatch[ 121- 130, 32.50%]: CrossEntropyWithSoftmax = 0.14442372 * 250; EvalErrorPrediction = 0.05600000 * 250; time = 0.0414s; samplesPerSecond = 6032.4
MPI Rank 2: 08/16/2016 03:01:48:  Epoch[ 2 of 4]-Minibatch[ 131- 140, 35.00%]: CrossEntropyWithSoftmax = 0.17753820 * 250; EvalErrorPrediction = 0.08800000 * 250; time = 0.0411s; samplesPerSecond = 6086.3
MPI Rank 2: 08/16/2016 03:01:48:  Epoch[ 2 of 4]-Minibatch[ 141- 150, 37.50%]: CrossEntropyWithSoftmax = 0.15087856 * 250; EvalErrorPrediction = 0.05200000 * 250; time = 0.0411s; samplesPerSecond = 6075.6
MPI Rank 2: 08/16/2016 03:01:48:  Epoch[ 2 of 4]-Minibatch[ 151- 160, 40.00%]: CrossEntropyWithSoftmax = 0.19253022 * 250; EvalErrorPrediction = 0.08000000 * 250; time = 0.0416s; samplesPerSecond = 6003.4
MPI Rank 2: 08/16/2016 03:01:48:  Epoch[ 2 of 4]-Minibatch[ 161- 170, 42.50%]: CrossEntropyWithSoftmax = 0.17830683 * 250; EvalErrorPrediction = 0.08800000 * 250; time = 0.0414s; samplesPerSecond = 6038.4
MPI Rank 2: 08/16/2016 03:01:48:  Epoch[ 2 of 4]-Minibatch[ 171- 180, 45.00%]: CrossEntropyWithSoftmax = 0.15115429 * 250; EvalErrorPrediction = 0.06400000 * 250; time = 0.0416s; samplesPerSecond = 6014.8
MPI Rank 2: 08/16/2016 03:01:48:  Epoch[ 2 of 4]-Minibatch[ 181- 190, 47.50%]: CrossEntropyWithSoftmax = 0.19135968 * 250; EvalErrorPrediction = 0.10000000 * 250; time = 0.0416s; samplesPerSecond = 6012.1
MPI Rank 2: 08/16/2016 03:01:48:  Epoch[ 2 of 4]-Minibatch[ 191- 200, 50.00%]: CrossEntropyWithSoftmax = 0.21491485 * 250; EvalErrorPrediction = 0.10400000 * 250; time = 0.0415s; samplesPerSecond = 6021.3
MPI Rank 2: 08/16/2016 03:01:48:  Epoch[ 2 of 4]-Minibatch[ 201- 210, 52.50%]: CrossEntropyWithSoftmax = 0.18682346 * 250; EvalErrorPrediction = 0.08400000 * 250; time = 0.0417s; samplesPerSecond = 5998.9
MPI Rank 2: 08/16/2016 03:01:48:  Epoch[ 2 of 4]-Minibatch[ 211- 220, 55.00%]: CrossEntropyWithSoftmax = 0.18483206 * 250; EvalErrorPrediction = 0.07600000 * 250; time = 0.0411s; samplesPerSecond = 6086.3
MPI Rank 2: 08/16/2016 03:01:48:  Epoch[ 2 of 4]-Minibatch[ 221- 230, 57.50%]: CrossEntropyWithSoftmax = 0.14684503 * 250; EvalErrorPrediction = 0.06000000 * 250; time = 0.0415s; samplesPerSecond = 6023.7
MPI Rank 2: 08/16/2016 03:01:48:  Epoch[ 2 of 4]-Minibatch[ 231- 240, 60.00%]: CrossEntropyWithSoftmax = 0.15322116 * 250; EvalErrorPrediction = 0.07600000 * 250; time = 0.0418s; samplesPerSecond = 5979.0
MPI Rank 2: 08/16/2016 03:01:48:  Epoch[ 2 of 4]-Minibatch[ 241- 250, 62.50%]: CrossEntropyWithSoftmax = 0.19882571 * 250; EvalErrorPrediction = 0.11600000 * 250; time = 0.0413s; samplesPerSecond = 6056.5
MPI Rank 2: 08/16/2016 03:01:48:  Epoch[ 2 of 4]-Minibatch[ 251- 260, 65.00%]: CrossEntropyWithSoftmax = 0.13683833 * 250; EvalErrorPrediction = 0.07200000 * 250; time = 0.0412s; samplesPerSecond = 6065.5
MPI Rank 2: 08/16/2016 03:01:48:  Epoch[ 2 of 4]-Minibatch[ 261- 270, 67.50%]: CrossEntropyWithSoftmax = 0.18621188 * 250; EvalErrorPrediction = 0.11600000 * 250; time = 0.0412s; samplesPerSecond = 6068.7
MPI Rank 2: 08/16/2016 03:01:48:  Epoch[ 2 of 4]-Minibatch[ 271- 280, 70.00%]: CrossEntropyWithSoftmax = 0.19408051 * 250; EvalErrorPrediction = 0.08000000 * 250; time = 0.0414s; samplesPerSecond = 6040.8
MPI Rank 2: 08/16/2016 03:01:48:  Epoch[ 2 of 4]-Minibatch[ 281- 290, 72.50%]: CrossEntropyWithSoftmax = 0.17298137 * 250; EvalErrorPrediction = 0.07200000 * 250; time = 0.0413s; samplesPerSecond = 6050.2
MPI Rank 2: 08/16/2016 03:01:48:  Epoch[ 2 of 4]-Minibatch[ 291- 300, 75.00%]: CrossEntropyWithSoftmax = 0.13265130 * 250; EvalErrorPrediction = 0.04800000 * 250; time = 0.0418s; samplesPerSecond = 5984.0
MPI Rank 2: 08/16/2016 03:01:48:  Epoch[ 2 of 4]-Minibatch[ 301- 310, 77.50%]: CrossEntropyWithSoftmax = 0.17627179 * 250; EvalErrorPrediction = 0.09200000 * 250; time = 0.0415s; samplesPerSecond = 6026.0
MPI Rank 2: 08/16/2016 03:01:48:  Epoch[ 2 of 4]-Minibatch[ 311- 320, 80.00%]: CrossEntropyWithSoftmax = 0.12734628 * 250; EvalErrorPrediction = 0.05600000 * 250; time = 0.0414s; samplesPerSecond = 6034.6
MPI Rank 2: 08/16/2016 03:01:48:  Epoch[ 2 of 4]-Minibatch[ 321- 330, 82.50%]: CrossEntropyWithSoftmax = 0.15108452 * 250; EvalErrorPrediction = 0.05600000 * 250; time = 0.0409s; samplesPerSecond = 6112.9
MPI Rank 2: 08/16/2016 03:01:48:  Epoch[ 2 of 4]-Minibatch[ 331- 340, 85.00%]: CrossEntropyWithSoftmax = 0.19729184 * 250; EvalErrorPrediction = 0.09200000 * 250; time = 0.0411s; samplesPerSecond = 6077.3
MPI Rank 2: 08/16/2016 03:01:48:  Epoch[ 2 of 4]-Minibatch[ 341- 350, 87.50%]: CrossEntropyWithSoftmax = 0.12857333 * 250; EvalErrorPrediction = 0.05200000 * 250; time = 0.0419s; samplesPerSecond = 5971.1
MPI Rank 2: 08/16/2016 03:01:49:  Epoch[ 2 of 4]-Minibatch[ 351- 360, 90.00%]: CrossEntropyWithSoftmax = 0.13867804 * 250; EvalErrorPrediction = 0.06000000 * 250; time = 0.0416s; samplesPerSecond = 6004.0
MPI Rank 2: 08/16/2016 03:01:49:  Epoch[ 2 of 4]-Minibatch[ 361- 370, 92.50%]: CrossEntropyWithSoftmax = 0.12786050 * 250; EvalErrorPrediction = 0.06000000 * 250; time = 0.0413s; samplesPerSecond = 6052.1
MPI Rank 2: 08/16/2016 03:01:49:  Epoch[ 2 of 4]-Minibatch[ 371- 380, 95.00%]: CrossEntropyWithSoftmax = 0.16643303 * 250; EvalErrorPrediction = 0.09600000 * 250; time = 0.0414s; samplesPerSecond = 6034.3
MPI Rank 2: 08/16/2016 03:01:49:  Epoch[ 2 of 4]-Minibatch[ 381- 390, 97.50%]: CrossEntropyWithSoftmax = 0.20440408 * 250; EvalErrorPrediction = 0.11200000 * 250; time = 0.0414s; samplesPerSecond = 6041.6
MPI Rank 2: 08/16/2016 03:01:49:  Epoch[ 2 of 4]-Minibatch[ 391- 400, 100.00%]: CrossEntropyWithSoftmax = 0.14566237 * 250; EvalErrorPrediction = 0.06800000 * 250; time = 0.0415s; samplesPerSecond = 6018.7
MPI Rank 2: 08/16/2016 03:01:49: Finished Epoch[ 2 of 4]: [Training] CrossEntropyWithSoftmax = 0.20373030 * 10000; EvalErrorPrediction = 0.08270000 * 10000; totalSamplesSeen = 20000; learningRatePerSample = 0.0080000004; epochTime=1.67944s
MPI Rank 2: 
<<<<<<< HEAD
MPI Rank 2: 05/03/2016 14:21:04: Starting minibatch loop, DataParallelSGD training (MyRank = 2, NumNodes = 4, NumGradientBits = 32).
MPI Rank 2: 05/03/2016 14:21:04:  Epoch[ 4 of 4]-Minibatch[   1-  10, 2.50%]: CrossEntropyWithSoftmax = 0.12371233 * 250; EvalClassificationError = 0.06000000 * 250; time = 0.0406s; samplesPerSecond = 6153.2
MPI Rank 2: 05/03/2016 14:21:04:  Epoch[ 4 of 4]-Minibatch[  11-  20, 5.00%]: CrossEntropyWithSoftmax = 0.18070514 * 250; EvalClassificationError = 0.09600000 * 250; time = 0.0407s; samplesPerSecond = 6135.3
MPI Rank 2: 05/03/2016 14:21:04:  Epoch[ 4 of 4]-Minibatch[  21-  30, 7.50%]: CrossEntropyWithSoftmax = 0.14239731 * 250; EvalClassificationError = 0.07600000 * 250; time = 0.0408s; samplesPerSecond = 6124.7
MPI Rank 2: 05/03/2016 14:21:05:  Epoch[ 4 of 4]-Minibatch[  31-  40, 10.00%]: CrossEntropyWithSoftmax = 0.15630154 * 250; EvalClassificationError = 0.06400000 * 250; time = 0.0406s; samplesPerSecond = 6161.0
MPI Rank 2: 05/03/2016 14:21:05:  Epoch[ 4 of 4]-Minibatch[  41-  50, 12.50%]: CrossEntropyWithSoftmax = 0.16935525 * 250; EvalClassificationError = 0.09600000 * 250; time = 0.0405s; samplesPerSecond = 6169.2
MPI Rank 2: 05/03/2016 14:21:05:  Epoch[ 4 of 4]-Minibatch[  51-  60, 15.00%]: CrossEntropyWithSoftmax = 0.18198833 * 250; EvalClassificationError = 0.08000000 * 250; time = 0.0405s; samplesPerSecond = 6175.1
MPI Rank 2: 05/03/2016 14:21:05:  Epoch[ 4 of 4]-Minibatch[  61-  70, 17.50%]: CrossEntropyWithSoftmax = 0.14475947 * 250; EvalClassificationError = 0.07200000 * 250; time = 0.0404s; samplesPerSecond = 6189.0
MPI Rank 2: 05/03/2016 14:21:05:  Epoch[ 4 of 4]-Minibatch[  71-  80, 20.00%]: CrossEntropyWithSoftmax = 0.18021603 * 250; EvalClassificationError = 0.09600000 * 250; time = 0.0405s; samplesPerSecond = 6166.0
MPI Rank 2: 05/03/2016 14:21:05:  Epoch[ 4 of 4]-Minibatch[  81-  90, 22.50%]: CrossEntropyWithSoftmax = 0.15849307 * 250; EvalClassificationError = 0.07600000 * 250; time = 0.0410s; samplesPerSecond = 6104.4
MPI Rank 2: 05/03/2016 14:21:05:  Epoch[ 4 of 4]-Minibatch[  91- 100, 25.00%]: CrossEntropyWithSoftmax = 0.14474426 * 250; EvalClassificationError = 0.07200000 * 250; time = 0.0402s; samplesPerSecond = 6213.5
MPI Rank 2: 05/03/2016 14:21:05:  Epoch[ 4 of 4]-Minibatch[ 101- 110, 27.50%]: CrossEntropyWithSoftmax = 0.13362926 * 250; EvalClassificationError = 0.05200000 * 250; time = 0.0405s; samplesPerSecond = 6167.2
MPI Rank 2: 05/03/2016 14:21:05:  Epoch[ 4 of 4]-Minibatch[ 111- 120, 30.00%]: CrossEntropyWithSoftmax = 0.13708300 * 250; EvalClassificationError = 0.06400000 * 250; time = 0.0406s; samplesPerSecond = 6152.3
MPI Rank 2: 05/03/2016 14:21:05:  Epoch[ 4 of 4]-Minibatch[ 121- 130, 32.50%]: CrossEntropyWithSoftmax = 0.11569776 * 250; EvalClassificationError = 0.05600000 * 250; time = 0.0408s; samplesPerSecond = 6123.5
MPI Rank 2: 05/03/2016 14:21:05:  Epoch[ 4 of 4]-Minibatch[ 131- 140, 35.00%]: CrossEntropyWithSoftmax = 0.16892331 * 250; EvalClassificationError = 0.09200000 * 250; time = 0.0403s; samplesPerSecond = 6198.2
MPI Rank 2: 05/03/2016 14:21:05:  Epoch[ 4 of 4]-Minibatch[ 141- 150, 37.50%]: CrossEntropyWithSoftmax = 0.12752163 * 250; EvalClassificationError = 0.04800000 * 250; time = 0.0410s; samplesPerSecond = 6098.5
MPI Rank 2: 05/03/2016 14:21:05:  Epoch[ 4 of 4]-Minibatch[ 151- 160, 40.00%]: CrossEntropyWithSoftmax = 0.17100866 * 250; EvalClassificationError = 0.08400000 * 250; time = 0.0405s; samplesPerSecond = 6170.9
MPI Rank 2: 05/03/2016 14:21:05:  Epoch[ 4 of 4]-Minibatch[ 161- 170, 42.50%]: CrossEntropyWithSoftmax = 0.17660425 * 250; EvalClassificationError = 0.10000000 * 250; time = 0.0408s; samplesPerSecond = 6131.5
MPI Rank 2: 05/03/2016 14:21:05:  Epoch[ 4 of 4]-Minibatch[ 171- 180, 45.00%]: CrossEntropyWithSoftmax = 0.14105804 * 250; EvalClassificationError = 0.06400000 * 250; time = 0.0391s; samplesPerSecond = 6399.8
MPI Rank 2: 05/03/2016 14:21:05:  Epoch[ 4 of 4]-Minibatch[ 181- 190, 47.50%]: CrossEntropyWithSoftmax = 0.19333553 * 250; EvalClassificationError = 0.10000000 * 250; time = 0.0406s; samplesPerSecond = 6161.9
MPI Rank 2: 05/03/2016 14:21:05:  Epoch[ 4 of 4]-Minibatch[ 191- 200, 50.00%]: CrossEntropyWithSoftmax = 0.20859523 * 250; EvalClassificationError = 0.10000000 * 250; time = 0.0403s; samplesPerSecond = 6205.3
MPI Rank 2: 05/03/2016 14:21:05:  Epoch[ 4 of 4]-Minibatch[ 201- 210, 52.50%]: CrossEntropyWithSoftmax = 0.18499677 * 250; EvalClassificationError = 0.08000000 * 250; time = 0.0406s; samplesPerSecond = 6153.1
MPI Rank 2: 05/03/2016 14:21:05:  Epoch[ 4 of 4]-Minibatch[ 211- 220, 55.00%]: CrossEntropyWithSoftmax = 0.18152437 * 250; EvalClassificationError = 0.07600000 * 250; time = 0.0404s; samplesPerSecond = 6182.2
MPI Rank 2: 05/03/2016 14:21:05:  Epoch[ 4 of 4]-Minibatch[ 221- 230, 57.50%]: CrossEntropyWithSoftmax = 0.14037158 * 250; EvalClassificationError = 0.05600000 * 250; time = 0.0401s; samplesPerSecond = 6240.2
MPI Rank 2: 05/03/2016 14:21:05:  Epoch[ 4 of 4]-Minibatch[ 231- 240, 60.00%]: CrossEntropyWithSoftmax = 0.14866863 * 250; EvalClassificationError = 0.07600000 * 250; time = 0.0408s; samplesPerSecond = 6132.6
MPI Rank 2: 05/03/2016 14:21:05:  Epoch[ 4 of 4]-Minibatch[ 241- 250, 62.50%]: CrossEntropyWithSoftmax = 0.20347747 * 250; EvalClassificationError = 0.11200000 * 250; time = 0.0401s; samplesPerSecond = 6234.6
MPI Rank 2: 05/03/2016 14:21:05:  Epoch[ 4 of 4]-Minibatch[ 251- 260, 65.00%]: CrossEntropyWithSoftmax = 0.12815013 * 250; EvalClassificationError = 0.07200000 * 250; time = 0.0408s; samplesPerSecond = 6127.9
MPI Rank 2: 05/03/2016 14:21:05:  Epoch[ 4 of 4]-Minibatch[ 261- 270, 67.50%]: CrossEntropyWithSoftmax = 0.18672809 * 250; EvalClassificationError = 0.11600000 * 250; time = 0.0405s; samplesPerSecond = 6165.5
MPI Rank 2: 05/03/2016 14:21:06:  Epoch[ 4 of 4]-Minibatch[ 271- 280, 70.00%]: CrossEntropyWithSoftmax = 0.19552989 * 250; EvalClassificationError = 0.08400000 * 250; time = 0.0402s; samplesPerSecond = 6224.9
MPI Rank 2: 05/03/2016 14:21:06:  Epoch[ 4 of 4]-Minibatch[ 281- 290, 72.50%]: CrossEntropyWithSoftmax = 0.16452641 * 250; EvalClassificationError = 0.06800000 * 250; time = 0.0402s; samplesPerSecond = 6219.4
MPI Rank 2: 05/03/2016 14:21:06:  Epoch[ 4 of 4]-Minibatch[ 291- 300, 75.00%]: CrossEntropyWithSoftmax = 0.12461825 * 250; EvalClassificationError = 0.04400000 * 250; time = 0.0408s; samplesPerSecond = 6133.3
MPI Rank 2: 05/03/2016 14:21:06:  Epoch[ 4 of 4]-Minibatch[ 301- 310, 77.50%]: CrossEntropyWithSoftmax = 0.17285250 * 250; EvalClassificationError = 0.08400000 * 250; time = 0.0401s; samplesPerSecond = 6242.2
MPI Rank 2: 05/03/2016 14:21:06:  Epoch[ 4 of 4]-Minibatch[ 311- 320, 80.00%]: CrossEntropyWithSoftmax = 0.12253620 * 250; EvalClassificationError = 0.05200000 * 250; time = 0.0394s; samplesPerSecond = 6346.5
MPI Rank 2: 05/03/2016 14:21:06:  Epoch[ 4 of 4]-Minibatch[ 321- 330, 82.50%]: CrossEntropyWithSoftmax = 0.14723333 * 250; EvalClassificationError = 0.06000000 * 250; time = 0.0408s; samplesPerSecond = 6124.6
MPI Rank 2: 05/03/2016 14:21:06:  Epoch[ 4 of 4]-Minibatch[ 331- 340, 85.00%]: CrossEntropyWithSoftmax = 0.19789537 * 250; EvalClassificationError = 0.09200000 * 250; time = 0.0408s; samplesPerSecond = 6131.5
MPI Rank 2: 05/03/2016 14:21:06:  Epoch[ 4 of 4]-Minibatch[ 341- 350, 87.50%]: CrossEntropyWithSoftmax = 0.12575877 * 250; EvalClassificationError = 0.05200000 * 250; time = 0.0411s; samplesPerSecond = 6086.1
MPI Rank 2: 05/03/2016 14:21:06:  Epoch[ 4 of 4]-Minibatch[ 351- 360, 90.00%]: CrossEntropyWithSoftmax = 0.13745928 * 250; EvalClassificationError = 0.06000000 * 250; time = 0.0408s; samplesPerSecond = 6126.2
MPI Rank 2: 05/03/2016 14:21:06:  Epoch[ 4 of 4]-Minibatch[ 361- 370, 92.50%]: CrossEntropyWithSoftmax = 0.12839651 * 250; EvalClassificationError = 0.06000000 * 250; time = 0.0409s; samplesPerSecond = 6114.1
MPI Rank 2: 05/03/2016 14:21:06:  Epoch[ 4 of 4]-Minibatch[ 371- 380, 95.00%]: CrossEntropyWithSoftmax = 0.16647280 * 250; EvalClassificationError = 0.09600000 * 250; time = 0.0409s; samplesPerSecond = 6106.5
MPI Rank 2: 05/03/2016 14:21:06:  Epoch[ 4 of 4]-Minibatch[ 381- 390, 97.50%]: CrossEntropyWithSoftmax = 0.20679433 * 250; EvalClassificationError = 0.11600000 * 250; time = 0.0408s; samplesPerSecond = 6120.7
MPI Rank 2: 05/03/2016 14:21:06:  Epoch[ 4 of 4]-Minibatch[ 391- 400, 100.00%]: CrossEntropyWithSoftmax = 0.14585244 * 250; EvalClassificationError = 0.06400000 * 250; time = 0.0406s; samplesPerSecond = 6155.7
MPI Rank 2: 05/03/2016 14:21:06: Finished Epoch[ 4 of 4]: [Training] CrossEntropyWithSoftmax = 0.15914931 * 10000; EvalClassificationError = 0.07670000 * 10000; totalSamplesSeen = 40000; learningRatePerSample = 0.0080000004; epochTime=1.64097s
MPI Rank 2: 05/03/2016 14:21:06: CNTKCommandTrainEnd: SimpleMultiGPU
=======
MPI Rank 2: 08/16/2016 03:01:49: Starting Epoch 3: learning rate per sample = 0.008000  effective momentum = 0.900000  momentum as time constant = 237.3 samples
>>>>>>> 8493f118
MPI Rank 2: 
MPI Rank 2: 08/16/2016 03:01:49: Starting minibatch loop, DataParallelSGD training (MyRank = 2, NumNodes = 4, NumGradientBits = 32), distributed reading is ENABLED.
MPI Rank 2: 08/16/2016 03:01:49:  Epoch[ 3 of 4]-Minibatch[   1-  10, 2.50%]: CrossEntropyWithSoftmax = 0.12590085 * 250; EvalErrorPrediction = 0.05600000 * 250; time = 0.0410s; samplesPerSecond = 6099.9
MPI Rank 2: 08/16/2016 03:01:49:  Epoch[ 3 of 4]-Minibatch[  11-  20, 5.00%]: CrossEntropyWithSoftmax = 0.17780229 * 250; EvalErrorPrediction = 0.09600000 * 250; time = 0.0408s; samplesPerSecond = 6128.8
MPI Rank 2: 08/16/2016 03:01:49:  Epoch[ 3 of 4]-Minibatch[  21-  30, 7.50%]: CrossEntropyWithSoftmax = 0.14417637 * 250; EvalErrorPrediction = 0.07600000 * 250; time = 0.0408s; samplesPerSecond = 6131.7
MPI Rank 2: 08/16/2016 03:01:49:  Epoch[ 3 of 4]-Minibatch[  31-  40, 10.00%]: CrossEntropyWithSoftmax = 0.15796895 * 250; EvalErrorPrediction = 0.06400000 * 250; time = 0.0414s; samplesPerSecond = 6037.5
MPI Rank 2: 08/16/2016 03:01:49:  Epoch[ 3 of 4]-Minibatch[  41-  50, 12.50%]: CrossEntropyWithSoftmax = 0.17002999 * 250; EvalErrorPrediction = 0.10000000 * 250; time = 0.0411s; samplesPerSecond = 6078.1
MPI Rank 2: 08/16/2016 03:01:49:  Epoch[ 3 of 4]-Minibatch[  51-  60, 15.00%]: CrossEntropyWithSoftmax = 0.18262114 * 250; EvalErrorPrediction = 0.07600000 * 250; time = 0.0410s; samplesPerSecond = 6100.7
MPI Rank 2: 08/16/2016 03:01:49:  Epoch[ 3 of 4]-Minibatch[  61-  70, 17.50%]: CrossEntropyWithSoftmax = 0.14643695 * 250; EvalErrorPrediction = 0.07200000 * 250; time = 0.0415s; samplesPerSecond = 6025.8
MPI Rank 2: 08/16/2016 03:01:49:  Epoch[ 3 of 4]-Minibatch[  71-  80, 20.00%]: CrossEntropyWithSoftmax = 0.18030527 * 250; EvalErrorPrediction = 0.09600000 * 250; time = 0.0414s; samplesPerSecond = 6033.4
MPI Rank 2: 08/16/2016 03:01:49:  Epoch[ 3 of 4]-Minibatch[  81-  90, 22.50%]: CrossEntropyWithSoftmax = 0.15846150 * 250; EvalErrorPrediction = 0.07200000 * 250; time = 0.0409s; samplesPerSecond = 6107.2
MPI Rank 2: 08/16/2016 03:01:49:  Epoch[ 3 of 4]-Minibatch[  91- 100, 25.00%]: CrossEntropyWithSoftmax = 0.14486534 * 250; EvalErrorPrediction = 0.07200000 * 250; time = 0.0413s; samplesPerSecond = 6048.0
MPI Rank 2: 08/16/2016 03:01:49:  Epoch[ 3 of 4]-Minibatch[ 101- 110, 27.50%]: CrossEntropyWithSoftmax = 0.13469094 * 250; EvalErrorPrediction = 0.05200000 * 250; time = 0.0414s; samplesPerSecond = 6041.3
MPI Rank 2: 08/16/2016 03:01:49:  Epoch[ 3 of 4]-Minibatch[ 111- 120, 30.00%]: CrossEntropyWithSoftmax = 0.13720019 * 250; EvalErrorPrediction = 0.06400000 * 250; time = 0.0417s; samplesPerSecond = 5998.9
MPI Rank 2: 08/16/2016 03:01:49:  Epoch[ 3 of 4]-Minibatch[ 121- 130, 32.50%]: CrossEntropyWithSoftmax = 0.11641296 * 250; EvalErrorPrediction = 0.05600000 * 250; time = 0.0417s; samplesPerSecond = 6001.1
MPI Rank 2: 08/16/2016 03:01:49:  Epoch[ 3 of 4]-Minibatch[ 131- 140, 35.00%]: CrossEntropyWithSoftmax = 0.16786647 * 250; EvalErrorPrediction = 0.08800000 * 250; time = 0.0416s; samplesPerSecond = 6015.4
MPI Rank 2: 08/16/2016 03:01:49:  Epoch[ 3 of 4]-Minibatch[ 141- 150, 37.50%]: CrossEntropyWithSoftmax = 0.12811514 * 250; EvalErrorPrediction = 0.04800000 * 250; time = 0.0413s; samplesPerSecond = 6048.0
MPI Rank 2: 08/16/2016 03:01:49:  Epoch[ 3 of 4]-Minibatch[ 151- 160, 40.00%]: CrossEntropyWithSoftmax = 0.17257852 * 250; EvalErrorPrediction = 0.08000000 * 250; time = 0.0411s; samplesPerSecond = 6079.3
MPI Rank 2: 08/16/2016 03:01:49:  Epoch[ 3 of 4]-Minibatch[ 161- 170, 42.50%]: CrossEntropyWithSoftmax = 0.17623655 * 250; EvalErrorPrediction = 0.09600000 * 250; time = 0.0410s; samplesPerSecond = 6099.9
MPI Rank 2: 08/16/2016 03:01:49:  Epoch[ 3 of 4]-Minibatch[ 171- 180, 45.00%]: CrossEntropyWithSoftmax = 0.14121117 * 250; EvalErrorPrediction = 0.06400000 * 250; time = 0.0412s; samplesPerSecond = 6074.2
MPI Rank 2: 08/16/2016 03:01:50:  Epoch[ 3 of 4]-Minibatch[ 181- 190, 47.50%]: CrossEntropyWithSoftmax = 0.19243443 * 250; EvalErrorPrediction = 0.10000000 * 250; time = 0.0414s; samplesPerSecond = 6045.2
MPI Rank 2: 08/16/2016 03:01:50:  Epoch[ 3 of 4]-Minibatch[ 191- 200, 50.00%]: CrossEntropyWithSoftmax = 0.20908162 * 250; EvalErrorPrediction = 0.10000000 * 250; time = 0.0413s; samplesPerSecond = 6046.7
MPI Rank 2: 08/16/2016 03:01:50:  Epoch[ 3 of 4]-Minibatch[ 201- 210, 52.50%]: CrossEntropyWithSoftmax = 0.18472065 * 250; EvalErrorPrediction = 0.08000000 * 250; time = 0.0411s; samplesPerSecond = 6086.6
MPI Rank 2: 08/16/2016 03:01:50:  Epoch[ 3 of 4]-Minibatch[ 211- 220, 55.00%]: CrossEntropyWithSoftmax = 0.18185535 * 250; EvalErrorPrediction = 0.07600000 * 250; time = 0.0412s; samplesPerSecond = 6072.2
MPI Rank 2: 08/16/2016 03:01:50:  Epoch[ 3 of 4]-Minibatch[ 221- 230, 57.50%]: CrossEntropyWithSoftmax = 0.14074205 * 250; EvalErrorPrediction = 0.06000000 * 250; time = 0.0417s; samplesPerSecond = 5999.2
MPI Rank 2: 08/16/2016 03:01:50:  Epoch[ 3 of 4]-Minibatch[ 231- 240, 60.00%]: CrossEntropyWithSoftmax = 0.14871621 * 250; EvalErrorPrediction = 0.07600000 * 250; time = 0.0408s; samplesPerSecond = 6120.4
MPI Rank 2: 08/16/2016 03:01:50:  Epoch[ 3 of 4]-Minibatch[ 241- 250, 62.50%]: CrossEntropyWithSoftmax = 0.20299705 * 250; EvalErrorPrediction = 0.11200000 * 250; time = 0.0415s; samplesPerSecond = 6027.7
MPI Rank 2: 08/16/2016 03:01:50:  Epoch[ 3 of 4]-Minibatch[ 251- 260, 65.00%]: CrossEntropyWithSoftmax = 0.12852038 * 250; EvalErrorPrediction = 0.07200000 * 250; time = 0.0413s; samplesPerSecond = 6055.2
MPI Rank 2: 08/16/2016 03:01:50:  Epoch[ 3 of 4]-Minibatch[ 261- 270, 67.50%]: CrossEntropyWithSoftmax = 0.18660439 * 250; EvalErrorPrediction = 0.11600000 * 250; time = 0.0414s; samplesPerSecond = 6037.3
MPI Rank 2: 08/16/2016 03:01:50:  Epoch[ 3 of 4]-Minibatch[ 271- 280, 70.00%]: CrossEntropyWithSoftmax = 0.19575997 * 250; EvalErrorPrediction = 0.08800000 * 250; time = 0.0416s; samplesPerSecond = 6004.3
MPI Rank 2: 08/16/2016 03:01:50:  Epoch[ 3 of 4]-Minibatch[ 281- 290, 72.50%]: CrossEntropyWithSoftmax = 0.16667676 * 250; EvalErrorPrediction = 0.06800000 * 250; time = 0.0415s; samplesPerSecond = 6025.8
MPI Rank 2: 08/16/2016 03:01:50:  Epoch[ 3 of 4]-Minibatch[ 291- 300, 75.00%]: CrossEntropyWithSoftmax = 0.12526169 * 250; EvalErrorPrediction = 0.04400000 * 250; time = 0.0410s; samplesPerSecond = 6091.9
MPI Rank 2: 08/16/2016 03:01:50:  Epoch[ 3 of 4]-Minibatch[ 301- 310, 77.50%]: CrossEntropyWithSoftmax = 0.17392133 * 250; EvalErrorPrediction = 0.08800000 * 250; time = 0.0414s; samplesPerSecond = 6040.3
MPI Rank 2: 08/16/2016 03:01:50:  Epoch[ 3 of 4]-Minibatch[ 311- 320, 80.00%]: CrossEntropyWithSoftmax = 0.12281615 * 250; EvalErrorPrediction = 0.05200000 * 250; time = 0.0411s; samplesPerSecond = 6083.3
MPI Rank 2: 08/16/2016 03:01:50:  Epoch[ 3 of 4]-Minibatch[ 321- 330, 82.50%]: CrossEntropyWithSoftmax = 0.14759390 * 250; EvalErrorPrediction = 0.06000000 * 250; time = 0.0414s; samplesPerSecond = 6033.8
MPI Rank 2: 08/16/2016 03:01:50:  Epoch[ 3 of 4]-Minibatch[ 331- 340, 85.00%]: CrossEntropyWithSoftmax = 0.19801300 * 250; EvalErrorPrediction = 0.09200000 * 250; time = 0.0415s; samplesPerSecond = 6025.0
MPI Rank 2: 08/16/2016 03:01:50:  Epoch[ 3 of 4]-Minibatch[ 341- 350, 87.50%]: CrossEntropyWithSoftmax = 0.12593396 * 250; EvalErrorPrediction = 0.05200000 * 250; time = 0.0410s; samplesPerSecond = 6103.7
MPI Rank 2: 08/16/2016 03:01:50:  Epoch[ 3 of 4]-Minibatch[ 351- 360, 90.00%]: CrossEntropyWithSoftmax = 0.13756618 * 250; EvalErrorPrediction = 0.06000000 * 250; time = 0.0412s; samplesPerSecond = 6065.3
MPI Rank 2: 08/16/2016 03:01:50:  Epoch[ 3 of 4]-Minibatch[ 361- 370, 92.50%]: CrossEntropyWithSoftmax = 0.12838526 * 250; EvalErrorPrediction = 0.06000000 * 250; time = 0.0416s; samplesPerSecond = 6004.7
MPI Rank 2: 08/16/2016 03:01:50:  Epoch[ 3 of 4]-Minibatch[ 371- 380, 95.00%]: CrossEntropyWithSoftmax = 0.16654369 * 250; EvalErrorPrediction = 0.09600000 * 250; time = 0.0411s; samplesPerSecond = 6081.5
MPI Rank 2: 08/16/2016 03:01:50:  Epoch[ 3 of 4]-Minibatch[ 381- 390, 97.50%]: CrossEntropyWithSoftmax = 0.20658950 * 250; EvalErrorPrediction = 0.11600000 * 250; time = 0.0410s; samplesPerSecond = 6103.8
MPI Rank 2: 08/16/2016 03:01:50:  Epoch[ 3 of 4]-Minibatch[ 391- 400, 100.00%]: CrossEntropyWithSoftmax = 0.14583322 * 250; EvalErrorPrediction = 0.06800000 * 250; time = 0.0416s; samplesPerSecond = 6011.3
MPI Rank 2: 08/16/2016 03:01:50: Finished Epoch[ 3 of 4]: [Training] CrossEntropyWithSoftmax = 0.15948618 * 10000; EvalErrorPrediction = 0.07660000 * 10000; totalSamplesSeen = 30000; learningRatePerSample = 0.0080000004; epochTime=1.6722s
MPI Rank 2: 
MPI Rank 2: 08/16/2016 03:01:50: Starting Epoch 4: learning rate per sample = 0.008000  effective momentum = 0.900000  momentum as time constant = 237.3 samples
MPI Rank 2: 
MPI Rank 2: 08/16/2016 03:01:50: Starting minibatch loop, DataParallelSGD training (MyRank = 2, NumNodes = 4, NumGradientBits = 32), distributed reading is ENABLED.
MPI Rank 2: 08/16/2016 03:01:50:  Epoch[ 4 of 4]-Minibatch[   1-  10, 2.50%]: CrossEntropyWithSoftmax = 0.12371233 * 250; EvalErrorPrediction = 0.06000000 * 250; time = 0.0416s; samplesPerSecond = 6010.9
MPI Rank 2: 08/16/2016 03:01:50:  Epoch[ 4 of 4]-Minibatch[  11-  20, 5.00%]: CrossEntropyWithSoftmax = 0.18070513 * 250; EvalErrorPrediction = 0.09600000 * 250; time = 0.0410s; samplesPerSecond = 6100.5
MPI Rank 2: 08/16/2016 03:01:51:  Epoch[ 4 of 4]-Minibatch[  21-  30, 7.50%]: CrossEntropyWithSoftmax = 0.14239730 * 250; EvalErrorPrediction = 0.07600000 * 250; time = 0.0411s; samplesPerSecond = 6076.1
MPI Rank 2: 08/16/2016 03:01:51:  Epoch[ 4 of 4]-Minibatch[  31-  40, 10.00%]: CrossEntropyWithSoftmax = 0.15630155 * 250; EvalErrorPrediction = 0.06400000 * 250; time = 0.0413s; samplesPerSecond = 6060.0
MPI Rank 2: 08/16/2016 03:01:51:  Epoch[ 4 of 4]-Minibatch[  41-  50, 12.50%]: CrossEntropyWithSoftmax = 0.16935526 * 250; EvalErrorPrediction = 0.09600000 * 250; time = 0.0410s; samplesPerSecond = 6100.4
MPI Rank 2: 08/16/2016 03:01:51:  Epoch[ 4 of 4]-Minibatch[  51-  60, 15.00%]: CrossEntropyWithSoftmax = 0.18198833 * 250; EvalErrorPrediction = 0.08000000 * 250; time = 0.0410s; samplesPerSecond = 6097.1
MPI Rank 2: 08/16/2016 03:01:51:  Epoch[ 4 of 4]-Minibatch[  61-  70, 17.50%]: CrossEntropyWithSoftmax = 0.14475945 * 250; EvalErrorPrediction = 0.07200000 * 250; time = 0.0413s; samplesPerSecond = 6046.7
MPI Rank 2: 08/16/2016 03:01:51:  Epoch[ 4 of 4]-Minibatch[  71-  80, 20.00%]: CrossEntropyWithSoftmax = 0.18021602 * 250; EvalErrorPrediction = 0.09600000 * 250; time = 0.0415s; samplesPerSecond = 6030.3
MPI Rank 2: 08/16/2016 03:01:51:  Epoch[ 4 of 4]-Minibatch[  81-  90, 22.50%]: CrossEntropyWithSoftmax = 0.15849307 * 250; EvalErrorPrediction = 0.07600000 * 250; time = 0.0417s; samplesPerSecond = 5992.2
MPI Rank 2: 08/16/2016 03:01:51:  Epoch[ 4 of 4]-Minibatch[  91- 100, 25.00%]: CrossEntropyWithSoftmax = 0.14474426 * 250; EvalErrorPrediction = 0.07200000 * 250; time = 0.0414s; samplesPerSecond = 6041.9
MPI Rank 2: 08/16/2016 03:01:51:  Epoch[ 4 of 4]-Minibatch[ 101- 110, 27.50%]: CrossEntropyWithSoftmax = 0.13362925 * 250; EvalErrorPrediction = 0.05200000 * 250; time = 0.0416s; samplesPerSecond = 6007.4
MPI Rank 2: 08/16/2016 03:01:51:  Epoch[ 4 of 4]-Minibatch[ 111- 120, 30.00%]: CrossEntropyWithSoftmax = 0.13708299 * 250; EvalErrorPrediction = 0.06400000 * 250; time = 0.0415s; samplesPerSecond = 6029.9
MPI Rank 2: 08/16/2016 03:01:51:  Epoch[ 4 of 4]-Minibatch[ 121- 130, 32.50%]: CrossEntropyWithSoftmax = 0.11569776 * 250; EvalErrorPrediction = 0.05600000 * 250; time = 0.0417s; samplesPerSecond = 6001.2
MPI Rank 2: 08/16/2016 03:01:51:  Epoch[ 4 of 4]-Minibatch[ 131- 140, 35.00%]: CrossEntropyWithSoftmax = 0.16892331 * 250; EvalErrorPrediction = 0.09200000 * 250; time = 0.0415s; samplesPerSecond = 6025.1
MPI Rank 2: 08/16/2016 03:01:51:  Epoch[ 4 of 4]-Minibatch[ 141- 150, 37.50%]: CrossEntropyWithSoftmax = 0.12752162 * 250; EvalErrorPrediction = 0.04800000 * 250; time = 0.0410s; samplesPerSecond = 6094.9
MPI Rank 2: 08/16/2016 03:01:51:  Epoch[ 4 of 4]-Minibatch[ 151- 160, 40.00%]: CrossEntropyWithSoftmax = 0.17100867 * 250; EvalErrorPrediction = 0.08400000 * 250; time = 0.0413s; samplesPerSecond = 6060.5
MPI Rank 2: 08/16/2016 03:01:51:  Epoch[ 4 of 4]-Minibatch[ 161- 170, 42.50%]: CrossEntropyWithSoftmax = 0.17660426 * 250; EvalErrorPrediction = 0.10000000 * 250; time = 0.0417s; samplesPerSecond = 5999.5
MPI Rank 2: 08/16/2016 03:01:51:  Epoch[ 4 of 4]-Minibatch[ 171- 180, 45.00%]: CrossEntropyWithSoftmax = 0.14105803 * 250; EvalErrorPrediction = 0.06400000 * 250; time = 0.0409s; samplesPerSecond = 6119.8
MPI Rank 2: 08/16/2016 03:01:51:  Epoch[ 4 of 4]-Minibatch[ 181- 190, 47.50%]: CrossEntropyWithSoftmax = 0.19333552 * 250; EvalErrorPrediction = 0.10000000 * 250; time = 0.0410s; samplesPerSecond = 6092.4
MPI Rank 2: 08/16/2016 03:01:51:  Epoch[ 4 of 4]-Minibatch[ 191- 200, 50.00%]: CrossEntropyWithSoftmax = 0.20859524 * 250; EvalErrorPrediction = 0.10000000 * 250; time = 0.0416s; samplesPerSecond = 6010.5
MPI Rank 2: 08/16/2016 03:01:51:  Epoch[ 4 of 4]-Minibatch[ 201- 210, 52.50%]: CrossEntropyWithSoftmax = 0.18499677 * 250; EvalErrorPrediction = 0.08000000 * 250; time = 0.0409s; samplesPerSecond = 6108.3
MPI Rank 2: 08/16/2016 03:01:51:  Epoch[ 4 of 4]-Minibatch[ 211- 220, 55.00%]: CrossEntropyWithSoftmax = 0.18152438 * 250; EvalErrorPrediction = 0.07600000 * 250; time = 0.0416s; samplesPerSecond = 6007.7
MPI Rank 2: 08/16/2016 03:01:51:  Epoch[ 4 of 4]-Minibatch[ 221- 230, 57.50%]: CrossEntropyWithSoftmax = 0.14037156 * 250; EvalErrorPrediction = 0.05600000 * 250; time = 0.0409s; samplesPerSecond = 6109.6
MPI Rank 2: 08/16/2016 03:01:51:  Epoch[ 4 of 4]-Minibatch[ 231- 240, 60.00%]: CrossEntropyWithSoftmax = 0.14866862 * 250; EvalErrorPrediction = 0.07600000 * 250; time = 0.0411s; samplesPerSecond = 6077.7
MPI Rank 2: 08/16/2016 03:01:51:  Epoch[ 4 of 4]-Minibatch[ 241- 250, 62.50%]: CrossEntropyWithSoftmax = 0.20347746 * 250; EvalErrorPrediction = 0.11200000 * 250; time = 0.0407s; samplesPerSecond = 6140.7
MPI Rank 2: 08/16/2016 03:01:51:  Epoch[ 4 of 4]-Minibatch[ 251- 260, 65.00%]: CrossEntropyWithSoftmax = 0.12815013 * 250; EvalErrorPrediction = 0.07200000 * 250; time = 0.0409s; samplesPerSecond = 6105.8
MPI Rank 2: 08/16/2016 03:01:52:  Epoch[ 4 of 4]-Minibatch[ 261- 270, 67.50%]: CrossEntropyWithSoftmax = 0.18672809 * 250; EvalErrorPrediction = 0.11600000 * 250; time = 0.0412s; samplesPerSecond = 6066.8
MPI Rank 2: 08/16/2016 03:01:52:  Epoch[ 4 of 4]-Minibatch[ 271- 280, 70.00%]: CrossEntropyWithSoftmax = 0.19552989 * 250; EvalErrorPrediction = 0.08400000 * 250; time = 0.0409s; samplesPerSecond = 6105.5
MPI Rank 2: 08/16/2016 03:01:52:  Epoch[ 4 of 4]-Minibatch[ 281- 290, 72.50%]: CrossEntropyWithSoftmax = 0.16452642 * 250; EvalErrorPrediction = 0.06800000 * 250; time = 0.0408s; samplesPerSecond = 6127.5
MPI Rank 2: 08/16/2016 03:01:52:  Epoch[ 4 of 4]-Minibatch[ 291- 300, 75.00%]: CrossEntropyWithSoftmax = 0.12461825 * 250; EvalErrorPrediction = 0.04400000 * 250; time = 0.0410s; samplesPerSecond = 6092.1
MPI Rank 2: 08/16/2016 03:01:52:  Epoch[ 4 of 4]-Minibatch[ 301- 310, 77.50%]: CrossEntropyWithSoftmax = 0.17285251 * 250; EvalErrorPrediction = 0.08400000 * 250; time = 0.0403s; samplesPerSecond = 6209.3
MPI Rank 2: 08/16/2016 03:01:52:  Epoch[ 4 of 4]-Minibatch[ 311- 320, 80.00%]: CrossEntropyWithSoftmax = 0.12253619 * 250; EvalErrorPrediction = 0.05200000 * 250; time = 0.0408s; samplesPerSecond = 6120.6
MPI Rank 2: 08/16/2016 03:01:52:  Epoch[ 4 of 4]-Minibatch[ 321- 330, 82.50%]: CrossEntropyWithSoftmax = 0.14723333 * 250; EvalErrorPrediction = 0.06000000 * 250; time = 0.0410s; samplesPerSecond = 6090.6
MPI Rank 2: 08/16/2016 03:01:52:  Epoch[ 4 of 4]-Minibatch[ 331- 340, 85.00%]: CrossEntropyWithSoftmax = 0.19789537 * 250; EvalErrorPrediction = 0.09200000 * 250; time = 0.0411s; samplesPerSecond = 6083.8
MPI Rank 2: 08/16/2016 03:01:52:  Epoch[ 4 of 4]-Minibatch[ 341- 350, 87.50%]: CrossEntropyWithSoftmax = 0.12575877 * 250; EvalErrorPrediction = 0.05200000 * 250; time = 0.0409s; samplesPerSecond = 6114.0
MPI Rank 2: 08/16/2016 03:01:52:  Epoch[ 4 of 4]-Minibatch[ 351- 360, 90.00%]: CrossEntropyWithSoftmax = 0.13745928 * 250; EvalErrorPrediction = 0.06000000 * 250; time = 0.0413s; samplesPerSecond = 6054.3
MPI Rank 2: 08/16/2016 03:01:52:  Epoch[ 4 of 4]-Minibatch[ 361- 370, 92.50%]: CrossEntropyWithSoftmax = 0.12839652 * 250; EvalErrorPrediction = 0.06000000 * 250; time = 0.0409s; samplesPerSecond = 6108.1
MPI Rank 2: 08/16/2016 03:01:52:  Epoch[ 4 of 4]-Minibatch[ 371- 380, 95.00%]: CrossEntropyWithSoftmax = 0.16647281 * 250; EvalErrorPrediction = 0.09600000 * 250; time = 0.0405s; samplesPerSecond = 6170.6
MPI Rank 2: 08/16/2016 03:01:52:  Epoch[ 4 of 4]-Minibatch[ 381- 390, 97.50%]: CrossEntropyWithSoftmax = 0.20679433 * 250; EvalErrorPrediction = 0.11600000 * 250; time = 0.0405s; samplesPerSecond = 6179.4
MPI Rank 2: 08/16/2016 03:01:52:  Epoch[ 4 of 4]-Minibatch[ 391- 400, 100.00%]: CrossEntropyWithSoftmax = 0.14585245 * 250; EvalErrorPrediction = 0.06400000 * 250; time = 0.0411s; samplesPerSecond = 6075.9
MPI Rank 2: 08/16/2016 03:01:52: Finished Epoch[ 4 of 4]: [Training] CrossEntropyWithSoftmax = 0.15914931 * 10000; EvalErrorPrediction = 0.07670000 * 10000; totalSamplesSeen = 40000; learningRatePerSample = 0.0080000004; epochTime=1.66654s
MPI Rank 2: 08/16/2016 03:01:52: CNTKCommandTrainEnd: SimpleMultiGPU
MPI Rank 2: 
MPI Rank 2: 08/16/2016 03:01:52: Action "train" complete.
MPI Rank 2: 
MPI Rank 2: 08/16/2016 03:01:52: __COMPLETED__
MPI Rank 2: ~MPIWrapper
MPI Rank 3: 08/16/2016 03:01:40: Redirecting stderr to file C:\Users\svcphil\AppData\Local\Temp\cntk-test-20160816030048.672180\ParallelTraining\NoQuantization_SinglePrecision@release_gpu/stderr_SimpleMultiGPU.logrank3
MPI Rank 3: 08/16/2016 03:01:40: -------------------------------------------------------------------
MPI Rank 3: 08/16/2016 03:01:40: Build info: 
MPI Rank 3: 
MPI Rank 3: 08/16/2016 03:01:40: 		Built time: Aug 16 2016 02:54:53
MPI Rank 3: 08/16/2016 03:01:40: 		Last modified date: Fri Aug 12 05:31:21 2016
MPI Rank 3: 08/16/2016 03:01:40: 		Build type: Release
MPI Rank 3: 08/16/2016 03:01:40: 		Build target: GPU
MPI Rank 3: 08/16/2016 03:01:40: 		With 1bit-SGD: no
MPI Rank 3: 08/16/2016 03:01:40: 		Math lib: mkl
MPI Rank 3: 08/16/2016 03:01:40: 		CUDA_PATH: C:\Program Files\NVIDIA GPU Computing Toolkit\CUDA\v7.5
MPI Rank 3: 08/16/2016 03:01:40: 		CUB_PATH: c:\src\cub-1.4.1
MPI Rank 3: 08/16/2016 03:01:40: 		CUDNN_PATH: c:\NVIDIA\cudnn-4.0\cuda
MPI Rank 3: 08/16/2016 03:01:40: 		Build Branch: HEAD
MPI Rank 3: 08/16/2016 03:01:40: 		Build SHA1: 026b1e772b963461e189f8f00aa7ed6951298f84
MPI Rank 3: 08/16/2016 03:01:40: 		Built by svcphil on Philly-Pool3
MPI Rank 3: 08/16/2016 03:01:40: 		Build Path: c:\Jenkins\workspace\CNTK-Build-Windows\Source\CNTK\
MPI Rank 3: 08/16/2016 03:01:40: -------------------------------------------------------------------
MPI Rank 3: 08/16/2016 03:01:44: -------------------------------------------------------------------
MPI Rank 3: 08/16/2016 03:01:44: GPU info:
MPI Rank 3: 
MPI Rank 3: 08/16/2016 03:01:44: 		Device[0]: cores = 2880; computeCapability = 3.5; type = "GeForce GTX 780 Ti"; memory = 3072 MB
MPI Rank 3: 08/16/2016 03:01:44: 		Device[1]: cores = 2880; computeCapability = 3.5; type = "GeForce GTX 780 Ti"; memory = 3072 MB
MPI Rank 3: 08/16/2016 03:01:44: 		Device[2]: cores = 2880; computeCapability = 3.5; type = "GeForce GTX 780 Ti"; memory = 3072 MB
MPI Rank 3: 08/16/2016 03:01:44: 		Device[3]: cores = 2880; computeCapability = 3.5; type = "GeForce GTX 780 Ti"; memory = 3072 MB
MPI Rank 3: 08/16/2016 03:01:44: -------------------------------------------------------------------
MPI Rank 3: 
MPI Rank 3: 08/16/2016 03:01:44: Running on DPHAIM-22 at 2016/08/16 03:01:44
MPI Rank 3: 08/16/2016 03:01:44: Command line: 
MPI Rank 3: C:\jenkins\workspace\CNTK-Test-Windows-W2\x64\release\cntk.exe  configFile=C:\jenkins\workspace\CNTK-Test-Windows-W2\Tests\EndToEndTests\ParallelTraining/SimpleMultiGPU.cntk  currentDirectory=C:\jenkins\workspace\CNTK-Test-Windows-W2\Tests\EndToEndTests\ParallelTraining\Data  RunDir=C:\Users\svcphil\AppData\Local\Temp\cntk-test-20160816030048.672180\ParallelTraining\NoQuantization_SinglePrecision@release_gpu  DataDir=C:\jenkins\workspace\CNTK-Test-Windows-W2\Tests\EndToEndTests\ParallelTraining\Data  ConfigDir=C:\jenkins\workspace\CNTK-Test-Windows-W2\Tests\EndToEndTests\ParallelTraining  OutputDir=C:\Users\svcphil\AppData\Local\Temp\cntk-test-20160816030048.672180\ParallelTraining\NoQuantization_SinglePrecision@release_gpu  DeviceId=0  timestamping=true  numCPUThreads=6  precision=float  SimpleMultiGPU=[SGD=[ParallelTrain=[DataParallelSGD=[gradientBits=32]]]]  stderr=C:\Users\svcphil\AppData\Local\Temp\cntk-test-20160816030048.672180\ParallelTraining\NoQuantization_SinglePrecision@release_gpu/stderr
MPI Rank 3: 
MPI Rank 3: 
MPI Rank 3: 
MPI Rank 3: 08/16/2016 03:01:44: >>>>>>>>>>>>>>>>>>>> RAW CONFIG (VARIABLES NOT RESOLVED) >>>>>>>>>>>>>>>>>>>>
MPI Rank 3: 08/16/2016 03:01:44: deviceId = $DeviceId$
MPI Rank 3: command = SimpleMultiGPU
MPI Rank 3: precision = "float"
MPI Rank 3: parallelTrain = true
MPI Rank 3: SimpleMultiGPU = [
MPI Rank 3:     action = "train"
MPI Rank 3:     modelPath = "$RunDir$/models/Simple.dnn"
MPI Rank 3:     traceLevel = 1
MPI Rank 3:     SimpleNetworkBuilder = [
MPI Rank 3:         layerSizes = 2:50*2:2
MPI Rank 3:         trainingCriterion = "CrossEntropyWithSoftmax"
MPI Rank 3:         evalCriterion = "ClassificationError"
MPI Rank 3:         layerTypes = "Sigmoid"
MPI Rank 3:         initValueScale = 1.0
MPI Rank 3:         applyMeanVarNorm = true
MPI Rank 3:         uniformInit = true
MPI Rank 3:         needPrior = true
MPI Rank 3:     ]
MPI Rank 3:     SGD = [
MPI Rank 3:         epochSize = 0 
MPI Rank 3:         minibatchSize = 25
MPI Rank 3:         learningRatesPerMB = 0.5:0.2*20:0.1
MPI Rank 3:         momentumPerMB = 0.9
MPI Rank 3:         dropoutRate = 0.0
MPI Rank 3:         maxEpochs = 4
MPI Rank 3:         ParallelTrain = [
MPI Rank 3:             distributedMBReading = true
MPI Rank 3:             parallelizationMethod = "DataParallelSGD"
MPI Rank 3:             DataParallelSGD = [
MPI Rank 3:                 gradientBits = 1
MPI Rank 3:             ]
MPI Rank 3:         ]
MPI Rank 3:     ]
MPI Rank 3:     reader = [
MPI Rank 3:         readerType = "CNTKTextFormatReader"
MPI Rank 3:         file = "$DataDir$/SimpleDataTrain_cntk_text.txt"
MPI Rank 3:         randomize = false
MPI Rank 3:         input = [
MPI Rank 3:             features = [
MPI Rank 3:                 alias = "F"
MPI Rank 3:                 dim = 2
MPI Rank 3:                 format = "dense"
MPI Rank 3:             ]
MPI Rank 3:             labels = [
MPI Rank 3:                 alias = "L"
MPI Rank 3:                 dim = 2
MPI Rank 3:                 format = "dense"
MPI Rank 3:             ]
MPI Rank 3:         ]
MPI Rank 3:     ]
MPI Rank 3: ]
MPI Rank 3: currentDirectory=C:\jenkins\workspace\CNTK-Test-Windows-W2\Tests\EndToEndTests\ParallelTraining\Data
MPI Rank 3: RunDir=C:\Users\svcphil\AppData\Local\Temp\cntk-test-20160816030048.672180\ParallelTraining\NoQuantization_SinglePrecision@release_gpu
MPI Rank 3: DataDir=C:\jenkins\workspace\CNTK-Test-Windows-W2\Tests\EndToEndTests\ParallelTraining\Data
MPI Rank 3: ConfigDir=C:\jenkins\workspace\CNTK-Test-Windows-W2\Tests\EndToEndTests\ParallelTraining
MPI Rank 3: OutputDir=C:\Users\svcphil\AppData\Local\Temp\cntk-test-20160816030048.672180\ParallelTraining\NoQuantization_SinglePrecision@release_gpu
MPI Rank 3: DeviceId=0
MPI Rank 3: timestamping=true
MPI Rank 3: numCPUThreads=6
MPI Rank 3: precision=float
MPI Rank 3: SimpleMultiGPU=[SGD=[ParallelTrain=[DataParallelSGD=[gradientBits=32]]]]
MPI Rank 3: stderr=C:\Users\svcphil\AppData\Local\Temp\cntk-test-20160816030048.672180\ParallelTraining\NoQuantization_SinglePrecision@release_gpu/stderr
MPI Rank 3: 
MPI Rank 3: 08/16/2016 03:01:44: <<<<<<<<<<<<<<<<<<<< RAW CONFIG (VARIABLES NOT RESOLVED)  <<<<<<<<<<<<<<<<<<<<
MPI Rank 3: 
MPI Rank 3: 08/16/2016 03:01:44: >>>>>>>>>>>>>>>>>>>> RAW CONFIG WITH ALL VARIABLES RESOLVED >>>>>>>>>>>>>>>>>>>>
MPI Rank 3: 08/16/2016 03:01:44: deviceId = 0
MPI Rank 3: command = SimpleMultiGPU
MPI Rank 3: precision = "float"
MPI Rank 3: parallelTrain = true
MPI Rank 3: SimpleMultiGPU = [
MPI Rank 3:     action = "train"
MPI Rank 3:     modelPath = "C:\Users\svcphil\AppData\Local\Temp\cntk-test-20160816030048.672180\ParallelTraining\NoQuantization_SinglePrecision@release_gpu/models/Simple.dnn"
MPI Rank 3:     traceLevel = 1
MPI Rank 3:     SimpleNetworkBuilder = [
MPI Rank 3:         layerSizes = 2:50*2:2
MPI Rank 3:         trainingCriterion = "CrossEntropyWithSoftmax"
MPI Rank 3:         evalCriterion = "ClassificationError"
MPI Rank 3:         layerTypes = "Sigmoid"
MPI Rank 3:         initValueScale = 1.0
MPI Rank 3:         applyMeanVarNorm = true
MPI Rank 3:         uniformInit = true
MPI Rank 3:         needPrior = true
MPI Rank 3:     ]
MPI Rank 3:     SGD = [
MPI Rank 3:         epochSize = 0 
MPI Rank 3:         minibatchSize = 25
MPI Rank 3:         learningRatesPerMB = 0.5:0.2*20:0.1
MPI Rank 3:         momentumPerMB = 0.9
MPI Rank 3:         dropoutRate = 0.0
MPI Rank 3:         maxEpochs = 4
MPI Rank 3:         ParallelTrain = [
MPI Rank 3:             distributedMBReading = true
MPI Rank 3:             parallelizationMethod = "DataParallelSGD"
MPI Rank 3:             DataParallelSGD = [
MPI Rank 3:                 gradientBits = 1
MPI Rank 3:             ]
MPI Rank 3:         ]
MPI Rank 3:     ]
MPI Rank 3:     reader = [
MPI Rank 3:         readerType = "CNTKTextFormatReader"
MPI Rank 3:         file = "C:\jenkins\workspace\CNTK-Test-Windows-W2\Tests\EndToEndTests\ParallelTraining\Data/SimpleDataTrain_cntk_text.txt"
MPI Rank 3:         randomize = false
MPI Rank 3:         input = [
MPI Rank 3:             features = [
MPI Rank 3:                 alias = "F"
MPI Rank 3:                 dim = 2
MPI Rank 3:                 format = "dense"
MPI Rank 3:             ]
MPI Rank 3:             labels = [
MPI Rank 3:                 alias = "L"
MPI Rank 3:                 dim = 2
MPI Rank 3:                 format = "dense"
MPI Rank 3:             ]
MPI Rank 3:         ]
MPI Rank 3:     ]
MPI Rank 3: ]
MPI Rank 3: currentDirectory=C:\jenkins\workspace\CNTK-Test-Windows-W2\Tests\EndToEndTests\ParallelTraining\Data
MPI Rank 3: RunDir=C:\Users\svcphil\AppData\Local\Temp\cntk-test-20160816030048.672180\ParallelTraining\NoQuantization_SinglePrecision@release_gpu
MPI Rank 3: DataDir=C:\jenkins\workspace\CNTK-Test-Windows-W2\Tests\EndToEndTests\ParallelTraining\Data
MPI Rank 3: ConfigDir=C:\jenkins\workspace\CNTK-Test-Windows-W2\Tests\EndToEndTests\ParallelTraining
MPI Rank 3: OutputDir=C:\Users\svcphil\AppData\Local\Temp\cntk-test-20160816030048.672180\ParallelTraining\NoQuantization_SinglePrecision@release_gpu
MPI Rank 3: DeviceId=0
MPI Rank 3: timestamping=true
MPI Rank 3: numCPUThreads=6
MPI Rank 3: precision=float
MPI Rank 3: SimpleMultiGPU=[SGD=[ParallelTrain=[DataParallelSGD=[gradientBits=32]]]]
MPI Rank 3: stderr=C:\Users\svcphil\AppData\Local\Temp\cntk-test-20160816030048.672180\ParallelTraining\NoQuantization_SinglePrecision@release_gpu/stderr
MPI Rank 3: 
MPI Rank 3: 08/16/2016 03:01:44: <<<<<<<<<<<<<<<<<<<< RAW CONFIG WITH ALL VARIABLES RESOLVED <<<<<<<<<<<<<<<<<<<<
MPI Rank 3: 
MPI Rank 3: 08/16/2016 03:01:44: >>>>>>>>>>>>>>>>>>>> PROCESSED CONFIG WITH ALL VARIABLES RESOLVED >>>>>>>>>>>>>>>>>>>>
MPI Rank 3: configparameters: SimpleMultiGPU.cntk:command=SimpleMultiGPU
MPI Rank 3: configparameters: SimpleMultiGPU.cntk:ConfigDir=C:\jenkins\workspace\CNTK-Test-Windows-W2\Tests\EndToEndTests\ParallelTraining
MPI Rank 3: configparameters: SimpleMultiGPU.cntk:currentDirectory=C:\jenkins\workspace\CNTK-Test-Windows-W2\Tests\EndToEndTests\ParallelTraining\Data
MPI Rank 3: configparameters: SimpleMultiGPU.cntk:DataDir=C:\jenkins\workspace\CNTK-Test-Windows-W2\Tests\EndToEndTests\ParallelTraining\Data
MPI Rank 3: configparameters: SimpleMultiGPU.cntk:deviceId=0
MPI Rank 3: configparameters: SimpleMultiGPU.cntk:numCPUThreads=6
MPI Rank 3: configparameters: SimpleMultiGPU.cntk:OutputDir=C:\Users\svcphil\AppData\Local\Temp\cntk-test-20160816030048.672180\ParallelTraining\NoQuantization_SinglePrecision@release_gpu
MPI Rank 3: configparameters: SimpleMultiGPU.cntk:parallelTrain=true
MPI Rank 3: configparameters: SimpleMultiGPU.cntk:precision=float
MPI Rank 3: configparameters: SimpleMultiGPU.cntk:RunDir=C:\Users\svcphil\AppData\Local\Temp\cntk-test-20160816030048.672180\ParallelTraining\NoQuantization_SinglePrecision@release_gpu
MPI Rank 3: configparameters: SimpleMultiGPU.cntk:SimpleMultiGPU=[
MPI Rank 3:     action = "train"
MPI Rank 3:     modelPath = "C:\Users\svcphil\AppData\Local\Temp\cntk-test-20160816030048.672180\ParallelTraining\NoQuantization_SinglePrecision@release_gpu/models/Simple.dnn"
MPI Rank 3:     traceLevel = 1
MPI Rank 3:     SimpleNetworkBuilder = [
MPI Rank 3:         layerSizes = 2:50*2:2
MPI Rank 3:         trainingCriterion = "CrossEntropyWithSoftmax"
MPI Rank 3:         evalCriterion = "ClassificationError"
MPI Rank 3:         layerTypes = "Sigmoid"
MPI Rank 3:         initValueScale = 1.0
MPI Rank 3:         applyMeanVarNorm = true
MPI Rank 3:         uniformInit = true
MPI Rank 3:         needPrior = true
MPI Rank 3:     ]
MPI Rank 3:     SGD = [
MPI Rank 3:         epochSize = 0 
MPI Rank 3:         minibatchSize = 25
MPI Rank 3:         learningRatesPerMB = 0.5:0.2*20:0.1
MPI Rank 3:         momentumPerMB = 0.9
MPI Rank 3:         dropoutRate = 0.0
MPI Rank 3:         maxEpochs = 4
MPI Rank 3:         ParallelTrain = [
MPI Rank 3:             distributedMBReading = true
MPI Rank 3:             parallelizationMethod = "DataParallelSGD"
MPI Rank 3:             DataParallelSGD = [
MPI Rank 3:                 gradientBits = 1
MPI Rank 3:             ]
MPI Rank 3:         ]
MPI Rank 3:     ]
MPI Rank 3:     reader = [
MPI Rank 3:         readerType = "CNTKTextFormatReader"
MPI Rank 3:         file = "C:\jenkins\workspace\CNTK-Test-Windows-W2\Tests\EndToEndTests\ParallelTraining\Data/SimpleDataTrain_cntk_text.txt"
MPI Rank 3:         randomize = false
MPI Rank 3:         input = [
MPI Rank 3:             features = [
MPI Rank 3:                 alias = "F"
MPI Rank 3:                 dim = 2
MPI Rank 3:                 format = "dense"
MPI Rank 3:             ]
MPI Rank 3:             labels = [
MPI Rank 3:                 alias = "L"
MPI Rank 3:                 dim = 2
MPI Rank 3:                 format = "dense"
MPI Rank 3:             ]
MPI Rank 3:         ]
MPI Rank 3:     ]
MPI Rank 3: ] [SGD=[ParallelTrain=[DataParallelSGD=[gradientBits=32]]]]
MPI Rank 3: 
MPI Rank 3: configparameters: SimpleMultiGPU.cntk:stderr=C:\Users\svcphil\AppData\Local\Temp\cntk-test-20160816030048.672180\ParallelTraining\NoQuantization_SinglePrecision@release_gpu/stderr
MPI Rank 3: configparameters: SimpleMultiGPU.cntk:timestamping=true
MPI Rank 3: 08/16/2016 03:01:44: <<<<<<<<<<<<<<<<<<<< PROCESSED CONFIG WITH ALL VARIABLES RESOLVED <<<<<<<<<<<<<<<<<<<<
MPI Rank 3: 08/16/2016 03:01:44: Commands: SimpleMultiGPU
MPI Rank 3: 08/16/2016 03:01:44: Precision = "float"
MPI Rank 3: 08/16/2016 03:01:44: Using 6 CPU threads.
MPI Rank 3: 08/16/2016 03:01:44: CNTKModelPath: C:\Users\svcphil\AppData\Local\Temp\cntk-test-20160816030048.672180\ParallelTraining\NoQuantization_SinglePrecision@release_gpu/models/Simple.dnn
MPI Rank 3: 08/16/2016 03:01:44: CNTKCommandTrainInfo: SimpleMultiGPU : 4
MPI Rank 3: 08/16/2016 03:01:44: CNTKCommandTrainInfo: CNTKNoMoreCommands_Total : 4
MPI Rank 3: 
MPI Rank 3: 08/16/2016 03:01:44: ##############################################################################
MPI Rank 3: 08/16/2016 03:01:44: #                                                                            #
MPI Rank 3: 08/16/2016 03:01:44: # Action "train"                                                             #
MPI Rank 3: 08/16/2016 03:01:44: #                                                                            #
MPI Rank 3: 08/16/2016 03:01:44: ##############################################################################
MPI Rank 3: 
MPI Rank 3: 08/16/2016 03:01:44: CNTKCommandTrainBegin: SimpleMultiGPU
MPI Rank 3: SimpleNetworkBuilder Using GPU 0
MPI Rank 3: 
MPI Rank 3: 08/16/2016 03:01:44: Creating virgin network.
MPI Rank 3: Node 'W0' (LearnableParameter operation): Initializing Parameter[50 x 2] <- 0.000000.
MPI Rank 3: Node 'W0' (LearnableParameter operation): Initializing Parameter[50 x 2] <- uniform(seed=1, range=0.050000*1.000000, onCPU=false).
MPI Rank 3: Microsoft::MSR::CNTK::GPUMatrix<ElemType>::SetUniformRandomValue (GPU): creating curand object with seed 1, sizeof(ElemType)==4
MPI Rank 3: Node 'B0' (LearnableParameter operation): Initializing Parameter[50 x 1] <- 0.000000.
MPI Rank 3: Node 'B0' (LearnableParameter operation): Initializing Parameter[50 x 1] <- 0.000000.
MPI Rank 3: Node 'W1' (LearnableParameter operation): Initializing Parameter[50 x 50] <- 0.000000.
MPI Rank 3: Node 'W1' (LearnableParameter operation): Initializing Parameter[50 x 50] <- uniform(seed=2, range=0.050000*1.000000, onCPU=false).
MPI Rank 3: Node 'B1' (LearnableParameter operation): Initializing Parameter[50 x 1] <- 0.000000.
MPI Rank 3: Node 'B1' (LearnableParameter operation): Initializing Parameter[50 x 1] <- 0.000000.
MPI Rank 3: Node 'W2' (LearnableParameter operation): Initializing Parameter[2 x 50] <- 0.000000.
MPI Rank 3: Node 'W2' (LearnableParameter operation): Initializing Parameter[2 x 50] <- uniform(seed=3, range=0.050000*1.000000, onCPU=false).
MPI Rank 3: Node 'B2' (LearnableParameter operation): Initializing Parameter[2 x 1] <- 0.000000.
MPI Rank 3: Node 'B2' (LearnableParameter operation): Initializing Parameter[2 x 1] <- 0.000000.
MPI Rank 3: 
MPI Rank 3: Post-processing network...
MPI Rank 3: 
MPI Rank 3: 7 roots:
MPI Rank 3: 	CrossEntropyWithSoftmax = CrossEntropyWithSoftmax()
MPI Rank 3: 	EvalClassificationError = ClassificationError()
MPI Rank 3: 	InvStdOfFeatures = InvStdDev()
MPI Rank 3: 	MeanOfFeatures = Mean()
MPI Rank 3: 	PosteriorProb = Softmax()
MPI Rank 3: 	Prior = Mean()
MPI Rank 3: 	ScaledLogLikelihood = Minus()
MPI Rank 3: 
MPI Rank 3: Validating network. 25 nodes to process in pass 1.
MPI Rank 3: 
MPI Rank 3: Validating --> labels = InputValue() :  -> [2 x *]
MPI Rank 3: Validating --> W2 = LearnableParameter() :  -> [2 x 50]
MPI Rank 3: Validating --> W1 = LearnableParameter() :  -> [50 x 50]
MPI Rank 3: Validating --> W0 = LearnableParameter() :  -> [50 x 2]
MPI Rank 3: Validating --> features = InputValue() :  -> [2 x *]
MPI Rank 3: Validating --> MeanOfFeatures = Mean (features) : [2 x *] -> [2]
MPI Rank 3: Validating --> InvStdOfFeatures = InvStdDev (features) : [2 x *] -> [2]
MPI Rank 3: Validating --> MVNormalizedFeatures = PerDimMeanVarNormalization (features, MeanOfFeatures, InvStdOfFeatures) : [2 x *], [2], [2] -> [2 x *]
MPI Rank 3: Validating --> W0*features = Times (W0, MVNormalizedFeatures) : [50 x 2], [2 x *] -> [50 x *]
MPI Rank 3: Validating --> B0 = LearnableParameter() :  -> [50 x 1]
MPI Rank 3: Validating --> W0*features+B0 = Plus (W0*features, B0) : [50 x *], [50 x 1] -> [50 x 1 x *]
MPI Rank 3: Validating --> H1 = Sigmoid (W0*features+B0) : [50 x 1 x *] -> [50 x 1 x *]
MPI Rank 3: Validating --> W1*H1 = Times (W1, H1) : [50 x 50], [50 x 1 x *] -> [50 x 1 x *]
MPI Rank 3: Validating --> B1 = LearnableParameter() :  -> [50 x 1]
MPI Rank 3: Validating --> W1*H1+B1 = Plus (W1*H1, B1) : [50 x 1 x *], [50 x 1] -> [50 x 1 x *]
MPI Rank 3: Validating --> H2 = Sigmoid (W1*H1+B1) : [50 x 1 x *] -> [50 x 1 x *]
MPI Rank 3: Validating --> W2*H1 = Times (W2, H2) : [2 x 50], [50 x 1 x *] -> [2 x 1 x *]
MPI Rank 3: Validating --> B2 = LearnableParameter() :  -> [2 x 1]
MPI Rank 3: Validating --> HLast = Plus (W2*H1, B2) : [2 x 1 x *], [2 x 1] -> [2 x 1 x *]
MPI Rank 3: Validating --> CrossEntropyWithSoftmax = CrossEntropyWithSoftmax (labels, HLast) : [2 x *], [2 x 1 x *] -> [1]
MPI Rank 3: Validating --> EvalClassificationError = ClassificationError (labels, HLast) : [2 x *], [2 x 1 x *] -> [1]
MPI Rank 3: Validating --> PosteriorProb = Softmax (HLast) : [2 x 1 x *] -> [2 x 1 x *]
MPI Rank 3: Validating --> Prior = Mean (labels) : [2 x *] -> [2]
MPI Rank 3: Validating --> LogOfPrior = Log (Prior) : [2] -> [2]
MPI Rank 3: Validating --> ScaledLogLikelihood = Minus (HLast, LogOfPrior) : [2 x 1 x *], [2] -> [2 x 1 x *]
MPI Rank 3: 
MPI Rank 3: Validating network. 17 nodes to process in pass 2.
MPI Rank 3: 
MPI Rank 3: 
MPI Rank 3: Validating network, final pass.
MPI Rank 3: 
MPI Rank 3: 
MPI Rank 3: 
MPI Rank 3: 12 out of 25 nodes do not share the minibatch layout with the input data.
MPI Rank 3: 
MPI Rank 3: Post-processing network complete.
MPI Rank 3: 
MPI Rank 3: 08/16/2016 03:01:45: Created model with 25 nodes on GPU 0.
MPI Rank 3: 
MPI Rank 3: 08/16/2016 03:01:45: Training criterion node(s):
MPI Rank 3: 08/16/2016 03:01:45: 	CrossEntropyWithSoftmax = CrossEntropyWithSoftmax
MPI Rank 3: 
<<<<<<< HEAD
MPI Rank 3: 05/03/2016 14:20:59: Evaluation criterion node(s):
MPI Rank 3: 
MPI Rank 3: 05/03/2016 14:20:59: 	EvalClassificationError = ClassificationError
=======
MPI Rank 3: 08/16/2016 03:01:45: Evaluation criterion node(s):
MPI Rank 3: 08/16/2016 03:01:45: 	EvalErrorPrediction = ErrorPrediction
>>>>>>> 8493f118
MPI Rank 3: 
MPI Rank 3: 
MPI Rank 3: Allocating matrices for forward and/or backward propagation.
MPI Rank 3: 
MPI Rank 3: Memory Sharing: Out of 40 matrices, 19 are shared as 8, and 21 are not shared.
MPI Rank 3: 
MPI Rank 3: 	{ B1 : [50 x 1] (gradient)
MPI Rank 3: 	  H2 : [50 x 1 x *] (gradient)
MPI Rank 3: 	  HLast : [2 x 1 x *] (gradient) }
MPI Rank 3: 	{ H1 : [50 x 1 x *]
MPI Rank 3: 	  W0*features : [50 x *] (gradient) }
MPI Rank 3: 	{ W0 : [50 x 2] (gradient)
MPI Rank 3: 	  W0*features+B0 : [50 x 1 x *] }
MPI Rank 3: 	{ W0*features+B0 : [50 x 1 x *] (gradient)
MPI Rank 3: 	  W1*H1 : [50 x 1 x *] }
MPI Rank 3: 	{ W1 : [50 x 50] (gradient)
MPI Rank 3: 	  W1*H1+B1 : [50 x 1 x *] }
MPI Rank 3: 	{ H2 : [50 x 1 x *]
MPI Rank 3: 	  W1*H1 : [50 x 1 x *] (gradient) }
MPI Rank 3: 	{ B0 : [50 x 1] (gradient)
MPI Rank 3: 	  H1 : [50 x 1 x *] (gradient)
MPI Rank 3: 	  W1*H1+B1 : [50 x 1 x *] (gradient)
MPI Rank 3: 	  W2*H1 : [2 x 1 x *] }
MPI Rank 3: 	{ HLast : [2 x 1 x *]
MPI Rank 3: 	  W2 : [2 x 50] (gradient) }
MPI Rank 3: 
MPI Rank 3: 
MPI Rank 3: 08/16/2016 03:01:45: Training 2802 parameters in 6 out of 6 parameter tensors and 15 nodes with gradient:
MPI Rank 3: 
<<<<<<< HEAD
MPI Rank 3: 0000000000000000: {[EvalClassificationError Gradient[1]] [InvStdOfFeatures Gradient[2]] [LogOfPrior Gradient[2]] [MVNormalizedFeatures Gradient[2 x *]] [MeanOfFeatures Gradient[2]] [PosteriorProb Gradient[2 x 1 x *]] [PosteriorProb Value[2 x 1 x *]] [Prior Gradient[2]] [ScaledLogLikelihood Gradient[2 x 1 x *]] [features Gradient[2 x *]] [labels Gradient[2 x *]] }
MPI Rank 3: 00000022B08EF410: {[features Value[2 x *]] }
MPI Rank 3: 00000022CE9489C0: {[InvStdOfFeatures Value[2]] }
MPI Rank 3: 00000022CE9491E0: {[B0 Value[50 x 1]] }
MPI Rank 3: 00000022CE949460: {[MeanOfFeatures Value[2]] }
MPI Rank 3: 00000022CE949640: {[W0 Value[50 x 2]] }
MPI Rank 3: 00000022D1C3BD10: {[B2 Gradient[2 x 1]] }
MPI Rank 3: 00000022D1C3C3F0: {[W2*H1 Gradient[2 x 1 x *]] }
MPI Rank 3: 00000022D1DC8470: {[labels Value[2 x *]] }
MPI Rank 3: 00000022D1DC85B0: {[LogOfPrior Value[2]] }
MPI Rank 3: 00000022D1DC8650: {[MVNormalizedFeatures Value[2 x *]] }
MPI Rank 3: 00000022D1DC86F0: {[W1 Value[50 x 50]] }
MPI Rank 3: 00000022D1DC8790: {[ScaledLogLikelihood Value[2 x 1 x *]] }
MPI Rank 3: 00000022D1DC8830: {[CrossEntropyWithSoftmax Value[1]] }
MPI Rank 3: 00000022D1DC8970: {[H1 Value[50 x 1 x *]] [W0*features Gradient[50 x *]] }
MPI Rank 3: 00000022D1DC8A10: {[W1 Gradient[50 x 50]] [W1*H1+B1 Value[50 x 1 x *]] }
MPI Rank 3: 00000022D1DC8AB0: {[H2 Value[50 x 1 x *]] [W1*H1 Gradient[50 x 1 x *]] }
MPI Rank 3: 00000022D1DC8B50: {[B0 Gradient[50 x 1]] [H1 Gradient[50 x 1 x *]] [W1*H1+B1 Gradient[50 x 1 x *]] [W2*H1 Value[2 x 1 x *]] }
MPI Rank 3: 00000022D1DC8BF0: {[HLast Value[2 x 1 x *]] [W2 Gradient[2 x 50]] }
MPI Rank 3: 00000022D1DC8E70: {[B1 Gradient[50 x 1]] [H2 Gradient[50 x 1 x *]] [HLast Gradient[2 x 1 x *]] }
MPI Rank 3: 00000022D1DC9190: {[W0 Gradient[50 x 2]] [W0*features+B0 Value[50 x 1 x *]] }
MPI Rank 3: 00000022D1DC9550: {[W0*features+B0 Gradient[50 x 1 x *]] [W1*H1 Value[50 x 1 x *]] }
MPI Rank 3: 00000022D1DC95F0: {[B1 Value[50 x 1]] }
MPI Rank 3: 00000022D1DC9730: {[W0*features Value[50 x *]] }
MPI Rank 3: 00000022D1DC9A50: {[CrossEntropyWithSoftmax Gradient[1]] }
MPI Rank 3: 00000022D1DC9D70: {[W2 Value[2 x 50]] }
MPI Rank 3: 00000022D1DC9E10: {[Prior Value[2]] }
MPI Rank 3: 00000022D1DC9FF0: {[B2 Value[2 x 1]] }
MPI Rank 3: 00000022D1DCA1D0: {[EvalClassificationError Value[1]] }
=======
MPI Rank 3: 08/16/2016 03:01:45: 	Node 'B0' (LearnableParameter operation) : [50 x 1]
MPI Rank 3: 08/16/2016 03:01:45: 	Node 'B1' (LearnableParameter operation) : [50 x 1]
MPI Rank 3: 08/16/2016 03:01:45: 	Node 'B2' (LearnableParameter operation) : [2 x 1]
MPI Rank 3: 08/16/2016 03:01:45: 	Node 'W0' (LearnableParameter operation) : [50 x 2]
MPI Rank 3: 08/16/2016 03:01:45: 	Node 'W1' (LearnableParameter operation) : [50 x 50]
MPI Rank 3: 08/16/2016 03:01:45: 	Node 'W2' (LearnableParameter operation) : [2 x 50]
>>>>>>> 8493f118
MPI Rank 3: 
MPI Rank 3: 
MPI Rank 3: 08/16/2016 03:01:45: Precomputing --> 3 PreCompute nodes found.
MPI Rank 3: 
MPI Rank 3: 08/16/2016 03:01:45: 	MeanOfFeatures = Mean()
MPI Rank 3: 08/16/2016 03:01:45: 	InvStdOfFeatures = InvStdDev()
MPI Rank 3: 08/16/2016 03:01:45: 	Prior = Mean()
MPI Rank 3: 
MPI Rank 3: 08/16/2016 03:01:45: Precomputing --> Completed.
MPI Rank 3: 
MPI Rank 3: 
MPI Rank 3: 08/16/2016 03:01:45: Starting Epoch 1: learning rate per sample = 0.020000  effective momentum = 0.900000  momentum as time constant = 237.3 samples
MPI Rank 3: 
<<<<<<< HEAD
MPI Rank 3: 05/03/2016 14:20:59: Starting minibatch loop, DataParallelSGD training (MyRank = 3, NumNodes = 4, NumGradientBits = 32).
MPI Rank 3: 05/03/2016 14:20:59:  Epoch[ 1 of 4]-Minibatch[   1-  10]: CrossEntropyWithSoftmax = 0.70007977 * 250; EvalClassificationError = 0.52400000 * 250; time = 0.0499s; samplesPerSecond = 5011.2
MPI Rank 3: 05/03/2016 14:20:59:  Epoch[ 1 of 4]-Minibatch[  11-  20]: CrossEntropyWithSoftmax = 0.71514542 * 250; EvalClassificationError = 0.52000000 * 250; time = 0.0406s; samplesPerSecond = 6155.4
MPI Rank 3: 05/03/2016 14:21:00:  Epoch[ 1 of 4]-Minibatch[  21-  30]: CrossEntropyWithSoftmax = 0.72945595 * 250; EvalClassificationError = 0.47600000 * 250; time = 0.0407s; samplesPerSecond = 6138.9
MPI Rank 3: 05/03/2016 14:21:00:  Epoch[ 1 of 4]-Minibatch[  31-  40]: CrossEntropyWithSoftmax = 0.70079058 * 250; EvalClassificationError = 0.52400000 * 250; time = 0.0403s; samplesPerSecond = 6201.0
MPI Rank 3: 05/03/2016 14:21:00:  Epoch[ 1 of 4]-Minibatch[  41-  50]: CrossEntropyWithSoftmax = 0.70605616 * 250; EvalClassificationError = 0.54000000 * 250; time = 0.0411s; samplesPerSecond = 6089.1
MPI Rank 3: 05/03/2016 14:21:00:  Epoch[ 1 of 4]-Minibatch[  51-  60]: CrossEntropyWithSoftmax = 0.71572398 * 250; EvalClassificationError = 0.47600000 * 250; time = 0.0408s; samplesPerSecond = 6122.2
MPI Rank 3: 05/03/2016 14:21:00:  Epoch[ 1 of 4]-Minibatch[  61-  70]: CrossEntropyWithSoftmax = 0.72149851 * 250; EvalClassificationError = 0.48000000 * 250; time = 0.0408s; samplesPerSecond = 6133.9
MPI Rank 3: 05/03/2016 14:21:00:  Epoch[ 1 of 4]-Minibatch[  71-  80]: CrossEntropyWithSoftmax = 0.79845604 * 250; EvalClassificationError = 0.47600000 * 250; time = 0.0404s; samplesPerSecond = 6190.3
MPI Rank 3: 05/03/2016 14:21:00:  Epoch[ 1 of 4]-Minibatch[  81-  90]: CrossEntropyWithSoftmax = 0.69665185 * 250; EvalClassificationError = 0.46800000 * 250; time = 0.0410s; samplesPerSecond = 6100.8
MPI Rank 3: 05/03/2016 14:21:00:  Epoch[ 1 of 4]-Minibatch[  91- 100]: CrossEntropyWithSoftmax = 0.70723327 * 250; EvalClassificationError = 0.49200000 * 250; time = 0.0408s; samplesPerSecond = 6130.9
MPI Rank 3: 05/03/2016 14:21:00:  Epoch[ 1 of 4]-Minibatch[ 101- 110]: CrossEntropyWithSoftmax = 0.71420345 * 250; EvalClassificationError = 0.55200000 * 250; time = 0.0403s; samplesPerSecond = 6204.9
MPI Rank 3: 05/03/2016 14:21:00:  Epoch[ 1 of 4]-Minibatch[ 111- 120]: CrossEntropyWithSoftmax = 0.69535259 * 250; EvalClassificationError = 0.43600000 * 250; time = 0.0407s; samplesPerSecond = 6140.2
MPI Rank 3: 05/03/2016 14:21:00:  Epoch[ 1 of 4]-Minibatch[ 121- 130]: CrossEntropyWithSoftmax = 0.70078531 * 250; EvalClassificationError = 0.44000000 * 250; time = 0.0404s; samplesPerSecond = 6187.8
MPI Rank 3: 05/03/2016 14:21:00:  Epoch[ 1 of 4]-Minibatch[ 131- 140]: CrossEntropyWithSoftmax = 0.71857915 * 250; EvalClassificationError = 0.54800000 * 250; time = 0.0404s; samplesPerSecond = 6186.6
MPI Rank 3: 05/03/2016 14:21:00:  Epoch[ 1 of 4]-Minibatch[ 141- 150]: CrossEntropyWithSoftmax = 0.72088357 * 250; EvalClassificationError = 0.48800000 * 250; time = 0.0406s; samplesPerSecond = 6159.0
MPI Rank 3: 05/03/2016 14:21:00:  Epoch[ 1 of 4]-Minibatch[ 151- 160]: CrossEntropyWithSoftmax = 0.71798840 * 250; EvalClassificationError = 0.55200000 * 250; time = 0.0404s; samplesPerSecond = 6189.8
MPI Rank 3: 05/03/2016 14:21:00:  Epoch[ 1 of 4]-Minibatch[ 161- 170]: CrossEntropyWithSoftmax = 0.74162165 * 250; EvalClassificationError = 0.50000000 * 250; time = 0.0408s; samplesPerSecond = 6133.0
MPI Rank 3: 05/03/2016 14:21:00:  Epoch[ 1 of 4]-Minibatch[ 171- 180]: CrossEntropyWithSoftmax = 0.71835129 * 250; EvalClassificationError = 0.51600000 * 250; time = 0.0388s; samplesPerSecond = 6443.0
MPI Rank 3: 05/03/2016 14:21:00:  Epoch[ 1 of 4]-Minibatch[ 181- 190]: CrossEntropyWithSoftmax = 0.71529462 * 250; EvalClassificationError = 0.48400000 * 250; time = 0.0405s; samplesPerSecond = 6179.2
MPI Rank 3: 05/03/2016 14:21:00:  Epoch[ 1 of 4]-Minibatch[ 191- 200]: CrossEntropyWithSoftmax = 0.71727657 * 250; EvalClassificationError = 0.53200000 * 250; time = 0.0404s; samplesPerSecond = 6194.6
MPI Rank 3: 05/03/2016 14:21:00:  Epoch[ 1 of 4]-Minibatch[ 201- 210]: CrossEntropyWithSoftmax = 0.71745516 * 250; EvalClassificationError = 0.50400000 * 250; time = 0.0410s; samplesPerSecond = 6094.9
MPI Rank 3: 05/03/2016 14:21:00:  Epoch[ 1 of 4]-Minibatch[ 211- 220]: CrossEntropyWithSoftmax = 0.72088397 * 250; EvalClassificationError = 0.50000000 * 250; time = 0.0409s; samplesPerSecond = 6118.6
MPI Rank 3: 05/03/2016 14:21:00:  Epoch[ 1 of 4]-Minibatch[ 221- 230]: CrossEntropyWithSoftmax = 0.72006808 * 250; EvalClassificationError = 0.50800000 * 250; time = 0.0406s; samplesPerSecond = 6165.1
MPI Rank 3: 05/03/2016 14:21:00:  Epoch[ 1 of 4]-Minibatch[ 231- 240]: CrossEntropyWithSoftmax = 0.71275468 * 250; EvalClassificationError = 0.51200000 * 250; time = 0.0406s; samplesPerSecond = 6153.4
MPI Rank 3: 05/03/2016 14:21:00:  Epoch[ 1 of 4]-Minibatch[ 241- 250]: CrossEntropyWithSoftmax = 0.69644781 * 250; EvalClassificationError = 0.50400000 * 250; time = 0.0404s; samplesPerSecond = 6191.0
MPI Rank 3: 05/03/2016 14:21:00:  Epoch[ 1 of 4]-Minibatch[ 251- 260]: CrossEntropyWithSoftmax = 0.70129698 * 250; EvalClassificationError = 0.51200000 * 250; time = 0.0398s; samplesPerSecond = 6287.1
MPI Rank 3: 05/03/2016 14:21:01:  Epoch[ 1 of 4]-Minibatch[ 261- 270]: CrossEntropyWithSoftmax = 0.70768095 * 250; EvalClassificationError = 0.54400000 * 250; time = 0.0400s; samplesPerSecond = 6254.5
MPI Rank 3: 05/03/2016 14:21:01:  Epoch[ 1 of 4]-Minibatch[ 271- 280]: CrossEntropyWithSoftmax = 0.69744379 * 250; EvalClassificationError = 0.52800000 * 250; time = 0.0402s; samplesPerSecond = 6224.9
MPI Rank 3: 05/03/2016 14:21:01:  Epoch[ 1 of 4]-Minibatch[ 281- 290]: CrossEntropyWithSoftmax = 0.69266187 * 250; EvalClassificationError = 0.44800000 * 250; time = 0.0404s; samplesPerSecond = 6186.1
MPI Rank 3: 05/03/2016 14:21:01:  Epoch[ 1 of 4]-Minibatch[ 291- 300]: CrossEntropyWithSoftmax = 0.69347265 * 250; EvalClassificationError = 0.49600000 * 250; time = 0.0406s; samplesPerSecond = 6151.7
MPI Rank 3: 05/03/2016 14:21:01:  Epoch[ 1 of 4]-Minibatch[ 301- 310]: CrossEntropyWithSoftmax = 0.69257408 * 250; EvalClassificationError = 0.54000000 * 250; time = 0.0400s; samplesPerSecond = 6252.7
MPI Rank 3: 05/03/2016 14:21:01:  Epoch[ 1 of 4]-Minibatch[ 311- 320]: CrossEntropyWithSoftmax = 0.68625740 * 250; EvalClassificationError = 0.38000000 * 250; time = 0.0403s; samplesPerSecond = 6206.4
MPI Rank 3: 05/03/2016 14:21:01:  Epoch[ 1 of 4]-Minibatch[ 321- 330]: CrossEntropyWithSoftmax = 0.69064008 * 250; EvalClassificationError = 0.46800000 * 250; time = 0.0410s; samplesPerSecond = 6098.6
MPI Rank 3: 05/03/2016 14:21:01:  Epoch[ 1 of 4]-Minibatch[ 331- 340]: CrossEntropyWithSoftmax = 0.70192150 * 250; EvalClassificationError = 0.46000000 * 250; time = 0.0407s; samplesPerSecond = 6138.7
MPI Rank 3: 05/03/2016 14:21:01:  Epoch[ 1 of 4]-Minibatch[ 341- 350]: CrossEntropyWithSoftmax = 0.69058909 * 250; EvalClassificationError = 0.52000000 * 250; time = 0.0407s; samplesPerSecond = 6141.6
MPI Rank 3: 05/03/2016 14:21:01:  Epoch[ 1 of 4]-Minibatch[ 351- 360]: CrossEntropyWithSoftmax = 0.67041484 * 250; EvalClassificationError = 0.39200000 * 250; time = 0.0404s; samplesPerSecond = 6185.5
MPI Rank 3: 05/03/2016 14:21:01:  Epoch[ 1 of 4]-Minibatch[ 361- 370]: CrossEntropyWithSoftmax = 0.65913960 * 250; EvalClassificationError = 0.35600000 * 250; time = 0.0407s; samplesPerSecond = 6147.0
MPI Rank 3: 05/03/2016 14:21:01:  Epoch[ 1 of 4]-Minibatch[ 371- 380]: CrossEntropyWithSoftmax = 0.63919860 * 250; EvalClassificationError = 0.36400000 * 250; time = 0.0406s; samplesPerSecond = 6162.0
MPI Rank 3: 05/03/2016 14:21:01:  Epoch[ 1 of 4]-Minibatch[ 381- 390]: CrossEntropyWithSoftmax = 0.61293852 * 250; EvalClassificationError = 0.19200000 * 250; time = 0.0412s; samplesPerSecond = 6064.4
MPI Rank 3: 05/03/2016 14:21:01:  Epoch[ 1 of 4]-Minibatch[ 391- 400]: CrossEntropyWithSoftmax = 0.55255298 * 250; EvalClassificationError = 0.18800000 * 250; time = 0.0407s; samplesPerSecond = 6136.0
MPI Rank 3: 05/03/2016 14:21:01: Finished Epoch[ 1 of 4]: [Training] CrossEntropyWithSoftmax = 0.70019552 * 10000; EvalClassificationError = 0.47350000 * 10000; totalSamplesSeen = 10000; learningRatePerSample = 0.02; epochTime=1.65004s
=======
MPI Rank 3: 08/16/2016 03:01:45: Starting minibatch loop, DataParallelSGD training (MyRank = 3, NumNodes = 4, NumGradientBits = 32), distributed reading is ENABLED.
MPI Rank 3: 08/16/2016 03:01:45:  Epoch[ 1 of 4]-Minibatch[   1-  10]: CrossEntropyWithSoftmax = 0.70007977 * 250; EvalErrorPrediction = 0.52400000 * 250; time = 0.0501s; samplesPerSecond = 4987.8
MPI Rank 3: 08/16/2016 03:01:45:  Epoch[ 1 of 4]-Minibatch[  11-  20]: CrossEntropyWithSoftmax = 0.71514542 * 250; EvalErrorPrediction = 0.52000000 * 250; time = 0.0440s; samplesPerSecond = 5676.8
MPI Rank 3: 08/16/2016 03:01:45:  Epoch[ 1 of 4]-Minibatch[  21-  30]: CrossEntropyWithSoftmax = 0.72945594 * 250; EvalErrorPrediction = 0.47600000 * 250; time = 0.0437s; samplesPerSecond = 5717.7
MPI Rank 3: 08/16/2016 03:01:45:  Epoch[ 1 of 4]-Minibatch[  31-  40]: CrossEntropyWithSoftmax = 0.70079058 * 250; EvalErrorPrediction = 0.52400000 * 250; time = 0.0437s; samplesPerSecond = 5716.8
MPI Rank 3: 08/16/2016 03:01:45:  Epoch[ 1 of 4]-Minibatch[  41-  50]: CrossEntropyWithSoftmax = 0.70605616 * 250; EvalErrorPrediction = 0.54000000 * 250; time = 0.0436s; samplesPerSecond = 5731.8
MPI Rank 3: 08/16/2016 03:01:46:  Epoch[ 1 of 4]-Minibatch[  51-  60]: CrossEntropyWithSoftmax = 0.71572398 * 250; EvalErrorPrediction = 0.47600000 * 250; time = 0.0434s; samplesPerSecond = 5757.3
MPI Rank 3: 08/16/2016 03:01:46:  Epoch[ 1 of 4]-Minibatch[  61-  70]: CrossEntropyWithSoftmax = 0.72149851 * 250; EvalErrorPrediction = 0.48000000 * 250; time = 0.0439s; samplesPerSecond = 5696.3
MPI Rank 3: 08/16/2016 03:01:46:  Epoch[ 1 of 4]-Minibatch[  71-  80]: CrossEntropyWithSoftmax = 0.79845606 * 250; EvalErrorPrediction = 0.47600000 * 250; time = 0.0432s; samplesPerSecond = 5788.0
MPI Rank 3: 08/16/2016 03:01:46:  Epoch[ 1 of 4]-Minibatch[  81-  90]: CrossEntropyWithSoftmax = 0.69665185 * 250; EvalErrorPrediction = 0.46800000 * 250; time = 0.0434s; samplesPerSecond = 5755.5
MPI Rank 3: 08/16/2016 03:01:46:  Epoch[ 1 of 4]-Minibatch[  91- 100]: CrossEntropyWithSoftmax = 0.70723327 * 250; EvalErrorPrediction = 0.49200000 * 250; time = 0.0438s; samplesPerSecond = 5706.2
MPI Rank 3: 08/16/2016 03:01:46:  Epoch[ 1 of 4]-Minibatch[ 101- 110]: CrossEntropyWithSoftmax = 0.71420344 * 250; EvalErrorPrediction = 0.55200000 * 250; time = 0.0440s; samplesPerSecond = 5688.2
MPI Rank 3: 08/16/2016 03:01:46:  Epoch[ 1 of 4]-Minibatch[ 111- 120]: CrossEntropyWithSoftmax = 0.69535259 * 250; EvalErrorPrediction = 0.43600000 * 250; time = 0.0435s; samplesPerSecond = 5742.1
MPI Rank 3: 08/16/2016 03:01:46:  Epoch[ 1 of 4]-Minibatch[ 121- 130]: CrossEntropyWithSoftmax = 0.70078531 * 250; EvalErrorPrediction = 0.44000000 * 250; time = 0.0437s; samplesPerSecond = 5719.4
MPI Rank 3: 08/16/2016 03:01:46:  Epoch[ 1 of 4]-Minibatch[ 131- 140]: CrossEntropyWithSoftmax = 0.71857915 * 250; EvalErrorPrediction = 0.54800000 * 250; time = 0.0438s; samplesPerSecond = 5708.0
MPI Rank 3: 08/16/2016 03:01:46:  Epoch[ 1 of 4]-Minibatch[ 141- 150]: CrossEntropyWithSoftmax = 0.72088358 * 250; EvalErrorPrediction = 0.48800000 * 250; time = 0.0437s; samplesPerSecond = 5722.0
MPI Rank 3: 08/16/2016 03:01:46:  Epoch[ 1 of 4]-Minibatch[ 151- 160]: CrossEntropyWithSoftmax = 0.71798840 * 250; EvalErrorPrediction = 0.55200000 * 250; time = 0.0437s; samplesPerSecond = 5714.7
MPI Rank 3: 08/16/2016 03:01:46:  Epoch[ 1 of 4]-Minibatch[ 161- 170]: CrossEntropyWithSoftmax = 0.74162165 * 250; EvalErrorPrediction = 0.50000000 * 250; time = 0.0438s; samplesPerSecond = 5711.3
MPI Rank 3: 08/16/2016 03:01:46:  Epoch[ 1 of 4]-Minibatch[ 171- 180]: CrossEntropyWithSoftmax = 0.71835127 * 250; EvalErrorPrediction = 0.51600000 * 250; time = 0.0440s; samplesPerSecond = 5683.6
MPI Rank 3: 08/16/2016 03:01:46:  Epoch[ 1 of 4]-Minibatch[ 181- 190]: CrossEntropyWithSoftmax = 0.71529463 * 250; EvalErrorPrediction = 0.48400000 * 250; time = 0.0435s; samplesPerSecond = 5752.8
MPI Rank 3: 08/16/2016 03:01:46:  Epoch[ 1 of 4]-Minibatch[ 191- 200]: CrossEntropyWithSoftmax = 0.71727656 * 250; EvalErrorPrediction = 0.53200000 * 250; time = 0.0437s; samplesPerSecond = 5725.5
MPI Rank 3: 08/16/2016 03:01:46:  Epoch[ 1 of 4]-Minibatch[ 201- 210]: CrossEntropyWithSoftmax = 0.71745517 * 250; EvalErrorPrediction = 0.50400000 * 250; time = 0.0439s; samplesPerSecond = 5693.7
MPI Rank 3: 08/16/2016 03:01:46:  Epoch[ 1 of 4]-Minibatch[ 211- 220]: CrossEntropyWithSoftmax = 0.72088397 * 250; EvalErrorPrediction = 0.50000000 * 250; time = 0.0433s; samplesPerSecond = 5777.3
MPI Rank 3: 08/16/2016 03:01:46:  Epoch[ 1 of 4]-Minibatch[ 221- 230]: CrossEntropyWithSoftmax = 0.72006808 * 250; EvalErrorPrediction = 0.50800000 * 250; time = 0.0434s; samplesPerSecond = 5763.4
MPI Rank 3: 08/16/2016 03:01:46:  Epoch[ 1 of 4]-Minibatch[ 231- 240]: CrossEntropyWithSoftmax = 0.71275469 * 250; EvalErrorPrediction = 0.51200000 * 250; time = 0.0437s; samplesPerSecond = 5718.2
MPI Rank 3: 08/16/2016 03:01:46:  Epoch[ 1 of 4]-Minibatch[ 241- 250]: CrossEntropyWithSoftmax = 0.69644781 * 250; EvalErrorPrediction = 0.50400000 * 250; time = 0.0433s; samplesPerSecond = 5778.1
MPI Rank 3: 08/16/2016 03:01:46:  Epoch[ 1 of 4]-Minibatch[ 251- 260]: CrossEntropyWithSoftmax = 0.70129698 * 250; EvalErrorPrediction = 0.51200000 * 250; time = 0.0436s; samplesPerSecond = 5734.7
MPI Rank 3: 08/16/2016 03:01:46:  Epoch[ 1 of 4]-Minibatch[ 261- 270]: CrossEntropyWithSoftmax = 0.70768095 * 250; EvalErrorPrediction = 0.54400000 * 250; time = 0.0435s; samplesPerSecond = 5752.9
MPI Rank 3: 08/16/2016 03:01:46:  Epoch[ 1 of 4]-Minibatch[ 271- 280]: CrossEntropyWithSoftmax = 0.69744380 * 250; EvalErrorPrediction = 0.52800000 * 250; time = 0.0438s; samplesPerSecond = 5704.1
MPI Rank 3: 08/16/2016 03:01:47:  Epoch[ 1 of 4]-Minibatch[ 281- 290]: CrossEntropyWithSoftmax = 0.69266187 * 250; EvalErrorPrediction = 0.44800000 * 250; time = 0.0438s; samplesPerSecond = 5703.6
MPI Rank 3: 08/16/2016 03:01:47:  Epoch[ 1 of 4]-Minibatch[ 291- 300]: CrossEntropyWithSoftmax = 0.69347267 * 250; EvalErrorPrediction = 0.49600000 * 250; time = 0.0432s; samplesPerSecond = 5789.7
MPI Rank 3: 08/16/2016 03:01:47:  Epoch[ 1 of 4]-Minibatch[ 301- 310]: CrossEntropyWithSoftmax = 0.69257410 * 250; EvalErrorPrediction = 0.54000000 * 250; time = 0.0435s; samplesPerSecond = 5753.1
MPI Rank 3: 08/16/2016 03:01:47:  Epoch[ 1 of 4]-Minibatch[ 311- 320]: CrossEntropyWithSoftmax = 0.68625742 * 250; EvalErrorPrediction = 0.38000000 * 250; time = 0.0434s; samplesPerSecond = 5765.8
MPI Rank 3: 08/16/2016 03:01:47:  Epoch[ 1 of 4]-Minibatch[ 321- 330]: CrossEntropyWithSoftmax = 0.69064011 * 250; EvalErrorPrediction = 0.46800000 * 250; time = 0.0438s; samplesPerSecond = 5710.2
MPI Rank 3: 08/16/2016 03:01:47:  Epoch[ 1 of 4]-Minibatch[ 331- 340]: CrossEntropyWithSoftmax = 0.70192154 * 250; EvalErrorPrediction = 0.46000000 * 250; time = 0.0434s; samplesPerSecond = 5761.4
MPI Rank 3: 08/16/2016 03:01:47:  Epoch[ 1 of 4]-Minibatch[ 341- 350]: CrossEntropyWithSoftmax = 0.69058912 * 250; EvalErrorPrediction = 0.52000000 * 250; time = 0.0442s; samplesPerSecond = 5651.0
MPI Rank 3: 08/16/2016 03:01:47:  Epoch[ 1 of 4]-Minibatch[ 351- 360]: CrossEntropyWithSoftmax = 0.67041492 * 250; EvalErrorPrediction = 0.39200000 * 250; time = 0.0437s; samplesPerSecond = 5722.8
MPI Rank 3: 08/16/2016 03:01:47:  Epoch[ 1 of 4]-Minibatch[ 361- 370]: CrossEntropyWithSoftmax = 0.65913974 * 250; EvalErrorPrediction = 0.35600000 * 250; time = 0.0435s; samplesPerSecond = 5741.5
MPI Rank 3: 08/16/2016 03:01:47:  Epoch[ 1 of 4]-Minibatch[ 371- 380]: CrossEntropyWithSoftmax = 0.63919879 * 250; EvalErrorPrediction = 0.36400000 * 250; time = 0.0434s; samplesPerSecond = 5754.7
MPI Rank 3: 08/16/2016 03:01:47:  Epoch[ 1 of 4]-Minibatch[ 381- 390]: CrossEntropyWithSoftmax = 0.61293885 * 250; EvalErrorPrediction = 0.19200000 * 250; time = 0.0421s; samplesPerSecond = 5932.6
MPI Rank 3: 08/16/2016 03:01:47:  Epoch[ 1 of 4]-Minibatch[ 391- 400]: CrossEntropyWithSoftmax = 0.55255354 * 250; EvalErrorPrediction = 0.18800000 * 250; time = 0.0417s; samplesPerSecond = 5999.2
MPI Rank 3: 08/16/2016 03:01:47: Finished Epoch[ 1 of 4]: [Training] CrossEntropyWithSoftmax = 0.70019556 * 10000; EvalErrorPrediction = 0.47350000 * 10000; totalSamplesSeen = 10000; learningRatePerSample = 0.02; epochTime=1.77069s
>>>>>>> 8493f118
MPI Rank 3: 
MPI Rank 3: 08/16/2016 03:01:47: Starting Epoch 2: learning rate per sample = 0.008000  effective momentum = 0.900000  momentum as time constant = 237.3 samples
MPI Rank 3: 
<<<<<<< HEAD
MPI Rank 3: 05/03/2016 14:21:01: Starting minibatch loop, DataParallelSGD training (MyRank = 3, NumNodes = 4, NumGradientBits = 32).
MPI Rank 3: 05/03/2016 14:21:01:  Epoch[ 2 of 4]-Minibatch[   1-  10, 2.50%]: CrossEntropyWithSoftmax = 0.50774544 * 250; EvalClassificationError = 0.24000000 * 250; time = 0.0408s; samplesPerSecond = 6122.0
MPI Rank 3: 05/03/2016 14:21:01:  Epoch[ 2 of 4]-Minibatch[  11-  20, 5.00%]: CrossEntropyWithSoftmax = 0.43388847 * 250; EvalClassificationError = 0.11200000 * 250; time = 0.0406s; samplesPerSecond = 6159.6
MPI Rank 3: 05/03/2016 14:21:01:  Epoch[ 2 of 4]-Minibatch[  21-  30, 7.50%]: CrossEntropyWithSoftmax = 0.36674786 * 250; EvalClassificationError = 0.08800000 * 250; time = 0.0404s; samplesPerSecond = 6185.5
MPI Rank 3: 05/03/2016 14:21:01:  Epoch[ 2 of 4]-Minibatch[  31-  40, 10.00%]: CrossEntropyWithSoftmax = 0.33768687 * 250; EvalClassificationError = 0.06800000 * 250; time = 0.0389s; samplesPerSecond = 6420.6
MPI Rank 3: 05/03/2016 14:21:01:  Epoch[ 2 of 4]-Minibatch[  41-  50, 12.50%]: CrossEntropyWithSoftmax = 0.30320881 * 250; EvalClassificationError = 0.08000000 * 250; time = 0.0393s; samplesPerSecond = 6353.6
MPI Rank 3: 05/03/2016 14:21:01:  Epoch[ 2 of 4]-Minibatch[  51-  60, 15.00%]: CrossEntropyWithSoftmax = 0.29575991 * 250; EvalClassificationError = 0.09200000 * 250; time = 0.0401s; samplesPerSecond = 6227.9
MPI Rank 3: 05/03/2016 14:21:01:  Epoch[ 2 of 4]-Minibatch[  61-  70, 17.50%]: CrossEntropyWithSoftmax = 0.24924451 * 250; EvalClassificationError = 0.07600000 * 250; time = 0.0390s; samplesPerSecond = 6418.2
MPI Rank 3: 05/03/2016 14:21:01:  Epoch[ 2 of 4]-Minibatch[  71-  80, 20.00%]: CrossEntropyWithSoftmax = 0.24632387 * 250; EvalClassificationError = 0.10400000 * 250; time = 0.0397s; samplesPerSecond = 6289.9
MPI Rank 3: 05/03/2016 14:21:01:  Epoch[ 2 of 4]-Minibatch[  81-  90, 22.50%]: CrossEntropyWithSoftmax = 0.20943134 * 250; EvalClassificationError = 0.08400000 * 250; time = 0.0406s; samplesPerSecond = 6151.6
MPI Rank 3: 05/03/2016 14:21:01:  Epoch[ 2 of 4]-Minibatch[  91- 100, 25.00%]: CrossEntropyWithSoftmax = 0.19115976 * 250; EvalClassificationError = 0.07200000 * 250; time = 0.0385s; samplesPerSecond = 6489.0
MPI Rank 3: 05/03/2016 14:21:02:  Epoch[ 2 of 4]-Minibatch[ 101- 110, 27.50%]: CrossEntropyWithSoftmax = 0.17923213 * 250; EvalClassificationError = 0.05200000 * 250; time = 0.0389s; samplesPerSecond = 6422.4
MPI Rank 3: 05/03/2016 14:21:02:  Epoch[ 2 of 4]-Minibatch[ 111- 120, 30.00%]: CrossEntropyWithSoftmax = 0.17075410 * 250; EvalClassificationError = 0.06400000 * 250; time = 0.0403s; samplesPerSecond = 6199.2
MPI Rank 3: 05/03/2016 14:21:02:  Epoch[ 2 of 4]-Minibatch[ 121- 130, 32.50%]: CrossEntropyWithSoftmax = 0.14442362 * 250; EvalClassificationError = 0.05600000 * 250; time = 0.0411s; samplesPerSecond = 6086.9
MPI Rank 3: 05/03/2016 14:21:02:  Epoch[ 2 of 4]-Minibatch[ 131- 140, 35.00%]: CrossEntropyWithSoftmax = 0.17753813 * 250; EvalClassificationError = 0.08800000 * 250; time = 0.0403s; samplesPerSecond = 6210.3
MPI Rank 3: 05/03/2016 14:21:02:  Epoch[ 2 of 4]-Minibatch[ 141- 150, 37.50%]: CrossEntropyWithSoftmax = 0.15087849 * 250; EvalClassificationError = 0.05200000 * 250; time = 0.0406s; samplesPerSecond = 6159.5
MPI Rank 3: 05/03/2016 14:21:02:  Epoch[ 2 of 4]-Minibatch[ 151- 160, 40.00%]: CrossEntropyWithSoftmax = 0.19253016 * 250; EvalClassificationError = 0.08000000 * 250; time = 0.0403s; samplesPerSecond = 6208.1
MPI Rank 3: 05/03/2016 14:21:02:  Epoch[ 2 of 4]-Minibatch[ 161- 170, 42.50%]: CrossEntropyWithSoftmax = 0.17830682 * 250; EvalClassificationError = 0.08800000 * 250; time = 0.0402s; samplesPerSecond = 6214.4
MPI Rank 3: 05/03/2016 14:21:02:  Epoch[ 2 of 4]-Minibatch[ 171- 180, 45.00%]: CrossEntropyWithSoftmax = 0.15115425 * 250; EvalClassificationError = 0.06400000 * 250; time = 0.0392s; samplesPerSecond = 6369.8
MPI Rank 3: 05/03/2016 14:21:02:  Epoch[ 2 of 4]-Minibatch[ 181- 190, 47.50%]: CrossEntropyWithSoftmax = 0.19135968 * 250; EvalClassificationError = 0.10000000 * 250; time = 0.0398s; samplesPerSecond = 6273.8
MPI Rank 3: 05/03/2016 14:21:02:  Epoch[ 2 of 4]-Minibatch[ 191- 200, 50.00%]: CrossEntropyWithSoftmax = 0.21491484 * 250; EvalClassificationError = 0.10400000 * 250; time = 0.0402s; samplesPerSecond = 6211.5
MPI Rank 3: 05/03/2016 14:21:02:  Epoch[ 2 of 4]-Minibatch[ 201- 210, 52.50%]: CrossEntropyWithSoftmax = 0.18682344 * 250; EvalClassificationError = 0.08400000 * 250; time = 0.0405s; samplesPerSecond = 6175.7
MPI Rank 3: 05/03/2016 14:21:02:  Epoch[ 2 of 4]-Minibatch[ 211- 220, 55.00%]: CrossEntropyWithSoftmax = 0.18483204 * 250; EvalClassificationError = 0.07600000 * 250; time = 0.0407s; samplesPerSecond = 6146.3
MPI Rank 3: 05/03/2016 14:21:02:  Epoch[ 2 of 4]-Minibatch[ 221- 230, 57.50%]: CrossEntropyWithSoftmax = 0.14684501 * 250; EvalClassificationError = 0.06000000 * 250; time = 0.0409s; samplesPerSecond = 6119.4
MPI Rank 3: 05/03/2016 14:21:02:  Epoch[ 2 of 4]-Minibatch[ 231- 240, 60.00%]: CrossEntropyWithSoftmax = 0.15322116 * 250; EvalClassificationError = 0.07600000 * 250; time = 0.0405s; samplesPerSecond = 6177.0
MPI Rank 3: 05/03/2016 14:21:02:  Epoch[ 2 of 4]-Minibatch[ 241- 250, 62.50%]: CrossEntropyWithSoftmax = 0.19882572 * 250; EvalClassificationError = 0.11600000 * 250; time = 0.0409s; samplesPerSecond = 6107.1
MPI Rank 3: 05/03/2016 14:21:02:  Epoch[ 2 of 4]-Minibatch[ 251- 260, 65.00%]: CrossEntropyWithSoftmax = 0.13683831 * 250; EvalClassificationError = 0.07200000 * 250; time = 0.0398s; samplesPerSecond = 6274.9
MPI Rank 3: 05/03/2016 14:21:02:  Epoch[ 2 of 4]-Minibatch[ 261- 270, 67.50%]: CrossEntropyWithSoftmax = 0.18621189 * 250; EvalClassificationError = 0.11600000 * 250; time = 0.0396s; samplesPerSecond = 6305.5
MPI Rank 3: 05/03/2016 14:21:02:  Epoch[ 2 of 4]-Minibatch[ 271- 280, 70.00%]: CrossEntropyWithSoftmax = 0.19408049 * 250; EvalClassificationError = 0.08000000 * 250; time = 0.0407s; samplesPerSecond = 6141.6
MPI Rank 3: 05/03/2016 14:21:02:  Epoch[ 2 of 4]-Minibatch[ 281- 290, 72.50%]: CrossEntropyWithSoftmax = 0.17298137 * 250; EvalClassificationError = 0.07200000 * 250; time = 0.0405s; samplesPerSecond = 6170.6
MPI Rank 3: 05/03/2016 14:21:02:  Epoch[ 2 of 4]-Minibatch[ 291- 300, 75.00%]: CrossEntropyWithSoftmax = 0.13265128 * 250; EvalClassificationError = 0.04800000 * 250; time = 0.0408s; samplesPerSecond = 6131.1
MPI Rank 3: 05/03/2016 14:21:02:  Epoch[ 2 of 4]-Minibatch[ 301- 310, 77.50%]: CrossEntropyWithSoftmax = 0.17627178 * 250; EvalClassificationError = 0.09200000 * 250; time = 0.0405s; samplesPerSecond = 6171.5
MPI Rank 3: 05/03/2016 14:21:02:  Epoch[ 2 of 4]-Minibatch[ 311- 320, 80.00%]: CrossEntropyWithSoftmax = 0.12734627 * 250; EvalClassificationError = 0.05600000 * 250; time = 0.0411s; samplesPerSecond = 6084.6
MPI Rank 3: 05/03/2016 14:21:02:  Epoch[ 2 of 4]-Minibatch[ 321- 330, 82.50%]: CrossEntropyWithSoftmax = 0.15108451 * 250; EvalClassificationError = 0.05600000 * 250; time = 0.0402s; samplesPerSecond = 6221.5
MPI Rank 3: 05/03/2016 14:21:02:  Epoch[ 2 of 4]-Minibatch[ 331- 340, 85.00%]: CrossEntropyWithSoftmax = 0.19729184 * 250; EvalClassificationError = 0.09200000 * 250; time = 0.0398s; samplesPerSecond = 6288.2
MPI Rank 3: 05/03/2016 14:21:02:  Epoch[ 2 of 4]-Minibatch[ 341- 350, 87.50%]: CrossEntropyWithSoftmax = 0.12857332 * 250; EvalClassificationError = 0.05200000 * 250; time = 0.0404s; samplesPerSecond = 6191.0
MPI Rank 3: 05/03/2016 14:21:03:  Epoch[ 2 of 4]-Minibatch[ 351- 360, 90.00%]: CrossEntropyWithSoftmax = 0.13867803 * 250; EvalClassificationError = 0.06000000 * 250; time = 0.0405s; samplesPerSecond = 6172.2
MPI Rank 3: 05/03/2016 14:21:03:  Epoch[ 2 of 4]-Minibatch[ 361- 370, 92.50%]: CrossEntropyWithSoftmax = 0.12786050 * 250; EvalClassificationError = 0.06000000 * 250; time = 0.0406s; samplesPerSecond = 6159.5
MPI Rank 3: 05/03/2016 14:21:03:  Epoch[ 2 of 4]-Minibatch[ 371- 380, 95.00%]: CrossEntropyWithSoftmax = 0.16643303 * 250; EvalClassificationError = 0.09600000 * 250; time = 0.0405s; samplesPerSecond = 6168.1
MPI Rank 3: 05/03/2016 14:21:03:  Epoch[ 2 of 4]-Minibatch[ 381- 390, 97.50%]: CrossEntropyWithSoftmax = 0.20440409 * 250; EvalClassificationError = 0.11200000 * 250; time = 0.0409s; samplesPerSecond = 6109.8
MPI Rank 3: 05/03/2016 14:21:03:  Epoch[ 2 of 4]-Minibatch[ 391- 400, 100.00%]: CrossEntropyWithSoftmax = 0.14566238 * 250; EvalClassificationError = 0.06800000 * 250; time = 0.0406s; samplesPerSecond = 6156.7
MPI Rank 3: 05/03/2016 14:21:03: Finished Epoch[ 2 of 4]: [Training] CrossEntropyWithSoftmax = 0.20373014 * 10000; EvalClassificationError = 0.08270000 * 10000; totalSamplesSeen = 20000; learningRatePerSample = 0.0080000004; epochTime=1.62976s
=======
MPI Rank 3: 08/16/2016 03:01:47: Starting minibatch loop, DataParallelSGD training (MyRank = 3, NumNodes = 4, NumGradientBits = 32), distributed reading is ENABLED.
MPI Rank 3: 08/16/2016 03:01:47:  Epoch[ 2 of 4]-Minibatch[   1-  10, 2.50%]: CrossEntropyWithSoftmax = 0.50774630 * 250; EvalErrorPrediction = 0.24000000 * 250; time = 0.0419s; samplesPerSecond = 5970.3
MPI Rank 3: 08/16/2016 03:01:47:  Epoch[ 2 of 4]-Minibatch[  11-  20, 5.00%]: CrossEntropyWithSoftmax = 0.43388931 * 250; EvalErrorPrediction = 0.11200000 * 250; time = 0.0418s; samplesPerSecond = 5987.2
MPI Rank 3: 08/16/2016 03:01:47:  Epoch[ 2 of 4]-Minibatch[  21-  30, 7.50%]: CrossEntropyWithSoftmax = 0.36674875 * 250; EvalErrorPrediction = 0.08800000 * 250; time = 0.0415s; samplesPerSecond = 6031.1
MPI Rank 3: 08/16/2016 03:01:47:  Epoch[ 2 of 4]-Minibatch[  31-  40, 10.00%]: CrossEntropyWithSoftmax = 0.33768768 * 250; EvalErrorPrediction = 0.06800000 * 250; time = 0.0416s; samplesPerSecond = 6015.7
MPI Rank 3: 08/16/2016 03:01:47:  Epoch[ 2 of 4]-Minibatch[  41-  50, 12.50%]: CrossEntropyWithSoftmax = 0.30320949 * 250; EvalErrorPrediction = 0.08000000 * 250; time = 0.0418s; samplesPerSecond = 5979.4
MPI Rank 3: 08/16/2016 03:01:47:  Epoch[ 2 of 4]-Minibatch[  51-  60, 15.00%]: CrossEntropyWithSoftmax = 0.29576045 * 250; EvalErrorPrediction = 0.09200000 * 250; time = 0.0421s; samplesPerSecond = 5938.0
MPI Rank 3: 08/16/2016 03:01:47:  Epoch[ 2 of 4]-Minibatch[  61-  70, 17.50%]: CrossEntropyWithSoftmax = 0.24924493 * 250; EvalErrorPrediction = 0.07600000 * 250; time = 0.0411s; samplesPerSecond = 6085.4
MPI Rank 3: 08/16/2016 03:01:47:  Epoch[ 2 of 4]-Minibatch[  71-  80, 20.00%]: CrossEntropyWithSoftmax = 0.24632415 * 250; EvalErrorPrediction = 0.10400000 * 250; time = 0.0409s; samplesPerSecond = 6114.4
MPI Rank 3: 08/16/2016 03:01:47:  Epoch[ 2 of 4]-Minibatch[  81-  90, 22.50%]: CrossEntropyWithSoftmax = 0.20943157 * 250; EvalErrorPrediction = 0.08400000 * 250; time = 0.0412s; samplesPerSecond = 6070.0
MPI Rank 3: 08/16/2016 03:01:47:  Epoch[ 2 of 4]-Minibatch[  91- 100, 25.00%]: CrossEntropyWithSoftmax = 0.19115997 * 250; EvalErrorPrediction = 0.07200000 * 250; time = 0.0418s; samplesPerSecond = 5977.7
MPI Rank 3: 08/16/2016 03:01:47:  Epoch[ 2 of 4]-Minibatch[ 101- 110, 27.50%]: CrossEntropyWithSoftmax = 0.17923231 * 250; EvalErrorPrediction = 0.05200000 * 250; time = 0.0414s; samplesPerSecond = 6034.6
MPI Rank 3: 08/16/2016 03:01:48:  Epoch[ 2 of 4]-Minibatch[ 111- 120, 30.00%]: CrossEntropyWithSoftmax = 0.17075423 * 250; EvalErrorPrediction = 0.06400000 * 250; time = 0.0418s; samplesPerSecond = 5980.4
MPI Rank 3: 08/16/2016 03:01:48:  Epoch[ 2 of 4]-Minibatch[ 121- 130, 32.50%]: CrossEntropyWithSoftmax = 0.14442372 * 250; EvalErrorPrediction = 0.05600000 * 250; time = 0.0413s; samplesPerSecond = 6057.1
MPI Rank 3: 08/16/2016 03:01:48:  Epoch[ 2 of 4]-Minibatch[ 131- 140, 35.00%]: CrossEntropyWithSoftmax = 0.17753820 * 250; EvalErrorPrediction = 0.08800000 * 250; time = 0.0411s; samplesPerSecond = 6087.2
MPI Rank 3: 08/16/2016 03:01:48:  Epoch[ 2 of 4]-Minibatch[ 141- 150, 37.50%]: CrossEntropyWithSoftmax = 0.15087856 * 250; EvalErrorPrediction = 0.05200000 * 250; time = 0.0412s; samplesPerSecond = 6071.5
MPI Rank 3: 08/16/2016 03:01:48:  Epoch[ 2 of 4]-Minibatch[ 151- 160, 40.00%]: CrossEntropyWithSoftmax = 0.19253022 * 250; EvalErrorPrediction = 0.08000000 * 250; time = 0.0417s; samplesPerSecond = 6000.1
MPI Rank 3: 08/16/2016 03:01:48:  Epoch[ 2 of 4]-Minibatch[ 161- 170, 42.50%]: CrossEntropyWithSoftmax = 0.17830683 * 250; EvalErrorPrediction = 0.08800000 * 250; time = 0.0415s; samplesPerSecond = 6030.9
MPI Rank 3: 08/16/2016 03:01:48:  Epoch[ 2 of 4]-Minibatch[ 171- 180, 45.00%]: CrossEntropyWithSoftmax = 0.15115429 * 250; EvalErrorPrediction = 0.06400000 * 250; time = 0.0415s; samplesPerSecond = 6018.4
MPI Rank 3: 08/16/2016 03:01:48:  Epoch[ 2 of 4]-Minibatch[ 181- 190, 47.50%]: CrossEntropyWithSoftmax = 0.19135968 * 250; EvalErrorPrediction = 0.10000000 * 250; time = 0.0417s; samplesPerSecond = 5992.6
MPI Rank 3: 08/16/2016 03:01:48:  Epoch[ 2 of 4]-Minibatch[ 191- 200, 50.00%]: CrossEntropyWithSoftmax = 0.21491485 * 250; EvalErrorPrediction = 0.10400000 * 250; time = 0.0416s; samplesPerSecond = 6009.3
MPI Rank 3: 08/16/2016 03:01:48:  Epoch[ 2 of 4]-Minibatch[ 201- 210, 52.50%]: CrossEntropyWithSoftmax = 0.18682346 * 250; EvalErrorPrediction = 0.08400000 * 250; time = 0.0415s; samplesPerSecond = 6023.2
MPI Rank 3: 08/16/2016 03:01:48:  Epoch[ 2 of 4]-Minibatch[ 211- 220, 55.00%]: CrossEntropyWithSoftmax = 0.18483206 * 250; EvalErrorPrediction = 0.07600000 * 250; time = 0.0411s; samplesPerSecond = 6084.9
MPI Rank 3: 08/16/2016 03:01:48:  Epoch[ 2 of 4]-Minibatch[ 221- 230, 57.50%]: CrossEntropyWithSoftmax = 0.14684503 * 250; EvalErrorPrediction = 0.06000000 * 250; time = 0.0415s; samplesPerSecond = 6020.0
MPI Rank 3: 08/16/2016 03:01:48:  Epoch[ 2 of 4]-Minibatch[ 231- 240, 60.00%]: CrossEntropyWithSoftmax = 0.15322116 * 250; EvalErrorPrediction = 0.07600000 * 250; time = 0.0419s; samplesPerSecond = 5967.6
MPI Rank 3: 08/16/2016 03:01:48:  Epoch[ 2 of 4]-Minibatch[ 241- 250, 62.50%]: CrossEntropyWithSoftmax = 0.19882571 * 250; EvalErrorPrediction = 0.11600000 * 250; time = 0.0412s; samplesPerSecond = 6062.7
MPI Rank 3: 08/16/2016 03:01:48:  Epoch[ 2 of 4]-Minibatch[ 251- 260, 65.00%]: CrossEntropyWithSoftmax = 0.13683833 * 250; EvalErrorPrediction = 0.07200000 * 250; time = 0.0414s; samplesPerSecond = 6035.0
MPI Rank 3: 08/16/2016 03:01:48:  Epoch[ 2 of 4]-Minibatch[ 261- 270, 67.50%]: CrossEntropyWithSoftmax = 0.18621188 * 250; EvalErrorPrediction = 0.11600000 * 250; time = 0.0411s; samplesPerSecond = 6082.3
MPI Rank 3: 08/16/2016 03:01:48:  Epoch[ 2 of 4]-Minibatch[ 271- 280, 70.00%]: CrossEntropyWithSoftmax = 0.19408051 * 250; EvalErrorPrediction = 0.08000000 * 250; time = 0.0414s; samplesPerSecond = 6034.1
MPI Rank 3: 08/16/2016 03:01:48:  Epoch[ 2 of 4]-Minibatch[ 281- 290, 72.50%]: CrossEntropyWithSoftmax = 0.17298137 * 250; EvalErrorPrediction = 0.07200000 * 250; time = 0.0414s; samplesPerSecond = 6041.7
MPI Rank 3: 08/16/2016 03:01:48:  Epoch[ 2 of 4]-Minibatch[ 291- 300, 75.00%]: CrossEntropyWithSoftmax = 0.13265130 * 250; EvalErrorPrediction = 0.04800000 * 250; time = 0.0418s; samplesPerSecond = 5984.4
MPI Rank 3: 08/16/2016 03:01:48:  Epoch[ 2 of 4]-Minibatch[ 301- 310, 77.50%]: CrossEntropyWithSoftmax = 0.17627179 * 250; EvalErrorPrediction = 0.09200000 * 250; time = 0.0413s; samplesPerSecond = 6049.0
MPI Rank 3: 08/16/2016 03:01:48:  Epoch[ 2 of 4]-Minibatch[ 311- 320, 80.00%]: CrossEntropyWithSoftmax = 0.12734628 * 250; EvalErrorPrediction = 0.05600000 * 250; time = 0.0415s; samplesPerSecond = 6031.4
MPI Rank 3: 08/16/2016 03:01:48:  Epoch[ 2 of 4]-Minibatch[ 321- 330, 82.50%]: CrossEntropyWithSoftmax = 0.15108452 * 250; EvalErrorPrediction = 0.05600000 * 250; time = 0.0409s; samplesPerSecond = 6111.4
MPI Rank 3: 08/16/2016 03:01:48:  Epoch[ 2 of 4]-Minibatch[ 331- 340, 85.00%]: CrossEntropyWithSoftmax = 0.19729184 * 250; EvalErrorPrediction = 0.09200000 * 250; time = 0.0413s; samplesPerSecond = 6049.5
MPI Rank 3: 08/16/2016 03:01:48:  Epoch[ 2 of 4]-Minibatch[ 341- 350, 87.50%]: CrossEntropyWithSoftmax = 0.12857333 * 250; EvalErrorPrediction = 0.05200000 * 250; time = 0.0417s; samplesPerSecond = 5989.9
MPI Rank 3: 08/16/2016 03:01:49:  Epoch[ 2 of 4]-Minibatch[ 351- 360, 90.00%]: CrossEntropyWithSoftmax = 0.13867804 * 250; EvalErrorPrediction = 0.06000000 * 250; time = 0.0417s; samplesPerSecond = 5993.2
MPI Rank 3: 08/16/2016 03:01:49:  Epoch[ 2 of 4]-Minibatch[ 361- 370, 92.50%]: CrossEntropyWithSoftmax = 0.12786050 * 250; EvalErrorPrediction = 0.06000000 * 250; time = 0.0414s; samplesPerSecond = 6041.4
MPI Rank 3: 08/16/2016 03:01:49:  Epoch[ 2 of 4]-Minibatch[ 371- 380, 95.00%]: CrossEntropyWithSoftmax = 0.16643303 * 250; EvalErrorPrediction = 0.09600000 * 250; time = 0.0413s; samplesPerSecond = 6050.6
MPI Rank 3: 08/16/2016 03:01:49:  Epoch[ 2 of 4]-Minibatch[ 381- 390, 97.50%]: CrossEntropyWithSoftmax = 0.20440408 * 250; EvalErrorPrediction = 0.11200000 * 250; time = 0.0414s; samplesPerSecond = 6038.5
MPI Rank 3: 08/16/2016 03:01:49:  Epoch[ 2 of 4]-Minibatch[ 391- 400, 100.00%]: CrossEntropyWithSoftmax = 0.14566237 * 250; EvalErrorPrediction = 0.06800000 * 250; time = 0.0415s; samplesPerSecond = 6017.3
MPI Rank 3: 08/16/2016 03:01:49: Finished Epoch[ 2 of 4]: [Training] CrossEntropyWithSoftmax = 0.20373030 * 10000; EvalErrorPrediction = 0.08270000 * 10000; totalSamplesSeen = 20000; learningRatePerSample = 0.0080000004; epochTime=1.67957s
>>>>>>> 8493f118
MPI Rank 3: 
MPI Rank 3: 08/16/2016 03:01:49: Starting Epoch 3: learning rate per sample = 0.008000  effective momentum = 0.900000  momentum as time constant = 237.3 samples
MPI Rank 3: 
<<<<<<< HEAD
MPI Rank 3: 05/03/2016 14:21:03: Starting minibatch loop, DataParallelSGD training (MyRank = 3, NumNodes = 4, NumGradientBits = 32).
MPI Rank 3: 05/03/2016 14:21:03:  Epoch[ 3 of 4]-Minibatch[   1-  10, 2.50%]: CrossEntropyWithSoftmax = 0.12590085 * 250; EvalClassificationError = 0.05600000 * 250; time = 0.0406s; samplesPerSecond = 6157.3
MPI Rank 3: 05/03/2016 14:21:03:  Epoch[ 3 of 4]-Minibatch[  11-  20, 5.00%]: CrossEntropyWithSoftmax = 0.17780230 * 250; EvalClassificationError = 0.09600000 * 250; time = 0.0405s; samplesPerSecond = 6166.7
MPI Rank 3: 05/03/2016 14:21:03:  Epoch[ 3 of 4]-Minibatch[  21-  30, 7.50%]: CrossEntropyWithSoftmax = 0.14417637 * 250; EvalClassificationError = 0.07600000 * 250; time = 0.0404s; samplesPerSecond = 6182.3
MPI Rank 3: 05/03/2016 14:21:03:  Epoch[ 3 of 4]-Minibatch[  31-  40, 10.00%]: CrossEntropyWithSoftmax = 0.15796895 * 250; EvalClassificationError = 0.06400000 * 250; time = 0.0403s; samplesPerSecond = 6204.9
MPI Rank 3: 05/03/2016 14:21:03:  Epoch[ 3 of 4]-Minibatch[  41-  50, 12.50%]: CrossEntropyWithSoftmax = 0.17002999 * 250; EvalClassificationError = 0.10000000 * 250; time = 0.0407s; samplesPerSecond = 6135.4
MPI Rank 3: 05/03/2016 14:21:03:  Epoch[ 3 of 4]-Minibatch[  51-  60, 15.00%]: CrossEntropyWithSoftmax = 0.18262114 * 250; EvalClassificationError = 0.07600000 * 250; time = 0.0408s; samplesPerSecond = 6130.3
MPI Rank 3: 05/03/2016 14:21:03:  Epoch[ 3 of 4]-Minibatch[  61-  70, 17.50%]: CrossEntropyWithSoftmax = 0.14643695 * 250; EvalClassificationError = 0.07200000 * 250; time = 0.0405s; samplesPerSecond = 6177.9
MPI Rank 3: 05/03/2016 14:21:03:  Epoch[ 3 of 4]-Minibatch[  71-  80, 20.00%]: CrossEntropyWithSoftmax = 0.18030529 * 250; EvalClassificationError = 0.09600000 * 250; time = 0.0410s; samplesPerSecond = 6091.2
MPI Rank 3: 05/03/2016 14:21:03:  Epoch[ 3 of 4]-Minibatch[  81-  90, 22.50%]: CrossEntropyWithSoftmax = 0.15846150 * 250; EvalClassificationError = 0.07200000 * 250; time = 0.0409s; samplesPerSecond = 6111.7
MPI Rank 3: 05/03/2016 14:21:03:  Epoch[ 3 of 4]-Minibatch[  91- 100, 25.00%]: CrossEntropyWithSoftmax = 0.14486535 * 250; EvalClassificationError = 0.07200000 * 250; time = 0.0387s; samplesPerSecond = 6467.5
MPI Rank 3: 05/03/2016 14:21:03:  Epoch[ 3 of 4]-Minibatch[ 101- 110, 27.50%]: CrossEntropyWithSoftmax = 0.13469094 * 250; EvalClassificationError = 0.05200000 * 250; time = 0.0392s; samplesPerSecond = 6379.3
MPI Rank 3: 05/03/2016 14:21:03:  Epoch[ 3 of 4]-Minibatch[ 111- 120, 30.00%]: CrossEntropyWithSoftmax = 0.13720021 * 250; EvalClassificationError = 0.06400000 * 250; time = 0.0405s; samplesPerSecond = 6171.6
MPI Rank 3: 05/03/2016 14:21:03:  Epoch[ 3 of 4]-Minibatch[ 121- 130, 32.50%]: CrossEntropyWithSoftmax = 0.11641295 * 250; EvalClassificationError = 0.05600000 * 250; time = 0.0407s; samplesPerSecond = 6144.9
MPI Rank 3: 05/03/2016 14:21:03:  Epoch[ 3 of 4]-Minibatch[ 131- 140, 35.00%]: CrossEntropyWithSoftmax = 0.16786647 * 250; EvalClassificationError = 0.08800000 * 250; time = 0.0406s; samplesPerSecond = 6156.0
MPI Rank 3: 05/03/2016 14:21:03:  Epoch[ 3 of 4]-Minibatch[ 141- 150, 37.50%]: CrossEntropyWithSoftmax = 0.12811513 * 250; EvalClassificationError = 0.04800000 * 250; time = 0.0406s; samplesPerSecond = 6159.5
MPI Rank 3: 05/03/2016 14:21:03:  Epoch[ 3 of 4]-Minibatch[ 151- 160, 40.00%]: CrossEntropyWithSoftmax = 0.17257851 * 250; EvalClassificationError = 0.08000000 * 250; time = 0.0408s; samplesPerSecond = 6131.1
MPI Rank 3: 05/03/2016 14:21:03:  Epoch[ 3 of 4]-Minibatch[ 161- 170, 42.50%]: CrossEntropyWithSoftmax = 0.17623656 * 250; EvalClassificationError = 0.09600000 * 250; time = 0.0406s; samplesPerSecond = 6159.2
MPI Rank 3: 05/03/2016 14:21:03:  Epoch[ 3 of 4]-Minibatch[ 171- 180, 45.00%]: CrossEntropyWithSoftmax = 0.14121116 * 250; EvalClassificationError = 0.06400000 * 250; time = 0.0405s; samplesPerSecond = 6174.5
MPI Rank 3: 05/03/2016 14:21:03:  Epoch[ 3 of 4]-Minibatch[ 181- 190, 47.50%]: CrossEntropyWithSoftmax = 0.19243444 * 250; EvalClassificationError = 0.10000000 * 250; time = 0.0407s; samplesPerSecond = 6141.8
MPI Rank 3: 05/03/2016 14:21:04:  Epoch[ 3 of 4]-Minibatch[ 191- 200, 50.00%]: CrossEntropyWithSoftmax = 0.20908161 * 250; EvalClassificationError = 0.10000000 * 250; time = 0.0406s; samplesPerSecond = 6154.5
MPI Rank 3: 05/03/2016 14:21:04:  Epoch[ 3 of 4]-Minibatch[ 201- 210, 52.50%]: CrossEntropyWithSoftmax = 0.18472066 * 250; EvalClassificationError = 0.08000000 * 250; time = 0.0408s; samplesPerSecond = 6132.1
MPI Rank 3: 05/03/2016 14:21:04:  Epoch[ 3 of 4]-Minibatch[ 211- 220, 55.00%]: CrossEntropyWithSoftmax = 0.18185536 * 250; EvalClassificationError = 0.07600000 * 250; time = 0.0405s; samplesPerSecond = 6172.7
MPI Rank 3: 05/03/2016 14:21:04:  Epoch[ 3 of 4]-Minibatch[ 221- 230, 57.50%]: CrossEntropyWithSoftmax = 0.14074205 * 250; EvalClassificationError = 0.06000000 * 250; time = 0.0404s; samplesPerSecond = 6192.6
MPI Rank 3: 05/03/2016 14:21:04:  Epoch[ 3 of 4]-Minibatch[ 231- 240, 60.00%]: CrossEntropyWithSoftmax = 0.14871620 * 250; EvalClassificationError = 0.07600000 * 250; time = 0.0404s; samplesPerSecond = 6189.0
MPI Rank 3: 05/03/2016 14:21:04:  Epoch[ 3 of 4]-Minibatch[ 241- 250, 62.50%]: CrossEntropyWithSoftmax = 0.20299705 * 250; EvalClassificationError = 0.11200000 * 250; time = 0.0415s; samplesPerSecond = 6027.4
MPI Rank 3: 05/03/2016 14:21:04:  Epoch[ 3 of 4]-Minibatch[ 251- 260, 65.00%]: CrossEntropyWithSoftmax = 0.12852038 * 250; EvalClassificationError = 0.07200000 * 250; time = 0.0405s; samplesPerSecond = 6168.9
MPI Rank 3: 05/03/2016 14:21:04:  Epoch[ 3 of 4]-Minibatch[ 261- 270, 67.50%]: CrossEntropyWithSoftmax = 0.18660439 * 250; EvalClassificationError = 0.11600000 * 250; time = 0.0407s; samplesPerSecond = 6147.5
MPI Rank 3: 05/03/2016 14:21:04:  Epoch[ 3 of 4]-Minibatch[ 271- 280, 70.00%]: CrossEntropyWithSoftmax = 0.19575997 * 250; EvalClassificationError = 0.08800000 * 250; time = 0.0405s; samplesPerSecond = 6171.0
MPI Rank 3: 05/03/2016 14:21:04:  Epoch[ 3 of 4]-Minibatch[ 281- 290, 72.50%]: CrossEntropyWithSoftmax = 0.16667675 * 250; EvalClassificationError = 0.06800000 * 250; time = 0.0405s; samplesPerSecond = 6168.9
MPI Rank 3: 05/03/2016 14:21:04:  Epoch[ 3 of 4]-Minibatch[ 291- 300, 75.00%]: CrossEntropyWithSoftmax = 0.12526169 * 250; EvalClassificationError = 0.04400000 * 250; time = 0.0389s; samplesPerSecond = 6420.1
MPI Rank 3: 05/03/2016 14:21:04:  Epoch[ 3 of 4]-Minibatch[ 301- 310, 77.50%]: CrossEntropyWithSoftmax = 0.17392132 * 250; EvalClassificationError = 0.08800000 * 250; time = 0.0398s; samplesPerSecond = 6280.6
MPI Rank 3: 05/03/2016 14:21:04:  Epoch[ 3 of 4]-Minibatch[ 311- 320, 80.00%]: CrossEntropyWithSoftmax = 0.12281615 * 250; EvalClassificationError = 0.05200000 * 250; time = 0.0405s; samplesPerSecond = 6175.7
MPI Rank 3: 05/03/2016 14:21:04:  Epoch[ 3 of 4]-Minibatch[ 321- 330, 82.50%]: CrossEntropyWithSoftmax = 0.14759389 * 250; EvalClassificationError = 0.06000000 * 250; time = 0.0407s; samplesPerSecond = 6136.3
MPI Rank 3: 05/03/2016 14:21:04:  Epoch[ 3 of 4]-Minibatch[ 331- 340, 85.00%]: CrossEntropyWithSoftmax = 0.19801300 * 250; EvalClassificationError = 0.09200000 * 250; time = 0.0405s; samplesPerSecond = 6178.6
MPI Rank 3: 05/03/2016 14:21:04:  Epoch[ 3 of 4]-Minibatch[ 341- 350, 87.50%]: CrossEntropyWithSoftmax = 0.12593394 * 250; EvalClassificationError = 0.05200000 * 250; time = 0.0408s; samplesPerSecond = 6130.9
MPI Rank 3: 05/03/2016 14:21:04:  Epoch[ 3 of 4]-Minibatch[ 351- 360, 90.00%]: CrossEntropyWithSoftmax = 0.13756617 * 250; EvalClassificationError = 0.06000000 * 250; time = 0.0410s; samplesPerSecond = 6103.2
MPI Rank 3: 05/03/2016 14:21:04:  Epoch[ 3 of 4]-Minibatch[ 361- 370, 92.50%]: CrossEntropyWithSoftmax = 0.12838526 * 250; EvalClassificationError = 0.06000000 * 250; time = 0.0408s; samplesPerSecond = 6127.3
MPI Rank 3: 05/03/2016 14:21:04:  Epoch[ 3 of 4]-Minibatch[ 371- 380, 95.00%]: CrossEntropyWithSoftmax = 0.16654369 * 250; EvalClassificationError = 0.09600000 * 250; time = 0.0411s; samplesPerSecond = 6089.8
MPI Rank 3: 05/03/2016 14:21:04:  Epoch[ 3 of 4]-Minibatch[ 381- 390, 97.50%]: CrossEntropyWithSoftmax = 0.20658950 * 250; EvalClassificationError = 0.11600000 * 250; time = 0.0403s; samplesPerSecond = 6195.9
MPI Rank 3: 05/03/2016 14:21:04:  Epoch[ 3 of 4]-Minibatch[ 391- 400, 100.00%]: CrossEntropyWithSoftmax = 0.14583322 * 250; EvalClassificationError = 0.06800000 * 250; time = 0.0406s; samplesPerSecond = 6159.8
MPI Rank 3: 05/03/2016 14:21:04: Finished Epoch[ 3 of 4]: [Training] CrossEntropyWithSoftmax = 0.15948618 * 10000; EvalClassificationError = 0.07660000 * 10000; totalSamplesSeen = 30000; learningRatePerSample = 0.0080000004; epochTime=1.6404s
=======
MPI Rank 3: 08/16/2016 03:01:49: Starting minibatch loop, DataParallelSGD training (MyRank = 3, NumNodes = 4, NumGradientBits = 32), distributed reading is ENABLED.
MPI Rank 3: 08/16/2016 03:01:49:  Epoch[ 3 of 4]-Minibatch[   1-  10, 2.50%]: CrossEntropyWithSoftmax = 0.12590085 * 250; EvalErrorPrediction = 0.05600000 * 250; time = 0.0409s; samplesPerSecond = 6107.7
MPI Rank 3: 08/16/2016 03:01:49:  Epoch[ 3 of 4]-Minibatch[  11-  20, 5.00%]: CrossEntropyWithSoftmax = 0.17780229 * 250; EvalErrorPrediction = 0.09600000 * 250; time = 0.0408s; samplesPerSecond = 6130.2
MPI Rank 3: 08/16/2016 03:01:49:  Epoch[ 3 of 4]-Minibatch[  21-  30, 7.50%]: CrossEntropyWithSoftmax = 0.14417637 * 250; EvalErrorPrediction = 0.07600000 * 250; time = 0.0408s; samplesPerSecond = 6130.9
MPI Rank 3: 08/16/2016 03:01:49:  Epoch[ 3 of 4]-Minibatch[  31-  40, 10.00%]: CrossEntropyWithSoftmax = 0.15796895 * 250; EvalErrorPrediction = 0.06400000 * 250; time = 0.0415s; samplesPerSecond = 6027.3
MPI Rank 3: 08/16/2016 03:01:49:  Epoch[ 3 of 4]-Minibatch[  41-  50, 12.50%]: CrossEntropyWithSoftmax = 0.17002999 * 250; EvalErrorPrediction = 0.10000000 * 250; time = 0.0411s; samplesPerSecond = 6079.0
MPI Rank 3: 08/16/2016 03:01:49:  Epoch[ 3 of 4]-Minibatch[  51-  60, 15.00%]: CrossEntropyWithSoftmax = 0.18262114 * 250; EvalErrorPrediction = 0.07600000 * 250; time = 0.0411s; samplesPerSecond = 6080.4
MPI Rank 3: 08/16/2016 03:01:49:  Epoch[ 3 of 4]-Minibatch[  61-  70, 17.50%]: CrossEntropyWithSoftmax = 0.14643695 * 250; EvalErrorPrediction = 0.07200000 * 250; time = 0.0415s; samplesPerSecond = 6021.3
MPI Rank 3: 08/16/2016 03:01:49:  Epoch[ 3 of 4]-Minibatch[  71-  80, 20.00%]: CrossEntropyWithSoftmax = 0.18030527 * 250; EvalErrorPrediction = 0.09600000 * 250; time = 0.0414s; samplesPerSecond = 6035.1
MPI Rank 3: 08/16/2016 03:01:49:  Epoch[ 3 of 4]-Minibatch[  81-  90, 22.50%]: CrossEntropyWithSoftmax = 0.15846150 * 250; EvalErrorPrediction = 0.07200000 * 250; time = 0.0410s; samplesPerSecond = 6101.9
MPI Rank 3: 08/16/2016 03:01:49:  Epoch[ 3 of 4]-Minibatch[  91- 100, 25.00%]: CrossEntropyWithSoftmax = 0.14486534 * 250; EvalErrorPrediction = 0.07200000 * 250; time = 0.0412s; samplesPerSecond = 6070.0
MPI Rank 3: 08/16/2016 03:01:49:  Epoch[ 3 of 4]-Minibatch[ 101- 110, 27.50%]: CrossEntropyWithSoftmax = 0.13469094 * 250; EvalErrorPrediction = 0.05200000 * 250; time = 0.0414s; samplesPerSecond = 6037.9
MPI Rank 3: 08/16/2016 03:01:49:  Epoch[ 3 of 4]-Minibatch[ 111- 120, 30.00%]: CrossEntropyWithSoftmax = 0.13720019 * 250; EvalErrorPrediction = 0.06400000 * 250; time = 0.0417s; samplesPerSecond = 5994.2
MPI Rank 3: 08/16/2016 03:01:49:  Epoch[ 3 of 4]-Minibatch[ 121- 130, 32.50%]: CrossEntropyWithSoftmax = 0.11641296 * 250; EvalErrorPrediction = 0.05600000 * 250; time = 0.0417s; samplesPerSecond = 5998.5
MPI Rank 3: 08/16/2016 03:01:49:  Epoch[ 3 of 4]-Minibatch[ 131- 140, 35.00%]: CrossEntropyWithSoftmax = 0.16786647 * 250; EvalErrorPrediction = 0.08800000 * 250; time = 0.0416s; samplesPerSecond = 6011.9
MPI Rank 3: 08/16/2016 03:01:49:  Epoch[ 3 of 4]-Minibatch[ 141- 150, 37.50%]: CrossEntropyWithSoftmax = 0.12811514 * 250; EvalErrorPrediction = 0.04800000 * 250; time = 0.0414s; samplesPerSecond = 6045.2
MPI Rank 3: 08/16/2016 03:01:49:  Epoch[ 3 of 4]-Minibatch[ 151- 160, 40.00%]: CrossEntropyWithSoftmax = 0.17257852 * 250; EvalErrorPrediction = 0.08000000 * 250; time = 0.0411s; samplesPerSecond = 6077.3
MPI Rank 3: 08/16/2016 03:01:49:  Epoch[ 3 of 4]-Minibatch[ 161- 170, 42.50%]: CrossEntropyWithSoftmax = 0.17623655 * 250; EvalErrorPrediction = 0.09600000 * 250; time = 0.0410s; samplesPerSecond = 6095.9
MPI Rank 3: 08/16/2016 03:01:49:  Epoch[ 3 of 4]-Minibatch[ 171- 180, 45.00%]: CrossEntropyWithSoftmax = 0.14121117 * 250; EvalErrorPrediction = 0.06400000 * 250; time = 0.0413s; samplesPerSecond = 6047.0
MPI Rank 3: 08/16/2016 03:01:50:  Epoch[ 3 of 4]-Minibatch[ 181- 190, 47.50%]: CrossEntropyWithSoftmax = 0.19243443 * 250; EvalErrorPrediction = 0.10000000 * 250; time = 0.0413s; samplesPerSecond = 6053.0
MPI Rank 3: 08/16/2016 03:01:50:  Epoch[ 3 of 4]-Minibatch[ 191- 200, 50.00%]: CrossEntropyWithSoftmax = 0.20908162 * 250; EvalErrorPrediction = 0.10000000 * 250; time = 0.0413s; samplesPerSecond = 6045.9
MPI Rank 3: 08/16/2016 03:01:50:  Epoch[ 3 of 4]-Minibatch[ 201- 210, 52.50%]: CrossEntropyWithSoftmax = 0.18472065 * 250; EvalErrorPrediction = 0.08000000 * 250; time = 0.0411s; samplesPerSecond = 6079.3
MPI Rank 3: 08/16/2016 03:01:50:  Epoch[ 3 of 4]-Minibatch[ 211- 220, 55.00%]: CrossEntropyWithSoftmax = 0.18185535 * 250; EvalErrorPrediction = 0.07600000 * 250; time = 0.0412s; samplesPerSecond = 6071.8
MPI Rank 3: 08/16/2016 03:01:50:  Epoch[ 3 of 4]-Minibatch[ 221- 230, 57.50%]: CrossEntropyWithSoftmax = 0.14074205 * 250; EvalErrorPrediction = 0.06000000 * 250; time = 0.0416s; samplesPerSecond = 6013.2
MPI Rank 3: 08/16/2016 03:01:50:  Epoch[ 3 of 4]-Minibatch[ 231- 240, 60.00%]: CrossEntropyWithSoftmax = 0.14871621 * 250; EvalErrorPrediction = 0.07600000 * 250; time = 0.0410s; samplesPerSecond = 6091.0
MPI Rank 3: 08/16/2016 03:01:50:  Epoch[ 3 of 4]-Minibatch[ 241- 250, 62.50%]: CrossEntropyWithSoftmax = 0.20299705 * 250; EvalErrorPrediction = 0.11200000 * 250; time = 0.0413s; samplesPerSecond = 6048.6
MPI Rank 3: 08/16/2016 03:01:50:  Epoch[ 3 of 4]-Minibatch[ 251- 260, 65.00%]: CrossEntropyWithSoftmax = 0.12852038 * 250; EvalErrorPrediction = 0.07200000 * 250; time = 0.0413s; samplesPerSecond = 6051.5
MPI Rank 3: 08/16/2016 03:01:50:  Epoch[ 3 of 4]-Minibatch[ 261- 270, 67.50%]: CrossEntropyWithSoftmax = 0.18660439 * 250; EvalErrorPrediction = 0.11600000 * 250; time = 0.0415s; samplesPerSecond = 6020.5
MPI Rank 3: 08/16/2016 03:01:50:  Epoch[ 3 of 4]-Minibatch[ 271- 280, 70.00%]: CrossEntropyWithSoftmax = 0.19575997 * 250; EvalErrorPrediction = 0.08800000 * 250; time = 0.0417s; samplesPerSecond = 5992.8
MPI Rank 3: 08/16/2016 03:01:50:  Epoch[ 3 of 4]-Minibatch[ 281- 290, 72.50%]: CrossEntropyWithSoftmax = 0.16667676 * 250; EvalErrorPrediction = 0.06800000 * 250; time = 0.0413s; samplesPerSecond = 6057.7
MPI Rank 3: 08/16/2016 03:01:50:  Epoch[ 3 of 4]-Minibatch[ 291- 300, 75.00%]: CrossEntropyWithSoftmax = 0.12526169 * 250; EvalErrorPrediction = 0.04400000 * 250; time = 0.0412s; samplesPerSecond = 6065.2
MPI Rank 3: 08/16/2016 03:01:50:  Epoch[ 3 of 4]-Minibatch[ 301- 310, 77.50%]: CrossEntropyWithSoftmax = 0.17392133 * 250; EvalErrorPrediction = 0.08800000 * 250; time = 0.0414s; samplesPerSecond = 6042.0
MPI Rank 3: 08/16/2016 03:01:50:  Epoch[ 3 of 4]-Minibatch[ 311- 320, 80.00%]: CrossEntropyWithSoftmax = 0.12281615 * 250; EvalErrorPrediction = 0.05200000 * 250; time = 0.0410s; samplesPerSecond = 6099.6
MPI Rank 3: 08/16/2016 03:01:50:  Epoch[ 3 of 4]-Minibatch[ 321- 330, 82.50%]: CrossEntropyWithSoftmax = 0.14759390 * 250; EvalErrorPrediction = 0.06000000 * 250; time = 0.0414s; samplesPerSecond = 6032.1
MPI Rank 3: 08/16/2016 03:01:50:  Epoch[ 3 of 4]-Minibatch[ 331- 340, 85.00%]: CrossEntropyWithSoftmax = 0.19801300 * 250; EvalErrorPrediction = 0.09200000 * 250; time = 0.0415s; samplesPerSecond = 6019.7
MPI Rank 3: 08/16/2016 03:01:50:  Epoch[ 3 of 4]-Minibatch[ 341- 350, 87.50%]: CrossEntropyWithSoftmax = 0.12593396 * 250; EvalErrorPrediction = 0.05200000 * 250; time = 0.0409s; samplesPerSecond = 6109.0
MPI Rank 3: 08/16/2016 03:01:50:  Epoch[ 3 of 4]-Minibatch[ 351- 360, 90.00%]: CrossEntropyWithSoftmax = 0.13756618 * 250; EvalErrorPrediction = 0.06000000 * 250; time = 0.0413s; samplesPerSecond = 6059.0
MPI Rank 3: 08/16/2016 03:01:50:  Epoch[ 3 of 4]-Minibatch[ 361- 370, 92.50%]: CrossEntropyWithSoftmax = 0.12838526 * 250; EvalErrorPrediction = 0.06000000 * 250; time = 0.0416s; samplesPerSecond = 6003.1
MPI Rank 3: 08/16/2016 03:01:50:  Epoch[ 3 of 4]-Minibatch[ 371- 380, 95.00%]: CrossEntropyWithSoftmax = 0.16654369 * 250; EvalErrorPrediction = 0.09600000 * 250; time = 0.0412s; samplesPerSecond = 6065.0
MPI Rank 3: 08/16/2016 03:01:50:  Epoch[ 3 of 4]-Minibatch[ 381- 390, 97.50%]: CrossEntropyWithSoftmax = 0.20658950 * 250; EvalErrorPrediction = 0.11600000 * 250; time = 0.0410s; samplesPerSecond = 6098.0
MPI Rank 3: 08/16/2016 03:01:50:  Epoch[ 3 of 4]-Minibatch[ 391- 400, 100.00%]: CrossEntropyWithSoftmax = 0.14583322 * 250; EvalErrorPrediction = 0.06800000 * 250; time = 0.0416s; samplesPerSecond = 6010.9
MPI Rank 3: 08/16/2016 03:01:50: Finished Epoch[ 3 of 4]: [Training] CrossEntropyWithSoftmax = 0.15948618 * 10000; EvalErrorPrediction = 0.07660000 * 10000; totalSamplesSeen = 30000; learningRatePerSample = 0.0080000004; epochTime=1.67227s
>>>>>>> 8493f118
MPI Rank 3: 
MPI Rank 3: 08/16/2016 03:01:50: Starting Epoch 4: learning rate per sample = 0.008000  effective momentum = 0.900000  momentum as time constant = 237.3 samples
MPI Rank 3: 
<<<<<<< HEAD
MPI Rank 3: 05/03/2016 14:21:04: Starting minibatch loop, DataParallelSGD training (MyRank = 3, NumNodes = 4, NumGradientBits = 32).
MPI Rank 3: 05/03/2016 14:21:04:  Epoch[ 4 of 4]-Minibatch[   1-  10, 2.50%]: CrossEntropyWithSoftmax = 0.12371233 * 250; EvalClassificationError = 0.06000000 * 250; time = 0.0405s; samplesPerSecond = 6176.0
MPI Rank 3: 05/03/2016 14:21:04:  Epoch[ 4 of 4]-Minibatch[  11-  20, 5.00%]: CrossEntropyWithSoftmax = 0.18070514 * 250; EvalClassificationError = 0.09600000 * 250; time = 0.0408s; samplesPerSecond = 6126.2
MPI Rank 3: 05/03/2016 14:21:04:  Epoch[ 4 of 4]-Minibatch[  21-  30, 7.50%]: CrossEntropyWithSoftmax = 0.14239731 * 250; EvalClassificationError = 0.07600000 * 250; time = 0.0407s; samplesPerSecond = 6136.3
MPI Rank 3: 05/03/2016 14:21:05:  Epoch[ 4 of 4]-Minibatch[  31-  40, 10.00%]: CrossEntropyWithSoftmax = 0.15630154 * 250; EvalClassificationError = 0.06400000 * 250; time = 0.0406s; samplesPerSecond = 6163.9
MPI Rank 3: 05/03/2016 14:21:05:  Epoch[ 4 of 4]-Minibatch[  41-  50, 12.50%]: CrossEntropyWithSoftmax = 0.16935525 * 250; EvalClassificationError = 0.09600000 * 250; time = 0.0405s; samplesPerSecond = 6172.7
MPI Rank 3: 05/03/2016 14:21:05:  Epoch[ 4 of 4]-Minibatch[  51-  60, 15.00%]: CrossEntropyWithSoftmax = 0.18198833 * 250; EvalClassificationError = 0.08000000 * 250; time = 0.0406s; samplesPerSecond = 6162.9
MPI Rank 3: 05/03/2016 14:21:05:  Epoch[ 4 of 4]-Minibatch[  61-  70, 17.50%]: CrossEntropyWithSoftmax = 0.14475947 * 250; EvalClassificationError = 0.07200000 * 250; time = 0.0403s; samplesPerSecond = 6207.9
MPI Rank 3: 05/03/2016 14:21:05:  Epoch[ 4 of 4]-Minibatch[  71-  80, 20.00%]: CrossEntropyWithSoftmax = 0.18021603 * 250; EvalClassificationError = 0.09600000 * 250; time = 0.0405s; samplesPerSecond = 6166.6
MPI Rank 3: 05/03/2016 14:21:05:  Epoch[ 4 of 4]-Minibatch[  81-  90, 22.50%]: CrossEntropyWithSoftmax = 0.15849307 * 250; EvalClassificationError = 0.07600000 * 250; time = 0.0410s; samplesPerSecond = 6102.6
MPI Rank 3: 05/03/2016 14:21:05:  Epoch[ 4 of 4]-Minibatch[  91- 100, 25.00%]: CrossEntropyWithSoftmax = 0.14474426 * 250; EvalClassificationError = 0.07200000 * 250; time = 0.0402s; samplesPerSecond = 6216.4
MPI Rank 3: 05/03/2016 14:21:05:  Epoch[ 4 of 4]-Minibatch[ 101- 110, 27.50%]: CrossEntropyWithSoftmax = 0.13362926 * 250; EvalClassificationError = 0.05200000 * 250; time = 0.0405s; samplesPerSecond = 6167.2
MPI Rank 3: 05/03/2016 14:21:05:  Epoch[ 4 of 4]-Minibatch[ 111- 120, 30.00%]: CrossEntropyWithSoftmax = 0.13708300 * 250; EvalClassificationError = 0.06400000 * 250; time = 0.0405s; samplesPerSecond = 6170.9
MPI Rank 3: 05/03/2016 14:21:05:  Epoch[ 4 of 4]-Minibatch[ 121- 130, 32.50%]: CrossEntropyWithSoftmax = 0.11569776 * 250; EvalClassificationError = 0.05600000 * 250; time = 0.0408s; samplesPerSecond = 6124.0
MPI Rank 3: 05/03/2016 14:21:05:  Epoch[ 4 of 4]-Minibatch[ 131- 140, 35.00%]: CrossEntropyWithSoftmax = 0.16892331 * 250; EvalClassificationError = 0.09200000 * 250; time = 0.0403s; samplesPerSecond = 6200.2
MPI Rank 3: 05/03/2016 14:21:05:  Epoch[ 4 of 4]-Minibatch[ 141- 150, 37.50%]: CrossEntropyWithSoftmax = 0.12752163 * 250; EvalClassificationError = 0.04800000 * 250; time = 0.0410s; samplesPerSecond = 6094.0
MPI Rank 3: 05/03/2016 14:21:05:  Epoch[ 4 of 4]-Minibatch[ 151- 160, 40.00%]: CrossEntropyWithSoftmax = 0.17100866 * 250; EvalClassificationError = 0.08400000 * 250; time = 0.0404s; samplesPerSecond = 6188.7
MPI Rank 3: 05/03/2016 14:21:05:  Epoch[ 4 of 4]-Minibatch[ 161- 170, 42.50%]: CrossEntropyWithSoftmax = 0.17660425 * 250; EvalClassificationError = 0.10000000 * 250; time = 0.0408s; samplesPerSecond = 6131.7
MPI Rank 3: 05/03/2016 14:21:05:  Epoch[ 4 of 4]-Minibatch[ 171- 180, 45.00%]: CrossEntropyWithSoftmax = 0.14105804 * 250; EvalClassificationError = 0.06400000 * 250; time = 0.0391s; samplesPerSecond = 6386.8
MPI Rank 3: 05/03/2016 14:21:05:  Epoch[ 4 of 4]-Minibatch[ 181- 190, 47.50%]: CrossEntropyWithSoftmax = 0.19333553 * 250; EvalClassificationError = 0.10000000 * 250; time = 0.0406s; samplesPerSecond = 6156.1
MPI Rank 3: 05/03/2016 14:21:05:  Epoch[ 4 of 4]-Minibatch[ 191- 200, 50.00%]: CrossEntropyWithSoftmax = 0.20859523 * 250; EvalClassificationError = 0.10000000 * 250; time = 0.0402s; samplesPerSecond = 6214.3
MPI Rank 3: 05/03/2016 14:21:05:  Epoch[ 4 of 4]-Minibatch[ 201- 210, 52.50%]: CrossEntropyWithSoftmax = 0.18499677 * 250; EvalClassificationError = 0.08000000 * 250; time = 0.0407s; samplesPerSecond = 6146.1
MPI Rank 3: 05/03/2016 14:21:05:  Epoch[ 4 of 4]-Minibatch[ 211- 220, 55.00%]: CrossEntropyWithSoftmax = 0.18152437 * 250; EvalClassificationError = 0.07600000 * 250; time = 0.0404s; samplesPerSecond = 6194.3
MPI Rank 3: 05/03/2016 14:21:05:  Epoch[ 4 of 4]-Minibatch[ 221- 230, 57.50%]: CrossEntropyWithSoftmax = 0.14037158 * 250; EvalClassificationError = 0.05600000 * 250; time = 0.0400s; samplesPerSecond = 6253.1
MPI Rank 3: 05/03/2016 14:21:05:  Epoch[ 4 of 4]-Minibatch[ 231- 240, 60.00%]: CrossEntropyWithSoftmax = 0.14866863 * 250; EvalClassificationError = 0.07600000 * 250; time = 0.0409s; samplesPerSecond = 6119.5
MPI Rank 3: 05/03/2016 14:21:05:  Epoch[ 4 of 4]-Minibatch[ 241- 250, 62.50%]: CrossEntropyWithSoftmax = 0.20347747 * 250; EvalClassificationError = 0.11200000 * 250; time = 0.0401s; samplesPerSecond = 6239.4
MPI Rank 3: 05/03/2016 14:21:05:  Epoch[ 4 of 4]-Minibatch[ 251- 260, 65.00%]: CrossEntropyWithSoftmax = 0.12815013 * 250; EvalClassificationError = 0.07200000 * 250; time = 0.0408s; samplesPerSecond = 6122.9
MPI Rank 3: 05/03/2016 14:21:05:  Epoch[ 4 of 4]-Minibatch[ 261- 270, 67.50%]: CrossEntropyWithSoftmax = 0.18672809 * 250; EvalClassificationError = 0.11600000 * 250; time = 0.0405s; samplesPerSecond = 6167.2
MPI Rank 3: 05/03/2016 14:21:06:  Epoch[ 4 of 4]-Minibatch[ 271- 280, 70.00%]: CrossEntropyWithSoftmax = 0.19552989 * 250; EvalClassificationError = 0.08400000 * 250; time = 0.0401s; samplesPerSecond = 6229.0
MPI Rank 3: 05/03/2016 14:21:06:  Epoch[ 4 of 4]-Minibatch[ 281- 290, 72.50%]: CrossEntropyWithSoftmax = 0.16452641 * 250; EvalClassificationError = 0.06800000 * 250; time = 0.0401s; samplesPerSecond = 6227.0
MPI Rank 3: 05/03/2016 14:21:06:  Epoch[ 4 of 4]-Minibatch[ 291- 300, 75.00%]: CrossEntropyWithSoftmax = 0.12461825 * 250; EvalClassificationError = 0.04400000 * 250; time = 0.0407s; samplesPerSecond = 6142.2
MPI Rank 3: 05/03/2016 14:21:06:  Epoch[ 4 of 4]-Minibatch[ 301- 310, 77.50%]: CrossEntropyWithSoftmax = 0.17285250 * 250; EvalClassificationError = 0.08400000 * 250; time = 0.0402s; samplesPerSecond = 6225.6
MPI Rank 3: 05/03/2016 14:21:06:  Epoch[ 4 of 4]-Minibatch[ 311- 320, 80.00%]: CrossEntropyWithSoftmax = 0.12253620 * 250; EvalClassificationError = 0.05200000 * 250; time = 0.0394s; samplesPerSecond = 6349.5
MPI Rank 3: 05/03/2016 14:21:06:  Epoch[ 4 of 4]-Minibatch[ 321- 330, 82.50%]: CrossEntropyWithSoftmax = 0.14723333 * 250; EvalClassificationError = 0.06000000 * 250; time = 0.0407s; samplesPerSecond = 6139.5
MPI Rank 3: 05/03/2016 14:21:06:  Epoch[ 4 of 4]-Minibatch[ 331- 340, 85.00%]: CrossEntropyWithSoftmax = 0.19789537 * 250; EvalClassificationError = 0.09200000 * 250; time = 0.0408s; samplesPerSecond = 6131.7
MPI Rank 3: 05/03/2016 14:21:06:  Epoch[ 4 of 4]-Minibatch[ 341- 350, 87.50%]: CrossEntropyWithSoftmax = 0.12575877 * 250; EvalClassificationError = 0.05200000 * 250; time = 0.0410s; samplesPerSecond = 6092.4
MPI Rank 3: 05/03/2016 14:21:06:  Epoch[ 4 of 4]-Minibatch[ 351- 360, 90.00%]: CrossEntropyWithSoftmax = 0.13745928 * 250; EvalClassificationError = 0.06000000 * 250; time = 0.0408s; samplesPerSecond = 6120.0
MPI Rank 3: 05/03/2016 14:21:06:  Epoch[ 4 of 4]-Minibatch[ 361- 370, 92.50%]: CrossEntropyWithSoftmax = 0.12839651 * 250; EvalClassificationError = 0.06000000 * 250; time = 0.0408s; samplesPerSecond = 6129.1
MPI Rank 3: 05/03/2016 14:21:06:  Epoch[ 4 of 4]-Minibatch[ 371- 380, 95.00%]: CrossEntropyWithSoftmax = 0.16647280 * 250; EvalClassificationError = 0.09600000 * 250; time = 0.0410s; samplesPerSecond = 6102.5
MPI Rank 3: 05/03/2016 14:21:06:  Epoch[ 4 of 4]-Minibatch[ 381- 390, 97.50%]: CrossEntropyWithSoftmax = 0.20679433 * 250; EvalClassificationError = 0.11600000 * 250; time = 0.0408s; samplesPerSecond = 6130.3
MPI Rank 3: 05/03/2016 14:21:06:  Epoch[ 4 of 4]-Minibatch[ 391- 400, 100.00%]: CrossEntropyWithSoftmax = 0.14585244 * 250; EvalClassificationError = 0.06400000 * 250; time = 0.0406s; samplesPerSecond = 6153.1
MPI Rank 3: 05/03/2016 14:21:06: Finished Epoch[ 4 of 4]: [Training] CrossEntropyWithSoftmax = 0.15914931 * 10000; EvalClassificationError = 0.07670000 * 10000; totalSamplesSeen = 40000; learningRatePerSample = 0.0080000004; epochTime=1.641s
MPI Rank 3: 05/03/2016 14:21:06: CNTKCommandTrainEnd: SimpleMultiGPU
=======
MPI Rank 3: 08/16/2016 03:01:50: Starting minibatch loop, DataParallelSGD training (MyRank = 3, NumNodes = 4, NumGradientBits = 32), distributed reading is ENABLED.
MPI Rank 3: 08/16/2016 03:01:50:  Epoch[ 4 of 4]-Minibatch[   1-  10, 2.50%]: CrossEntropyWithSoftmax = 0.12371233 * 250; EvalErrorPrediction = 0.06000000 * 250; time = 0.0417s; samplesPerSecond = 6001.1
MPI Rank 3: 08/16/2016 03:01:50:  Epoch[ 4 of 4]-Minibatch[  11-  20, 5.00%]: CrossEntropyWithSoftmax = 0.18070513 * 250; EvalErrorPrediction = 0.09600000 * 250; time = 0.0410s; samplesPerSecond = 6097.1
MPI Rank 3: 08/16/2016 03:01:51:  Epoch[ 4 of 4]-Minibatch[  21-  30, 7.50%]: CrossEntropyWithSoftmax = 0.14239730 * 250; EvalErrorPrediction = 0.07600000 * 250; time = 0.0410s; samplesPerSecond = 6094.4
MPI Rank 3: 08/16/2016 03:01:51:  Epoch[ 4 of 4]-Minibatch[  31-  40, 10.00%]: CrossEntropyWithSoftmax = 0.15630155 * 250; EvalErrorPrediction = 0.06400000 * 250; time = 0.0413s; samplesPerSecond = 6056.9
MPI Rank 3: 08/16/2016 03:01:51:  Epoch[ 4 of 4]-Minibatch[  41-  50, 12.50%]: CrossEntropyWithSoftmax = 0.16935526 * 250; EvalErrorPrediction = 0.09600000 * 250; time = 0.0411s; samplesPerSecond = 6078.3
MPI Rank 3: 08/16/2016 03:01:51:  Epoch[ 4 of 4]-Minibatch[  51-  60, 15.00%]: CrossEntropyWithSoftmax = 0.18198833 * 250; EvalErrorPrediction = 0.08000000 * 250; time = 0.0410s; samplesPerSecond = 6097.3
MPI Rank 3: 08/16/2016 03:01:51:  Epoch[ 4 of 4]-Minibatch[  61-  70, 17.50%]: CrossEntropyWithSoftmax = 0.14475945 * 250; EvalErrorPrediction = 0.07200000 * 250; time = 0.0412s; samplesPerSecond = 6069.0
MPI Rank 3: 08/16/2016 03:01:51:  Epoch[ 4 of 4]-Minibatch[  71-  80, 20.00%]: CrossEntropyWithSoftmax = 0.18021602 * 250; EvalErrorPrediction = 0.09600000 * 250; time = 0.0415s; samplesPerSecond = 6030.3
MPI Rank 3: 08/16/2016 03:01:51:  Epoch[ 4 of 4]-Minibatch[  81-  90, 22.50%]: CrossEntropyWithSoftmax = 0.15849307 * 250; EvalErrorPrediction = 0.07600000 * 250; time = 0.0418s; samplesPerSecond = 5974.0
MPI Rank 3: 08/16/2016 03:01:51:  Epoch[ 4 of 4]-Minibatch[  91- 100, 25.00%]: CrossEntropyWithSoftmax = 0.14474426 * 250; EvalErrorPrediction = 0.07200000 * 250; time = 0.0414s; samplesPerSecond = 6037.8
MPI Rank 3: 08/16/2016 03:01:51:  Epoch[ 4 of 4]-Minibatch[ 101- 110, 27.50%]: CrossEntropyWithSoftmax = 0.13362925 * 250; EvalErrorPrediction = 0.05200000 * 250; time = 0.0417s; samplesPerSecond = 6001.7
MPI Rank 3: 08/16/2016 03:01:51:  Epoch[ 4 of 4]-Minibatch[ 111- 120, 30.00%]: CrossEntropyWithSoftmax = 0.13708299 * 250; EvalErrorPrediction = 0.06400000 * 250; time = 0.0413s; samplesPerSecond = 6045.9
MPI Rank 3: 08/16/2016 03:01:51:  Epoch[ 4 of 4]-Minibatch[ 121- 130, 32.50%]: CrossEntropyWithSoftmax = 0.11569776 * 250; EvalErrorPrediction = 0.05600000 * 250; time = 0.0418s; samplesPerSecond = 5983.7
MPI Rank 3: 08/16/2016 03:01:51:  Epoch[ 4 of 4]-Minibatch[ 131- 140, 35.00%]: CrossEntropyWithSoftmax = 0.16892331 * 250; EvalErrorPrediction = 0.09200000 * 250; time = 0.0414s; samplesPerSecond = 6042.0
MPI Rank 3: 08/16/2016 03:01:51:  Epoch[ 4 of 4]-Minibatch[ 141- 150, 37.50%]: CrossEntropyWithSoftmax = 0.12752162 * 250; EvalErrorPrediction = 0.04800000 * 250; time = 0.0411s; samplesPerSecond = 6077.8
MPI Rank 3: 08/16/2016 03:01:51:  Epoch[ 4 of 4]-Minibatch[ 151- 160, 40.00%]: CrossEntropyWithSoftmax = 0.17100867 * 250; EvalErrorPrediction = 0.08400000 * 250; time = 0.0412s; samplesPerSecond = 6071.2
MPI Rank 3: 08/16/2016 03:01:51:  Epoch[ 4 of 4]-Minibatch[ 161- 170, 42.50%]: CrossEntropyWithSoftmax = 0.17660426 * 250; EvalErrorPrediction = 0.10000000 * 250; time = 0.0418s; samplesPerSecond = 5984.4
MPI Rank 3: 08/16/2016 03:01:51:  Epoch[ 4 of 4]-Minibatch[ 171- 180, 45.00%]: CrossEntropyWithSoftmax = 0.14105803 * 250; EvalErrorPrediction = 0.06400000 * 250; time = 0.0408s; samplesPerSecond = 6130.2
MPI Rank 3: 08/16/2016 03:01:51:  Epoch[ 4 of 4]-Minibatch[ 181- 190, 47.50%]: CrossEntropyWithSoftmax = 0.19333552 * 250; EvalErrorPrediction = 0.10000000 * 250; time = 0.0412s; samplesPerSecond = 6074.7
MPI Rank 3: 08/16/2016 03:01:51:  Epoch[ 4 of 4]-Minibatch[ 191- 200, 50.00%]: CrossEntropyWithSoftmax = 0.20859524 * 250; EvalErrorPrediction = 0.10000000 * 250; time = 0.0415s; samplesPerSecond = 6026.3
MPI Rank 3: 08/16/2016 03:01:51:  Epoch[ 4 of 4]-Minibatch[ 201- 210, 52.50%]: CrossEntropyWithSoftmax = 0.18499677 * 250; EvalErrorPrediction = 0.08000000 * 250; time = 0.0411s; samplesPerSecond = 6082.7
MPI Rank 3: 08/16/2016 03:01:51:  Epoch[ 4 of 4]-Minibatch[ 211- 220, 55.00%]: CrossEntropyWithSoftmax = 0.18152438 * 250; EvalErrorPrediction = 0.07600000 * 250; time = 0.0415s; samplesPerSecond = 6031.1
MPI Rank 3: 08/16/2016 03:01:51:  Epoch[ 4 of 4]-Minibatch[ 221- 230, 57.50%]: CrossEntropyWithSoftmax = 0.14037156 * 250; EvalErrorPrediction = 0.05600000 * 250; time = 0.0411s; samplesPerSecond = 6086.6
MPI Rank 3: 08/16/2016 03:01:51:  Epoch[ 4 of 4]-Minibatch[ 231- 240, 60.00%]: CrossEntropyWithSoftmax = 0.14866862 * 250; EvalErrorPrediction = 0.07600000 * 250; time = 0.0411s; samplesPerSecond = 6084.9
MPI Rank 3: 08/16/2016 03:01:51:  Epoch[ 4 of 4]-Minibatch[ 241- 250, 62.50%]: CrossEntropyWithSoftmax = 0.20347746 * 250; EvalErrorPrediction = 0.11200000 * 250; time = 0.0408s; samplesPerSecond = 6127.8
MPI Rank 3: 08/16/2016 03:01:51:  Epoch[ 4 of 4]-Minibatch[ 251- 260, 65.00%]: CrossEntropyWithSoftmax = 0.12815013 * 250; EvalErrorPrediction = 0.07200000 * 250; time = 0.0410s; samplesPerSecond = 6100.2
MPI Rank 3: 08/16/2016 03:01:52:  Epoch[ 4 of 4]-Minibatch[ 261- 270, 67.50%]: CrossEntropyWithSoftmax = 0.18672809 * 250; EvalErrorPrediction = 0.11600000 * 250; time = 0.0411s; samplesPerSecond = 6078.4
MPI Rank 3: 08/16/2016 03:01:52:  Epoch[ 4 of 4]-Minibatch[ 271- 280, 70.00%]: CrossEntropyWithSoftmax = 0.19552989 * 250; EvalErrorPrediction = 0.08400000 * 250; time = 0.0408s; samplesPerSecond = 6120.4
MPI Rank 3: 08/16/2016 03:01:52:  Epoch[ 4 of 4]-Minibatch[ 281- 290, 72.50%]: CrossEntropyWithSoftmax = 0.16452642 * 250; EvalErrorPrediction = 0.06800000 * 250; time = 0.0409s; samplesPerSecond = 6105.5
MPI Rank 3: 08/16/2016 03:01:52:  Epoch[ 4 of 4]-Minibatch[ 291- 300, 75.00%]: CrossEntropyWithSoftmax = 0.12461825 * 250; EvalErrorPrediction = 0.04400000 * 250; time = 0.0409s; samplesPerSecond = 6108.7
MPI Rank 3: 08/16/2016 03:01:52:  Epoch[ 4 of 4]-Minibatch[ 301- 310, 77.50%]: CrossEntropyWithSoftmax = 0.17285251 * 250; EvalErrorPrediction = 0.08400000 * 250; time = 0.0403s; samplesPerSecond = 6208.2
MPI Rank 3: 08/16/2016 03:01:52:  Epoch[ 4 of 4]-Minibatch[ 311- 320, 80.00%]: CrossEntropyWithSoftmax = 0.12253619 * 250; EvalErrorPrediction = 0.05200000 * 250; time = 0.0409s; samplesPerSecond = 6117.1
MPI Rank 3: 08/16/2016 03:01:52:  Epoch[ 4 of 4]-Minibatch[ 321- 330, 82.50%]: CrossEntropyWithSoftmax = 0.14723333 * 250; EvalErrorPrediction = 0.06000000 * 250; time = 0.0411s; samplesPerSecond = 6087.0
MPI Rank 3: 08/16/2016 03:01:52:  Epoch[ 4 of 4]-Minibatch[ 331- 340, 85.00%]: CrossEntropyWithSoftmax = 0.19789537 * 250; EvalErrorPrediction = 0.09200000 * 250; time = 0.0412s; samplesPerSecond = 6062.4
MPI Rank 3: 08/16/2016 03:01:52:  Epoch[ 4 of 4]-Minibatch[ 341- 350, 87.50%]: CrossEntropyWithSoftmax = 0.12575877 * 250; EvalErrorPrediction = 0.05200000 * 250; time = 0.0409s; samplesPerSecond = 6117.1
MPI Rank 3: 08/16/2016 03:01:52:  Epoch[ 4 of 4]-Minibatch[ 351- 360, 90.00%]: CrossEntropyWithSoftmax = 0.13745928 * 250; EvalErrorPrediction = 0.06000000 * 250; time = 0.0414s; samplesPerSecond = 6037.6
MPI Rank 3: 08/16/2016 03:01:52:  Epoch[ 4 of 4]-Minibatch[ 361- 370, 92.50%]: CrossEntropyWithSoftmax = 0.12839652 * 250; EvalErrorPrediction = 0.06000000 * 250; time = 0.0409s; samplesPerSecond = 6108.4
MPI Rank 3: 08/16/2016 03:01:52:  Epoch[ 4 of 4]-Minibatch[ 371- 380, 95.00%]: CrossEntropyWithSoftmax = 0.16647281 * 250; EvalErrorPrediction = 0.09600000 * 250; time = 0.0405s; samplesPerSecond = 6166.4
MPI Rank 3: 08/16/2016 03:01:52:  Epoch[ 4 of 4]-Minibatch[ 381- 390, 97.50%]: CrossEntropyWithSoftmax = 0.20679433 * 250; EvalErrorPrediction = 0.11600000 * 250; time = 0.0403s; samplesPerSecond = 6198.1
MPI Rank 3: 08/16/2016 03:01:52:  Epoch[ 4 of 4]-Minibatch[ 391- 400, 100.00%]: CrossEntropyWithSoftmax = 0.14585245 * 250; EvalErrorPrediction = 0.06400000 * 250; time = 0.0412s; samplesPerSecond = 6061.5
MPI Rank 3: 08/16/2016 03:01:52: Finished Epoch[ 4 of 4]: [Training] CrossEntropyWithSoftmax = 0.15914931 * 10000; EvalErrorPrediction = 0.07670000 * 10000; totalSamplesSeen = 40000; learningRatePerSample = 0.0080000004; epochTime=1.6665s
MPI Rank 3: 08/16/2016 03:01:52: CNTKCommandTrainEnd: SimpleMultiGPU
>>>>>>> 8493f118
MPI Rank 3: 
MPI Rank 3: 08/16/2016 03:01:52: Action "train" complete.
MPI Rank 3: 
MPI Rank 3: 08/16/2016 03:01:52: __COMPLETED__
MPI Rank 3: ~MPIWrapper<|MERGE_RESOLUTION|>--- conflicted
+++ resolved
@@ -1,82 +1,73 @@
-CPU info:
-    CPU Model Name: Intel(R) Xeon(R) CPU E5-2630 v2 @ 2.60GHz
-    Hardware threads: 24
-    Total Memory: 268381192 kB
--------------------------------------------------------------------
-=== Running C:\Program Files\Microsoft MPI\Bin\/mpiexec.exe -n 4 C:\jenkins\workspace\CNTK-Test-Windows-W2\x64\release\cntk.exe configFile=C:\jenkins\workspace\CNTK-Test-Windows-W2\Tests\EndToEndTests\ParallelTraining/SimpleMultiGPU.cntk currentDirectory=C:\jenkins\workspace\CNTK-Test-Windows-W2\Tests\EndToEndTests\ParallelTraining\Data RunDir=C:\Users\svcphil\AppData\Local\Temp\cntk-test-20160816030048.672180\ParallelTraining\NoQuantization_SinglePrecision@release_gpu DataDir=C:\jenkins\workspace\CNTK-Test-Windows-W2\Tests\EndToEndTests\ParallelTraining\Data ConfigDir=C:\jenkins\workspace\CNTK-Test-Windows-W2\Tests\EndToEndTests\ParallelTraining OutputDir=C:\Users\svcphil\AppData\Local\Temp\cntk-test-20160816030048.672180\ParallelTraining\NoQuantization_SinglePrecision@release_gpu DeviceId=0 timestamping=true numCPUThreads=6 precision=float SimpleMultiGPU=[SGD=[ParallelTrain=[DataParallelSGD=[gradientBits=32]]]] stderr=C:\Users\svcphil\AppData\Local\Temp\cntk-test-20160816030048.672180\ParallelTraining\NoQuantization_SinglePrecision@release_gpu/stderr
+=== Running C:\Program Files\Microsoft MPI\Bin\/mpiexec.exe -n 4 C:\jenkins\workspace\CNTK-Test-Windows-W2\x64\release\cntk.exe configFile=C:\jenkins\workspace\CNTK-Test-Windows-W2\Tests\EndToEndTests\ParallelTraining/SimpleMultiGPU.cntk currentDirectory=C:\jenkins\workspace\CNTK-Test-Windows-W2\Tests\EndToEndTests\ParallelTraining\Data RunDir=C:\Users\svcphil\AppData\Local\Temp\cntk-test-20160503141958.750677\ParallelTraining\NoQuantization_SinglePrecision@release_gpu DataDir=C:\jenkins\workspace\CNTK-Test-Windows-W2\Tests\EndToEndTests\ParallelTraining\Data ConfigDir=C:\jenkins\workspace\CNTK-Test-Windows-W2\Tests\EndToEndTests\ParallelTraining OutputDir=C:\Users\svcphil\AppData\Local\Temp\cntk-test-20160503141958.750677\ParallelTraining\NoQuantization_SinglePrecision@release_gpu DeviceId=0 timestamping=true numCPUThreads=6 precision=float SimpleMultiGPU=[SGD=[ParallelTrain=[DataParallelSGD=[gradientBits=32]]]] stderr=C:\Users\svcphil\AppData\Local\Temp\cntk-test-20160503141958.750677\ParallelTraining\NoQuantization_SinglePrecision@release_gpu/stderr
 -------------------------------------------------------------------
 Build info: 
 
-		Built time: Aug 16 2016 02:54:53
-		Last modified date: Fri Aug 12 05:31:21 2016
+		Built time: May  3 2016 13:23:06
+		Last modified date: Mon Apr 18 00:00:12 2016
 		Build type: Release
 		Build target: GPU
 		With 1bit-SGD: no
-		Math lib: mkl
 		CUDA_PATH: C:\Program Files\NVIDIA GPU Computing Toolkit\CUDA\v7.5
-		CUB_PATH: c:\src\cub-1.4.1
+		CUB_PATH: C:\src\cub-1.4.1
 		CUDNN_PATH: c:\NVIDIA\cudnn-4.0\cuda
 		Build Branch: HEAD
-		Build SHA1: 026b1e772b963461e189f8f00aa7ed6951298f84
-		Built by svcphil on Philly-Pool3
-		Build Path: c:\Jenkins\workspace\CNTK-Build-Windows\Source\CNTK\
+		Build SHA1: af96f7cce6c3c78a4f1e9315e061291c79360e12
+		Built by svcphil on LIANA-09-w
+		Build Path: c:\jenkins\workspace\CNTK-Build-Windows\Source\CNTK\
 -------------------------------------------------------------------
 Changed current directory to C:\jenkins\workspace\CNTK-Test-Windows-W2\Tests\EndToEndTests\ParallelTraining\Data
 MPIWrapper: initializing MPI
 -------------------------------------------------------------------
 Build info: 
 
-		Built time: Aug 16 2016 02:54:53
-		Last modified date: Fri Aug 12 05:31:21 2016
+		Built time: May  3 2016 13:23:06
+		Last modified date: Mon Apr 18 00:00:12 2016
 		Build type: Release
 		Build target: GPU
 		With 1bit-SGD: no
-		Math lib: mkl
 		CUDA_PATH: C:\Program Files\NVIDIA GPU Computing Toolkit\CUDA\v7.5
-		CUB_PATH: c:\src\cub-1.4.1
+		CUB_PATH: C:\src\cub-1.4.1
 		CUDNN_PATH: c:\NVIDIA\cudnn-4.0\cuda
 		Build Branch: HEAD
-		Build SHA1: 026b1e772b963461e189f8f00aa7ed6951298f84
-		Built by svcphil on Philly-Pool3
-		Build Path: c:\Jenkins\workspace\CNTK-Build-Windows\Source\CNTK\
+		Build SHA1: af96f7cce6c3c78a4f1e9315e061291c79360e12
+		Built by svcphil on LIANA-09-w
+		Build Path: c:\jenkins\workspace\CNTK-Build-Windows\Source\CNTK\
 -------------------------------------------------------------------
 Changed current directory to C:\jenkins\workspace\CNTK-Test-Windows-W2\Tests\EndToEndTests\ParallelTraining\Data
 MPIWrapper: initializing MPI
 -------------------------------------------------------------------
 Build info: 
 
-		Built time: Aug 16 2016 02:54:53
-		Last modified date: Fri Aug 12 05:31:21 2016
+		Built time: May  3 2016 13:23:06
+		Last modified date: Mon Apr 18 00:00:12 2016
 		Build type: Release
 		Build target: GPU
 		With 1bit-SGD: no
-		Math lib: mkl
 		CUDA_PATH: C:\Program Files\NVIDIA GPU Computing Toolkit\CUDA\v7.5
-		CUB_PATH: c:\src\cub-1.4.1
+		CUB_PATH: C:\src\cub-1.4.1
 		CUDNN_PATH: c:\NVIDIA\cudnn-4.0\cuda
 		Build Branch: HEAD
-		Build SHA1: 026b1e772b963461e189f8f00aa7ed6951298f84
-		Built by svcphil on Philly-Pool3
-		Build Path: c:\Jenkins\workspace\CNTK-Build-Windows\Source\CNTK\
+		Build SHA1: af96f7cce6c3c78a4f1e9315e061291c79360e12
+		Built by svcphil on LIANA-09-w
+		Build Path: c:\jenkins\workspace\CNTK-Build-Windows\Source\CNTK\
 -------------------------------------------------------------------
 Changed current directory to C:\jenkins\workspace\CNTK-Test-Windows-W2\Tests\EndToEndTests\ParallelTraining\Data
 MPIWrapper: initializing MPI
 -------------------------------------------------------------------
 Build info: 
 
-		Built time: Aug 16 2016 02:54:53
-		Last modified date: Fri Aug 12 05:31:21 2016
+		Built time: May  3 2016 13:23:06
+		Last modified date: Mon Apr 18 00:00:12 2016
 		Build type: Release
 		Build target: GPU
 		With 1bit-SGD: no
-		Math lib: mkl
 		CUDA_PATH: C:\Program Files\NVIDIA GPU Computing Toolkit\CUDA\v7.5
-		CUB_PATH: c:\src\cub-1.4.1
+		CUB_PATH: C:\src\cub-1.4.1
 		CUDNN_PATH: c:\NVIDIA\cudnn-4.0\cuda
 		Build Branch: HEAD
-		Build SHA1: 026b1e772b963461e189f8f00aa7ed6951298f84
-		Built by svcphil on Philly-Pool3
-		Build Path: c:\Jenkins\workspace\CNTK-Build-Windows\Source\CNTK\
+		Build SHA1: af96f7cce6c3c78a4f1e9315e061291c79360e12
+		Built by svcphil on LIANA-09-w
+		Build Path: c:\jenkins\workspace\CNTK-Build-Windows\Source\CNTK\
 -------------------------------------------------------------------
 Changed current directory to C:\jenkins\workspace\CNTK-Test-Windows-W2\Tests\EndToEndTests\ParallelTraining\Data
 MPIWrapper: initializing MPI
@@ -86,24 +77,24 @@
 ping [requestnodes (before change)]: 4 nodes pinging each other
 ping [requestnodes (before change)]: all 4 nodes responded
 ping [requestnodes (before change)]: all 4 nodes responded
+ping [requestnodes (before change)]: all 4 nodes responded
+ping [requestnodes (before change)]: all 4 nodes responded
+requestnodes [MPIWrapper]: using 4 out of 4 MPI nodes (4 requested); we (3) are in (participating)
+requestnodes [MPIWrapper]: using 4 out of 4 MPI nodes (4 requested); we (1) are in (participating)
 requestnodes [MPIWrapper]: using 4 out of 4 MPI nodes (4 requested); we (2) are in (participating)
-ping [requestnodes (before change)]: all 4 nodes responded
 requestnodes [MPIWrapper]: using 4 out of 4 MPI nodes (4 requested); we (0) are in (participating)
-ping [requestnodes (before change)]: all 4 nodes responded
 ping [requestnodes (after change)]: 4 nodes pinging each other
-requestnodes [MPIWrapper]: using 4 out of 4 MPI nodes (4 requested); we (1) are in (participating)
 ping [requestnodes (after change)]: 4 nodes pinging each other
-requestnodes [MPIWrapper]: using 4 out of 4 MPI nodes (4 requested); we (3) are in (participating)
 ping [requestnodes (after change)]: 4 nodes pinging each other
 ping [requestnodes (after change)]: 4 nodes pinging each other
 ping [requestnodes (after change)]: all 4 nodes responded
 ping [requestnodes (after change)]: all 4 nodes responded
 ping [requestnodes (after change)]: all 4 nodes responded
 ping [requestnodes (after change)]: all 4 nodes responded
+mpihelper: we are cog 3 in a gearbox of 4
+mpihelper: we are cog 1 in a gearbox of 4
+mpihelper: we are cog 2 in a gearbox of 4
 mpihelper: we are cog 0 in a gearbox of 4
-mpihelper: we are cog 2 in a gearbox of 4
-mpihelper: we are cog 1 in a gearbox of 4
-mpihelper: we are cog 3 in a gearbox of 4
 ping [mpihelper]: 4 nodes pinging each other
 ping [mpihelper]: 4 nodes pinging each other
 ping [mpihelper]: 4 nodes pinging each other
@@ -112,41 +103,32 @@
 ping [mpihelper]: all 4 nodes responded
 ping [mpihelper]: all 4 nodes responded
 ping [mpihelper]: all 4 nodes responded
-MPI Rank 0: 08/16/2016 03:01:39: Redirecting stderr to file C:\Users\svcphil\AppData\Local\Temp\cntk-test-20160816030048.672180\ParallelTraining\NoQuantization_SinglePrecision@release_gpu/stderr_SimpleMultiGPU.logrank0
-MPI Rank 0: 08/16/2016 03:01:39: -------------------------------------------------------------------
-MPI Rank 0: 08/16/2016 03:01:39: Build info: 
-MPI Rank 0: 
-MPI Rank 0: 08/16/2016 03:01:39: 		Built time: Aug 16 2016 02:54:53
-MPI Rank 0: 08/16/2016 03:01:39: 		Last modified date: Fri Aug 12 05:31:21 2016
-MPI Rank 0: 08/16/2016 03:01:39: 		Build type: Release
-MPI Rank 0: 08/16/2016 03:01:39: 		Build target: GPU
-MPI Rank 0: 08/16/2016 03:01:39: 		With 1bit-SGD: no
-MPI Rank 0: 08/16/2016 03:01:39: 		Math lib: mkl
-MPI Rank 0: 08/16/2016 03:01:39: 		CUDA_PATH: C:\Program Files\NVIDIA GPU Computing Toolkit\CUDA\v7.5
-MPI Rank 0: 08/16/2016 03:01:39: 		CUB_PATH: c:\src\cub-1.4.1
-MPI Rank 0: 08/16/2016 03:01:39: 		CUDNN_PATH: c:\NVIDIA\cudnn-4.0\cuda
-MPI Rank 0: 08/16/2016 03:01:39: 		Build Branch: HEAD
-MPI Rank 0: 08/16/2016 03:01:39: 		Build SHA1: 026b1e772b963461e189f8f00aa7ed6951298f84
-MPI Rank 0: 08/16/2016 03:01:39: 		Built by svcphil on Philly-Pool3
-MPI Rank 0: 08/16/2016 03:01:39: 		Build Path: c:\Jenkins\workspace\CNTK-Build-Windows\Source\CNTK\
-MPI Rank 0: 08/16/2016 03:01:39: -------------------------------------------------------------------
-MPI Rank 0: 08/16/2016 03:01:42: -------------------------------------------------------------------
-MPI Rank 0: 08/16/2016 03:01:42: GPU info:
-MPI Rank 0: 
-MPI Rank 0: 08/16/2016 03:01:42: 		Device[0]: cores = 2880; computeCapability = 3.5; type = "GeForce GTX 780 Ti"; memory = 3072 MB
-MPI Rank 0: 08/16/2016 03:01:42: 		Device[1]: cores = 2880; computeCapability = 3.5; type = "GeForce GTX 780 Ti"; memory = 3072 MB
-MPI Rank 0: 08/16/2016 03:01:42: 		Device[2]: cores = 2880; computeCapability = 3.5; type = "GeForce GTX 780 Ti"; memory = 3072 MB
-MPI Rank 0: 08/16/2016 03:01:42: 		Device[3]: cores = 2880; computeCapability = 3.5; type = "GeForce GTX 780 Ti"; memory = 3072 MB
-MPI Rank 0: 08/16/2016 03:01:42: -------------------------------------------------------------------
-MPI Rank 0: 
-MPI Rank 0: 08/16/2016 03:01:42: Running on DPHAIM-22 at 2016/08/16 03:01:42
-MPI Rank 0: 08/16/2016 03:01:42: Command line: 
-MPI Rank 0: C:\jenkins\workspace\CNTK-Test-Windows-W2\x64\release\cntk.exe  configFile=C:\jenkins\workspace\CNTK-Test-Windows-W2\Tests\EndToEndTests\ParallelTraining/SimpleMultiGPU.cntk  currentDirectory=C:\jenkins\workspace\CNTK-Test-Windows-W2\Tests\EndToEndTests\ParallelTraining\Data  RunDir=C:\Users\svcphil\AppData\Local\Temp\cntk-test-20160816030048.672180\ParallelTraining\NoQuantization_SinglePrecision@release_gpu  DataDir=C:\jenkins\workspace\CNTK-Test-Windows-W2\Tests\EndToEndTests\ParallelTraining\Data  ConfigDir=C:\jenkins\workspace\CNTK-Test-Windows-W2\Tests\EndToEndTests\ParallelTraining  OutputDir=C:\Users\svcphil\AppData\Local\Temp\cntk-test-20160816030048.672180\ParallelTraining\NoQuantization_SinglePrecision@release_gpu  DeviceId=0  timestamping=true  numCPUThreads=6  precision=float  SimpleMultiGPU=[SGD=[ParallelTrain=[DataParallelSGD=[gradientBits=32]]]]  stderr=C:\Users\svcphil\AppData\Local\Temp\cntk-test-20160816030048.672180\ParallelTraining\NoQuantization_SinglePrecision@release_gpu/stderr
-MPI Rank 0: 
-MPI Rank 0: 
-MPI Rank 0: 
-MPI Rank 0: 08/16/2016 03:01:42: >>>>>>>>>>>>>>>>>>>> RAW CONFIG (VARIABLES NOT RESOLVED) >>>>>>>>>>>>>>>>>>>>
-MPI Rank 0: 08/16/2016 03:01:42: deviceId = $DeviceId$
+MPI Rank 0: 05/03/2016 14:20:57: Redirecting stderr to file C:\Users\svcphil\AppData\Local\Temp\cntk-test-20160503141958.750677\ParallelTraining\NoQuantization_SinglePrecision@release_gpu/stderr_SimpleMultiGPU.logrank0
+MPI Rank 0: 05/03/2016 14:20:57: -------------------------------------------------------------------
+MPI Rank 0: 05/03/2016 14:20:57: Build info: 
+MPI Rank 0: 
+MPI Rank 0: 05/03/2016 14:20:57: 		Built time: May  3 2016 13:23:06
+MPI Rank 0: 05/03/2016 14:20:57: 		Last modified date: Mon Apr 18 00:00:12 2016
+MPI Rank 0: 05/03/2016 14:20:57: 		Build type: Release
+MPI Rank 0: 05/03/2016 14:20:57: 		Build target: GPU
+MPI Rank 0: 05/03/2016 14:20:57: 		With 1bit-SGD: no
+MPI Rank 0: 05/03/2016 14:20:57: 		CUDA_PATH: C:\Program Files\NVIDIA GPU Computing Toolkit\CUDA\v7.5
+MPI Rank 0: 05/03/2016 14:20:57: 		CUB_PATH: C:\src\cub-1.4.1
+MPI Rank 0: 05/03/2016 14:20:57: 		CUDNN_PATH: c:\NVIDIA\cudnn-4.0\cuda
+MPI Rank 0: 05/03/2016 14:20:57: 		Build Branch: HEAD
+MPI Rank 0: 05/03/2016 14:20:57: 		Build SHA1: af96f7cce6c3c78a4f1e9315e061291c79360e12
+MPI Rank 0: 05/03/2016 14:20:57: 		Built by svcphil on LIANA-09-w
+MPI Rank 0: 05/03/2016 14:20:57: 		Build Path: c:\jenkins\workspace\CNTK-Build-Windows\Source\CNTK\
+MPI Rank 0: 05/03/2016 14:20:57: -------------------------------------------------------------------
+MPI Rank 0: 
+MPI Rank 0: 05/03/2016 14:20:57: Running on DPHAIM-25 at 2016/05/03 14:20:57
+MPI Rank 0: 05/03/2016 14:20:57: Command line: 
+MPI Rank 0: C:\jenkins\workspace\CNTK-Test-Windows-W2\x64\release\cntk.exe  configFile=C:\jenkins\workspace\CNTK-Test-Windows-W2\Tests\EndToEndTests\ParallelTraining/SimpleMultiGPU.cntk  currentDirectory=C:\jenkins\workspace\CNTK-Test-Windows-W2\Tests\EndToEndTests\ParallelTraining\Data  RunDir=C:\Users\svcphil\AppData\Local\Temp\cntk-test-20160503141958.750677\ParallelTraining\NoQuantization_SinglePrecision@release_gpu  DataDir=C:\jenkins\workspace\CNTK-Test-Windows-W2\Tests\EndToEndTests\ParallelTraining\Data  ConfigDir=C:\jenkins\workspace\CNTK-Test-Windows-W2\Tests\EndToEndTests\ParallelTraining  OutputDir=C:\Users\svcphil\AppData\Local\Temp\cntk-test-20160503141958.750677\ParallelTraining\NoQuantization_SinglePrecision@release_gpu  DeviceId=0  timestamping=true  numCPUThreads=6  precision=float  SimpleMultiGPU=[SGD=[ParallelTrain=[DataParallelSGD=[gradientBits=32]]]]  stderr=C:\Users\svcphil\AppData\Local\Temp\cntk-test-20160503141958.750677\ParallelTraining\NoQuantization_SinglePrecision@release_gpu/stderr
+MPI Rank 0: 
+MPI Rank 0: 
+MPI Rank 0: 
+MPI Rank 0: 05/03/2016 14:20:57: >>>>>>>>>>>>>>>>>>>> RAW CONFIG (VARIABLES NOT RESOLVED) >>>>>>>>>>>>>>>>>>>>
+MPI Rank 0: 05/03/2016 14:20:57: deviceId = $DeviceId$
 MPI Rank 0: command = SimpleMultiGPU
 MPI Rank 0: precision = "float"
 MPI Rank 0: parallelTrain = true
@@ -157,7 +139,7 @@
 MPI Rank 0:     SimpleNetworkBuilder = [
 MPI Rank 0:         layerSizes = 2:50*2:2
 MPI Rank 0:         trainingCriterion = "CrossEntropyWithSoftmax"
-MPI Rank 0:         evalCriterion = "ClassificationError"
+MPI Rank 0:         evalCriterion = "ErrorPrediction"
 MPI Rank 0:         layerTypes = "Sigmoid"
 MPI Rank 0:         initValueScale = 1.0
 MPI Rank 0:         applyMeanVarNorm = true
@@ -172,7 +154,6 @@
 MPI Rank 0:         dropoutRate = 0.0
 MPI Rank 0:         maxEpochs = 4
 MPI Rank 0:         ParallelTrain = [
-MPI Rank 0:             distributedMBReading = true
 MPI Rank 0:             parallelizationMethod = "DataParallelSGD"
 MPI Rank 0:             DataParallelSGD = [
 MPI Rank 0:                 gradientBits = 1
@@ -180,50 +161,50 @@
 MPI Rank 0:         ]
 MPI Rank 0:     ]
 MPI Rank 0:     reader = [
-MPI Rank 0:         readerType = "CNTKTextFormatReader"
-MPI Rank 0:         file = "$DataDir$/SimpleDataTrain_cntk_text.txt"
-MPI Rank 0:         randomize = false
-MPI Rank 0:         input = [
-MPI Rank 0:             features = [
-MPI Rank 0:                 alias = "F"
-MPI Rank 0:                 dim = 2
-MPI Rank 0:                 format = "dense"
-MPI Rank 0:             ]
-MPI Rank 0:             labels = [
-MPI Rank 0:                 alias = "L"
-MPI Rank 0:                 dim = 2
-MPI Rank 0:                 format = "dense"
-MPI Rank 0:             ]
+MPI Rank 0:         readerType = "UCIFastReader"
+MPI Rank 0:         file = "$DataDir$/SimpleDataTrain.txt"
+MPI Rank 0:         miniBatchMode = "partial"
+MPI Rank 0:         randomize = "none"
+MPI Rank 0:         verbosity = 1   
+MPI Rank 0:         features = [
+MPI Rank 0: dim = 2      
+MPI Rank 0: start = 0    
+MPI Rank 0:         ]
+MPI Rank 0:         labels = [
+MPI Rank 0: start = 2      
+MPI Rank 0: dim = 1        
+MPI Rank 0: labelDim = 2   
+MPI Rank 0:             labelMappingFile = "$DataDir$/SimpleMapping.txt"
 MPI Rank 0:         ]
 MPI Rank 0:     ]
 MPI Rank 0: ]
 MPI Rank 0: currentDirectory=C:\jenkins\workspace\CNTK-Test-Windows-W2\Tests\EndToEndTests\ParallelTraining\Data
-MPI Rank 0: RunDir=C:\Users\svcphil\AppData\Local\Temp\cntk-test-20160816030048.672180\ParallelTraining\NoQuantization_SinglePrecision@release_gpu
+MPI Rank 0: RunDir=C:\Users\svcphil\AppData\Local\Temp\cntk-test-20160503141958.750677\ParallelTraining\NoQuantization_SinglePrecision@release_gpu
 MPI Rank 0: DataDir=C:\jenkins\workspace\CNTK-Test-Windows-W2\Tests\EndToEndTests\ParallelTraining\Data
 MPI Rank 0: ConfigDir=C:\jenkins\workspace\CNTK-Test-Windows-W2\Tests\EndToEndTests\ParallelTraining
-MPI Rank 0: OutputDir=C:\Users\svcphil\AppData\Local\Temp\cntk-test-20160816030048.672180\ParallelTraining\NoQuantization_SinglePrecision@release_gpu
+MPI Rank 0: OutputDir=C:\Users\svcphil\AppData\Local\Temp\cntk-test-20160503141958.750677\ParallelTraining\NoQuantization_SinglePrecision@release_gpu
 MPI Rank 0: DeviceId=0
 MPI Rank 0: timestamping=true
 MPI Rank 0: numCPUThreads=6
 MPI Rank 0: precision=float
 MPI Rank 0: SimpleMultiGPU=[SGD=[ParallelTrain=[DataParallelSGD=[gradientBits=32]]]]
-MPI Rank 0: stderr=C:\Users\svcphil\AppData\Local\Temp\cntk-test-20160816030048.672180\ParallelTraining\NoQuantization_SinglePrecision@release_gpu/stderr
-MPI Rank 0: 
-MPI Rank 0: 08/16/2016 03:01:42: <<<<<<<<<<<<<<<<<<<< RAW CONFIG (VARIABLES NOT RESOLVED)  <<<<<<<<<<<<<<<<<<<<
-MPI Rank 0: 
-MPI Rank 0: 08/16/2016 03:01:42: >>>>>>>>>>>>>>>>>>>> RAW CONFIG WITH ALL VARIABLES RESOLVED >>>>>>>>>>>>>>>>>>>>
-MPI Rank 0: 08/16/2016 03:01:42: deviceId = 0
+MPI Rank 0: stderr=C:\Users\svcphil\AppData\Local\Temp\cntk-test-20160503141958.750677\ParallelTraining\NoQuantization_SinglePrecision@release_gpu/stderr
+MPI Rank 0: 
+MPI Rank 0: 05/03/2016 14:20:57: <<<<<<<<<<<<<<<<<<<< RAW CONFIG (VARIABLES NOT RESOLVED)  <<<<<<<<<<<<<<<<<<<<
+MPI Rank 0: 
+MPI Rank 0: 05/03/2016 14:20:57: >>>>>>>>>>>>>>>>>>>> RAW CONFIG WITH ALL VARIABLES RESOLVED >>>>>>>>>>>>>>>>>>>>
+MPI Rank 0: 05/03/2016 14:20:57: deviceId = 0
 MPI Rank 0: command = SimpleMultiGPU
 MPI Rank 0: precision = "float"
 MPI Rank 0: parallelTrain = true
 MPI Rank 0: SimpleMultiGPU = [
 MPI Rank 0:     action = "train"
-MPI Rank 0:     modelPath = "C:\Users\svcphil\AppData\Local\Temp\cntk-test-20160816030048.672180\ParallelTraining\NoQuantization_SinglePrecision@release_gpu/models/Simple.dnn"
+MPI Rank 0:     modelPath = "C:\Users\svcphil\AppData\Local\Temp\cntk-test-20160503141958.750677\ParallelTraining\NoQuantization_SinglePrecision@release_gpu/models/Simple.dnn"
 MPI Rank 0:     traceLevel = 1
 MPI Rank 0:     SimpleNetworkBuilder = [
 MPI Rank 0:         layerSizes = 2:50*2:2
 MPI Rank 0:         trainingCriterion = "CrossEntropyWithSoftmax"
-MPI Rank 0:         evalCriterion = "ClassificationError"
+MPI Rank 0:         evalCriterion = "ErrorPrediction"
 MPI Rank 0:         layerTypes = "Sigmoid"
 MPI Rank 0:         initValueScale = 1.0
 MPI Rank 0:         applyMeanVarNorm = true
@@ -238,7 +219,6 @@
 MPI Rank 0:         dropoutRate = 0.0
 MPI Rank 0:         maxEpochs = 4
 MPI Rank 0:         ParallelTrain = [
-MPI Rank 0:             distributedMBReading = true
 MPI Rank 0:             parallelizationMethod = "DataParallelSGD"
 MPI Rank 0:             DataParallelSGD = [
 MPI Rank 0:                 gradientBits = 1
@@ -246,56 +226,56 @@
 MPI Rank 0:         ]
 MPI Rank 0:     ]
 MPI Rank 0:     reader = [
-MPI Rank 0:         readerType = "CNTKTextFormatReader"
-MPI Rank 0:         file = "C:\jenkins\workspace\CNTK-Test-Windows-W2\Tests\EndToEndTests\ParallelTraining\Data/SimpleDataTrain_cntk_text.txt"
-MPI Rank 0:         randomize = false
-MPI Rank 0:         input = [
-MPI Rank 0:             features = [
-MPI Rank 0:                 alias = "F"
-MPI Rank 0:                 dim = 2
-MPI Rank 0:                 format = "dense"
-MPI Rank 0:             ]
-MPI Rank 0:             labels = [
-MPI Rank 0:                 alias = "L"
-MPI Rank 0:                 dim = 2
-MPI Rank 0:                 format = "dense"
-MPI Rank 0:             ]
+MPI Rank 0:         readerType = "UCIFastReader"
+MPI Rank 0:         file = "C:\jenkins\workspace\CNTK-Test-Windows-W2\Tests\EndToEndTests\ParallelTraining\Data/SimpleDataTrain.txt"
+MPI Rank 0:         miniBatchMode = "partial"
+MPI Rank 0:         randomize = "none"
+MPI Rank 0:         verbosity = 1   
+MPI Rank 0:         features = [
+MPI Rank 0: dim = 2      
+MPI Rank 0: start = 0    
+MPI Rank 0:         ]
+MPI Rank 0:         labels = [
+MPI Rank 0: start = 2      
+MPI Rank 0: dim = 1        
+MPI Rank 0: labelDim = 2   
+MPI Rank 0:             labelMappingFile = "C:\jenkins\workspace\CNTK-Test-Windows-W2\Tests\EndToEndTests\ParallelTraining\Data/SimpleMapping.txt"
 MPI Rank 0:         ]
 MPI Rank 0:     ]
 MPI Rank 0: ]
 MPI Rank 0: currentDirectory=C:\jenkins\workspace\CNTK-Test-Windows-W2\Tests\EndToEndTests\ParallelTraining\Data
-MPI Rank 0: RunDir=C:\Users\svcphil\AppData\Local\Temp\cntk-test-20160816030048.672180\ParallelTraining\NoQuantization_SinglePrecision@release_gpu
+MPI Rank 0: RunDir=C:\Users\svcphil\AppData\Local\Temp\cntk-test-20160503141958.750677\ParallelTraining\NoQuantization_SinglePrecision@release_gpu
 MPI Rank 0: DataDir=C:\jenkins\workspace\CNTK-Test-Windows-W2\Tests\EndToEndTests\ParallelTraining\Data
 MPI Rank 0: ConfigDir=C:\jenkins\workspace\CNTK-Test-Windows-W2\Tests\EndToEndTests\ParallelTraining
-MPI Rank 0: OutputDir=C:\Users\svcphil\AppData\Local\Temp\cntk-test-20160816030048.672180\ParallelTraining\NoQuantization_SinglePrecision@release_gpu
+MPI Rank 0: OutputDir=C:\Users\svcphil\AppData\Local\Temp\cntk-test-20160503141958.750677\ParallelTraining\NoQuantization_SinglePrecision@release_gpu
 MPI Rank 0: DeviceId=0
 MPI Rank 0: timestamping=true
 MPI Rank 0: numCPUThreads=6
 MPI Rank 0: precision=float
 MPI Rank 0: SimpleMultiGPU=[SGD=[ParallelTrain=[DataParallelSGD=[gradientBits=32]]]]
-MPI Rank 0: stderr=C:\Users\svcphil\AppData\Local\Temp\cntk-test-20160816030048.672180\ParallelTraining\NoQuantization_SinglePrecision@release_gpu/stderr
-MPI Rank 0: 
-MPI Rank 0: 08/16/2016 03:01:42: <<<<<<<<<<<<<<<<<<<< RAW CONFIG WITH ALL VARIABLES RESOLVED <<<<<<<<<<<<<<<<<<<<
-MPI Rank 0: 
-MPI Rank 0: 08/16/2016 03:01:42: >>>>>>>>>>>>>>>>>>>> PROCESSED CONFIG WITH ALL VARIABLES RESOLVED >>>>>>>>>>>>>>>>>>>>
+MPI Rank 0: stderr=C:\Users\svcphil\AppData\Local\Temp\cntk-test-20160503141958.750677\ParallelTraining\NoQuantization_SinglePrecision@release_gpu/stderr
+MPI Rank 0: 
+MPI Rank 0: 05/03/2016 14:20:57: <<<<<<<<<<<<<<<<<<<< RAW CONFIG WITH ALL VARIABLES RESOLVED <<<<<<<<<<<<<<<<<<<<
+MPI Rank 0: 
+MPI Rank 0: 05/03/2016 14:20:57: >>>>>>>>>>>>>>>>>>>> PROCESSED CONFIG WITH ALL VARIABLES RESOLVED >>>>>>>>>>>>>>>>>>>>
 MPI Rank 0: configparameters: SimpleMultiGPU.cntk:command=SimpleMultiGPU
 MPI Rank 0: configparameters: SimpleMultiGPU.cntk:ConfigDir=C:\jenkins\workspace\CNTK-Test-Windows-W2\Tests\EndToEndTests\ParallelTraining
 MPI Rank 0: configparameters: SimpleMultiGPU.cntk:currentDirectory=C:\jenkins\workspace\CNTK-Test-Windows-W2\Tests\EndToEndTests\ParallelTraining\Data
 MPI Rank 0: configparameters: SimpleMultiGPU.cntk:DataDir=C:\jenkins\workspace\CNTK-Test-Windows-W2\Tests\EndToEndTests\ParallelTraining\Data
 MPI Rank 0: configparameters: SimpleMultiGPU.cntk:deviceId=0
 MPI Rank 0: configparameters: SimpleMultiGPU.cntk:numCPUThreads=6
-MPI Rank 0: configparameters: SimpleMultiGPU.cntk:OutputDir=C:\Users\svcphil\AppData\Local\Temp\cntk-test-20160816030048.672180\ParallelTraining\NoQuantization_SinglePrecision@release_gpu
+MPI Rank 0: configparameters: SimpleMultiGPU.cntk:OutputDir=C:\Users\svcphil\AppData\Local\Temp\cntk-test-20160503141958.750677\ParallelTraining\NoQuantization_SinglePrecision@release_gpu
 MPI Rank 0: configparameters: SimpleMultiGPU.cntk:parallelTrain=true
 MPI Rank 0: configparameters: SimpleMultiGPU.cntk:precision=float
-MPI Rank 0: configparameters: SimpleMultiGPU.cntk:RunDir=C:\Users\svcphil\AppData\Local\Temp\cntk-test-20160816030048.672180\ParallelTraining\NoQuantization_SinglePrecision@release_gpu
+MPI Rank 0: configparameters: SimpleMultiGPU.cntk:RunDir=C:\Users\svcphil\AppData\Local\Temp\cntk-test-20160503141958.750677\ParallelTraining\NoQuantization_SinglePrecision@release_gpu
 MPI Rank 0: configparameters: SimpleMultiGPU.cntk:SimpleMultiGPU=[
 MPI Rank 0:     action = "train"
-MPI Rank 0:     modelPath = "C:\Users\svcphil\AppData\Local\Temp\cntk-test-20160816030048.672180\ParallelTraining\NoQuantization_SinglePrecision@release_gpu/models/Simple.dnn"
+MPI Rank 0:     modelPath = "C:\Users\svcphil\AppData\Local\Temp\cntk-test-20160503141958.750677\ParallelTraining\NoQuantization_SinglePrecision@release_gpu/models/Simple.dnn"
 MPI Rank 0:     traceLevel = 1
 MPI Rank 0:     SimpleNetworkBuilder = [
 MPI Rank 0:         layerSizes = 2:50*2:2
 MPI Rank 0:         trainingCriterion = "CrossEntropyWithSoftmax"
-MPI Rank 0:         evalCriterion = "ClassificationError"
+MPI Rank 0:         evalCriterion = "ErrorPrediction"
 MPI Rank 0:         layerTypes = "Sigmoid"
 MPI Rank 0:         initValueScale = 1.0
 MPI Rank 0:         applyMeanVarNorm = true
@@ -310,7 +290,6 @@
 MPI Rank 0:         dropoutRate = 0.0
 MPI Rank 0:         maxEpochs = 4
 MPI Rank 0:         ParallelTrain = [
-MPI Rank 0:             distributedMBReading = true
 MPI Rank 0:             parallelizationMethod = "DataParallelSGD"
 MPI Rank 0:             DataParallelSGD = [
 MPI Rank 0:                 gradientBits = 1
@@ -318,63 +297,52 @@
 MPI Rank 0:         ]
 MPI Rank 0:     ]
 MPI Rank 0:     reader = [
-MPI Rank 0:         readerType = "CNTKTextFormatReader"
-MPI Rank 0:         file = "C:\jenkins\workspace\CNTK-Test-Windows-W2\Tests\EndToEndTests\ParallelTraining\Data/SimpleDataTrain_cntk_text.txt"
-MPI Rank 0:         randomize = false
-MPI Rank 0:         input = [
-MPI Rank 0:             features = [
-MPI Rank 0:                 alias = "F"
-MPI Rank 0:                 dim = 2
-MPI Rank 0:                 format = "dense"
-MPI Rank 0:             ]
-MPI Rank 0:             labels = [
-MPI Rank 0:                 alias = "L"
-MPI Rank 0:                 dim = 2
-MPI Rank 0:                 format = "dense"
-MPI Rank 0:             ]
+MPI Rank 0:         readerType = "UCIFastReader"
+MPI Rank 0:         file = "C:\jenkins\workspace\CNTK-Test-Windows-W2\Tests\EndToEndTests\ParallelTraining\Data/SimpleDataTrain.txt"
+MPI Rank 0:         miniBatchMode = "partial"
+MPI Rank 0:         randomize = "none"
+MPI Rank 0:         verbosity = 1   
+MPI Rank 0:         features = [
+MPI Rank 0: dim = 2      
+MPI Rank 0: start = 0    
+MPI Rank 0:         ]
+MPI Rank 0:         labels = [
+MPI Rank 0: start = 2      
+MPI Rank 0: dim = 1        
+MPI Rank 0: labelDim = 2   
+MPI Rank 0:             labelMappingFile = "C:\jenkins\workspace\CNTK-Test-Windows-W2\Tests\EndToEndTests\ParallelTraining\Data/SimpleMapping.txt"
 MPI Rank 0:         ]
 MPI Rank 0:     ]
 MPI Rank 0: ] [SGD=[ParallelTrain=[DataParallelSGD=[gradientBits=32]]]]
 MPI Rank 0: 
-MPI Rank 0: configparameters: SimpleMultiGPU.cntk:stderr=C:\Users\svcphil\AppData\Local\Temp\cntk-test-20160816030048.672180\ParallelTraining\NoQuantization_SinglePrecision@release_gpu/stderr
+MPI Rank 0: configparameters: SimpleMultiGPU.cntk:stderr=C:\Users\svcphil\AppData\Local\Temp\cntk-test-20160503141958.750677\ParallelTraining\NoQuantization_SinglePrecision@release_gpu/stderr
 MPI Rank 0: configparameters: SimpleMultiGPU.cntk:timestamping=true
-MPI Rank 0: 08/16/2016 03:01:42: <<<<<<<<<<<<<<<<<<<< PROCESSED CONFIG WITH ALL VARIABLES RESOLVED <<<<<<<<<<<<<<<<<<<<
-MPI Rank 0: 08/16/2016 03:01:42: Commands: SimpleMultiGPU
-MPI Rank 0: 08/16/2016 03:01:42: Precision = "float"
-MPI Rank 0: 08/16/2016 03:01:42: Using 6 CPU threads.
-MPI Rank 0: 08/16/2016 03:01:42: CNTKModelPath: C:\Users\svcphil\AppData\Local\Temp\cntk-test-20160816030048.672180\ParallelTraining\NoQuantization_SinglePrecision@release_gpu/models/Simple.dnn
-MPI Rank 0: 08/16/2016 03:01:42: CNTKCommandTrainInfo: SimpleMultiGPU : 4
-MPI Rank 0: 08/16/2016 03:01:42: CNTKCommandTrainInfo: CNTKNoMoreCommands_Total : 4
-MPI Rank 0: 
-MPI Rank 0: 08/16/2016 03:01:42: ##############################################################################
-MPI Rank 0: 08/16/2016 03:01:42: #                                                                            #
-MPI Rank 0: 08/16/2016 03:01:42: # Action "train"                                                             #
-MPI Rank 0: 08/16/2016 03:01:42: #                                                                            #
-MPI Rank 0: 08/16/2016 03:01:42: ##############################################################################
-MPI Rank 0: 
-MPI Rank 0: 08/16/2016 03:01:42: CNTKCommandTrainBegin: SimpleMultiGPU
+MPI Rank 0: 05/03/2016 14:20:57: <<<<<<<<<<<<<<<<<<<< PROCESSED CONFIG WITH ALL VARIABLES RESOLVED <<<<<<<<<<<<<<<<<<<<
+MPI Rank 0: 05/03/2016 14:20:57: Commands: SimpleMultiGPU
+MPI Rank 0: 05/03/2016 14:20:57: Precision = "float"
+MPI Rank 0: 05/03/2016 14:20:57: Using 6 CPU threads.
+MPI Rank 0: 05/03/2016 14:20:57: CNTKModelPath: C:\Users\svcphil\AppData\Local\Temp\cntk-test-20160503141958.750677\ParallelTraining\NoQuantization_SinglePrecision@release_gpu/models/Simple.dnn
+MPI Rank 0: 05/03/2016 14:20:57: CNTKCommandTrainInfo: SimpleMultiGPU : 4
+MPI Rank 0: 05/03/2016 14:20:57: CNTKCommandTrainInfo: CNTKNoMoreCommands_Total : 4
+MPI Rank 0: 
+MPI Rank 0: 05/03/2016 14:20:57: ##############################################################################
+MPI Rank 0: 05/03/2016 14:20:57: #                                                                            #
+MPI Rank 0: 05/03/2016 14:20:57: # Action "train"                                                             #
+MPI Rank 0: 05/03/2016 14:20:57: #                                                                            #
+MPI Rank 0: 05/03/2016 14:20:57: ##############################################################################
+MPI Rank 0: 
+MPI Rank 0: 05/03/2016 14:20:57: CNTKCommandTrainBegin: SimpleMultiGPU
 MPI Rank 0: SimpleNetworkBuilder Using GPU 0
-MPI Rank 0: 
-MPI Rank 0: 08/16/2016 03:01:42: Creating virgin network.
-MPI Rank 0: Node 'W0' (LearnableParameter operation): Initializing Parameter[50 x 2] <- 0.000000.
-MPI Rank 0: Node 'W0' (LearnableParameter operation): Initializing Parameter[50 x 2] <- uniform(seed=1, range=0.050000*1.000000, onCPU=false).
+MPI Rank 0: Reading UCI file C:\jenkins\workspace\CNTK-Test-Windows-W2\Tests\EndToEndTests\ParallelTraining\Data/SimpleDataTrain.txt
+MPI Rank 0: 
+MPI Rank 0: 05/03/2016 14:20:57: Creating virgin network.
 MPI Rank 0: Microsoft::MSR::CNTK::GPUMatrix<ElemType>::SetUniformRandomValue (GPU): creating curand object with seed 1, sizeof(ElemType)==4
-MPI Rank 0: Node 'B0' (LearnableParameter operation): Initializing Parameter[50 x 1] <- 0.000000.
-MPI Rank 0: Node 'B0' (LearnableParameter operation): Initializing Parameter[50 x 1] <- 0.000000.
-MPI Rank 0: Node 'W1' (LearnableParameter operation): Initializing Parameter[50 x 50] <- 0.000000.
-MPI Rank 0: Node 'W1' (LearnableParameter operation): Initializing Parameter[50 x 50] <- uniform(seed=2, range=0.050000*1.000000, onCPU=false).
-MPI Rank 0: Node 'B1' (LearnableParameter operation): Initializing Parameter[50 x 1] <- 0.000000.
-MPI Rank 0: Node 'B1' (LearnableParameter operation): Initializing Parameter[50 x 1] <- 0.000000.
-MPI Rank 0: Node 'W2' (LearnableParameter operation): Initializing Parameter[2 x 50] <- 0.000000.
-MPI Rank 0: Node 'W2' (LearnableParameter operation): Initializing Parameter[2 x 50] <- uniform(seed=3, range=0.050000*1.000000, onCPU=false).
-MPI Rank 0: Node 'B2' (LearnableParameter operation): Initializing Parameter[2 x 1] <- 0.000000.
-MPI Rank 0: Node 'B2' (LearnableParameter operation): Initializing Parameter[2 x 1] <- 0.000000.
 MPI Rank 0: 
 MPI Rank 0: Post-processing network...
 MPI Rank 0: 
 MPI Rank 0: 7 roots:
 MPI Rank 0: 	CrossEntropyWithSoftmax = CrossEntropyWithSoftmax()
-MPI Rank 0: 	EvalClassificationError = ClassificationError()
+MPI Rank 0: 	EvalErrorPrediction = ErrorPrediction()
 MPI Rank 0: 	InvStdOfFeatures = InvStdDev()
 MPI Rank 0: 	MeanOfFeatures = Mean()
 MPI Rank 0: 	PosteriorProb = Softmax()
@@ -403,7 +371,7 @@
 MPI Rank 0: Validating --> B2 = LearnableParameter() :  -> [2 x 1]
 MPI Rank 0: Validating --> HLast = Plus (W2*H1, B2) : [2 x 1 x *], [2 x 1] -> [2 x 1 x *]
 MPI Rank 0: Validating --> CrossEntropyWithSoftmax = CrossEntropyWithSoftmax (labels, HLast) : [2 x *], [2 x 1 x *] -> [1]
-MPI Rank 0: Validating --> EvalClassificationError = ClassificationError (labels, HLast) : [2 x *], [2 x 1 x *] -> [1]
+MPI Rank 0: Validating --> EvalErrorPrediction = ErrorPrediction (labels, HLast) : [2 x *], [2 x 1 x *] -> [1]
 MPI Rank 0: Validating --> PosteriorProb = Softmax (HLast) : [2 x 1 x *] -> [2 x 1 x *]
 MPI Rank 0: Validating --> Prior = Mean (labels) : [2 x *] -> [2]
 MPI Rank 0: Validating --> LogOfPrior = Log (Prior) : [2] -> [2]
@@ -420,47 +388,21 @@
 MPI Rank 0: 
 MPI Rank 0: Post-processing network complete.
 MPI Rank 0: 
-MPI Rank 0: 08/16/2016 03:01:43: Created model with 25 nodes on GPU 0.
-MPI Rank 0: 
-MPI Rank 0: 08/16/2016 03:01:43: Training criterion node(s):
-MPI Rank 0: 08/16/2016 03:01:43: 	CrossEntropyWithSoftmax = CrossEntropyWithSoftmax
-MPI Rank 0: 
-<<<<<<< HEAD
+MPI Rank 0: 05/03/2016 14:20:57: Created model with 25 nodes on GPU 0.
+MPI Rank 0: 
+MPI Rank 0: 05/03/2016 14:20:57: Training criterion node(s):
+MPI Rank 0: 05/03/2016 14:20:57: 	CrossEntropyWithSoftmax = CrossEntropyWithSoftmax
+MPI Rank 0: 
 MPI Rank 0: 05/03/2016 14:20:57: Evaluation criterion node(s):
 MPI Rank 0: 
-MPI Rank 0: 05/03/2016 14:20:57: 	EvalClassificationError = ClassificationError
-=======
-MPI Rank 0: 08/16/2016 03:01:43: Evaluation criterion node(s):
-MPI Rank 0: 08/16/2016 03:01:43: 	EvalErrorPrediction = ErrorPrediction
->>>>>>> 8493f118
+MPI Rank 0: 05/03/2016 14:20:57: 	EvalErrorPrediction = ErrorPrediction
 MPI Rank 0: 
 MPI Rank 0: 
 MPI Rank 0: Allocating matrices for forward and/or backward propagation.
 MPI Rank 0: 
-MPI Rank 0: Memory Sharing: Out of 40 matrices, 19 are shared as 8, and 21 are not shared.
-MPI Rank 0: 
-MPI Rank 0: 	{ B1 : [50 x 1] (gradient)
-MPI Rank 0: 	  H2 : [50 x 1 x *] (gradient)
-MPI Rank 0: 	  HLast : [2 x 1 x *] (gradient) }
-MPI Rank 0: 	{ H1 : [50 x 1 x *]
-MPI Rank 0: 	  W0*features : [50 x *] (gradient) }
-MPI Rank 0: 	{ W0*features+B0 : [50 x 1 x *] (gradient)
-MPI Rank 0: 	  W1*H1 : [50 x 1 x *] }
-MPI Rank 0: 	{ W1 : [50 x 50] (gradient)
-MPI Rank 0: 	  W1*H1+B1 : [50 x 1 x *] }
-MPI Rank 0: 	{ H2 : [50 x 1 x *]
-MPI Rank 0: 	  W1*H1 : [50 x 1 x *] (gradient) }
-MPI Rank 0: 	{ B0 : [50 x 1] (gradient)
-MPI Rank 0: 	  H1 : [50 x 1 x *] (gradient)
-MPI Rank 0: 	  W1*H1+B1 : [50 x 1 x *] (gradient)
-MPI Rank 0: 	  W2*H1 : [2 x 1 x *] }
-MPI Rank 0: 	{ HLast : [2 x 1 x *]
-MPI Rank 0: 	  W2 : [2 x 50] (gradient) }
-MPI Rank 0: 	{ W0 : [50 x 2] (gradient)
-MPI Rank 0: 	  W0*features+B0 : [50 x 1 x *] }
-MPI Rank 0: 
-<<<<<<< HEAD
-MPI Rank 0: 0000000000000000: {[EvalClassificationError Gradient[1]] [InvStdOfFeatures Gradient[2]] [LogOfPrior Gradient[2]] [MVNormalizedFeatures Gradient[2 x *]] [MeanOfFeatures Gradient[2]] [PosteriorProb Gradient[2 x 1 x *]] [PosteriorProb Value[2 x 1 x *]] [Prior Gradient[2]] [ScaledLogLikelihood Gradient[2 x 1 x *]] [features Gradient[2 x *]] [labels Gradient[2 x *]] }
+MPI Rank 0: Memory Sharing Structure:
+MPI Rank 0: 
+MPI Rank 0: 0000000000000000: {[EvalErrorPrediction Gradient[1]] [InvStdOfFeatures Gradient[2]] [LogOfPrior Gradient[2]] [MVNormalizedFeatures Gradient[2 x *]] [MeanOfFeatures Gradient[2]] [PosteriorProb Gradient[2 x 1 x *]] [PosteriorProb Value[2 x 1 x *]] [Prior Gradient[2]] [ScaledLogLikelihood Gradient[2 x 1 x *]] [features Gradient[2 x *]] [labels Gradient[2 x *]] }
 MPI Rank 0: 000000CB9A06F910: {[features Value[2 x *]] }
 MPI Rank 0: 000000CBB818BA30: {[B0 Value[50 x 1]] }
 MPI Rank 0: 000000CBB818C110: {[MeanOfFeatures Value[2]] }
@@ -485,441 +427,247 @@
 MPI Rank 0: 000000CBBB24CB70: {[B0 Gradient[50 x 1]] [H1 Gradient[50 x 1 x *]] [W1*H1+B1 Gradient[50 x 1 x *]] [W2*H1 Value[2 x 1 x *]] }
 MPI Rank 0: 000000CBBB24CFD0: {[W2 Value[2 x 50]] }
 MPI Rank 0: 000000CBBB24D2F0: {[CrossEntropyWithSoftmax Value[1]] }
-MPI Rank 0: 000000CBBB24D610: {[EvalClassificationError Value[1]] }
+MPI Rank 0: 000000CBBB24D610: {[EvalErrorPrediction Value[1]] }
 MPI Rank 0: 000000CBBB24D6B0: {[ScaledLogLikelihood Value[2 x 1 x *]] }
 MPI Rank 0: 000000CBBB24D750: {[LogOfPrior Value[2]] }
 MPI Rank 0: 000000CBBB24D7F0: {[MVNormalizedFeatures Value[2 x *]] }
-=======
->>>>>>> 8493f118
-MPI Rank 0: 
-MPI Rank 0: 08/16/2016 03:01:43: Training 2802 parameters in 6 out of 6 parameter tensors and 15 nodes with gradient:
-MPI Rank 0: 
-MPI Rank 0: 08/16/2016 03:01:43: 	Node 'B0' (LearnableParameter operation) : [50 x 1]
-MPI Rank 0: 08/16/2016 03:01:43: 	Node 'B1' (LearnableParameter operation) : [50 x 1]
-MPI Rank 0: 08/16/2016 03:01:43: 	Node 'B2' (LearnableParameter operation) : [2 x 1]
-MPI Rank 0: 08/16/2016 03:01:43: 	Node 'W0' (LearnableParameter operation) : [50 x 2]
-MPI Rank 0: 08/16/2016 03:01:43: 	Node 'W1' (LearnableParameter operation) : [50 x 50]
-MPI Rank 0: 08/16/2016 03:01:43: 	Node 'W2' (LearnableParameter operation) : [2 x 50]
-MPI Rank 0: 
-MPI Rank 0: 
-MPI Rank 0: 08/16/2016 03:01:43: Precomputing --> 3 PreCompute nodes found.
-MPI Rank 0: 
-MPI Rank 0: 08/16/2016 03:01:43: 	MeanOfFeatures = Mean()
-MPI Rank 0: 08/16/2016 03:01:43: 	InvStdOfFeatures = InvStdDev()
-MPI Rank 0: 08/16/2016 03:01:43: 	Prior = Mean()
-MPI Rank 0: 
-MPI Rank 0: 08/16/2016 03:01:43: Precomputing --> Completed.
-MPI Rank 0: 
-<<<<<<< HEAD
+MPI Rank 0: 
+MPI Rank 0: 
+MPI Rank 0: 05/03/2016 14:20:57: Precomputing --> 3 PreCompute nodes found.
+MPI Rank 0: 
+MPI Rank 0: 05/03/2016 14:20:57: 	MeanOfFeatures = Mean()
+MPI Rank 0: 05/03/2016 14:20:57: 	InvStdOfFeatures = InvStdDev()
+MPI Rank 0: 05/03/2016 14:20:57: 	Prior = Mean()
+MPI Rank 0: UCIFastReader: Starting at epoch 0, counting lines to determine record count...
+MPI Rank 0:  10000 records found.
+MPI Rank 0: starting epoch 0 at record count 0, and file position 0
+MPI Rank 0: already there from last epoch
+MPI Rank 0: 
+MPI Rank 0: 05/03/2016 14:20:58: Precomputing --> Completed.
+MPI Rank 0: 
+MPI Rank 0: 
+MPI Rank 0: 05/03/2016 14:20:59: Starting Epoch 1: learning rate per sample = 0.020000  effective momentum = 0.900000  momentum as time constant = 237.3 samples
+MPI Rank 0: starting epoch 0 at record count 0, and file position 0
+MPI Rank 0: already there from last epoch
+MPI Rank 0: 
 MPI Rank 0: 05/03/2016 14:20:59: Starting minibatch loop, DataParallelSGD training (MyRank = 0, NumNodes = 4, NumGradientBits = 32).
-MPI Rank 0: 05/03/2016 14:20:59:  Epoch[ 1 of 4]-Minibatch[   1-  10]: CrossEntropyWithSoftmax = 0.70007977 * 250; EvalClassificationError = 0.52400000 * 250; time = 0.0500s; samplesPerSecond = 5004.9
-MPI Rank 0: 05/03/2016 14:20:59:  Epoch[ 1 of 4]-Minibatch[  11-  20]: CrossEntropyWithSoftmax = 0.71514542 * 250; EvalClassificationError = 0.52000000 * 250; time = 0.0405s; samplesPerSecond = 6177.6
-MPI Rank 0: 05/03/2016 14:21:00:  Epoch[ 1 of 4]-Minibatch[  21-  30]: CrossEntropyWithSoftmax = 0.72945595 * 250; EvalClassificationError = 0.47600000 * 250; time = 0.0407s; samplesPerSecond = 6140.7
-MPI Rank 0: 05/03/2016 14:21:00:  Epoch[ 1 of 4]-Minibatch[  31-  40]: CrossEntropyWithSoftmax = 0.70079058 * 250; EvalClassificationError = 0.52400000 * 250; time = 0.0405s; samplesPerSecond = 6172.7
-MPI Rank 0: 05/03/2016 14:21:00:  Epoch[ 1 of 4]-Minibatch[  41-  50]: CrossEntropyWithSoftmax = 0.70605616 * 250; EvalClassificationError = 0.54000000 * 250; time = 0.0411s; samplesPerSecond = 6087.3
-MPI Rank 0: 05/03/2016 14:21:00:  Epoch[ 1 of 4]-Minibatch[  51-  60]: CrossEntropyWithSoftmax = 0.71572398 * 250; EvalClassificationError = 0.47600000 * 250; time = 0.0408s; samplesPerSecond = 6122.5
-MPI Rank 0: 05/03/2016 14:21:00:  Epoch[ 1 of 4]-Minibatch[  61-  70]: CrossEntropyWithSoftmax = 0.72149851 * 250; EvalClassificationError = 0.48000000 * 250; time = 0.0406s; samplesPerSecond = 6156.4
-MPI Rank 0: 05/03/2016 14:21:00:  Epoch[ 1 of 4]-Minibatch[  71-  80]: CrossEntropyWithSoftmax = 0.79845604 * 250; EvalClassificationError = 0.47600000 * 250; time = 0.0405s; samplesPerSecond = 6170.9
-MPI Rank 0: 05/03/2016 14:21:00:  Epoch[ 1 of 4]-Minibatch[  81-  90]: CrossEntropyWithSoftmax = 0.69665185 * 250; EvalClassificationError = 0.46800000 * 250; time = 0.0409s; samplesPerSecond = 6119.2
-MPI Rank 0: 05/03/2016 14:21:00:  Epoch[ 1 of 4]-Minibatch[  91- 100]: CrossEntropyWithSoftmax = 0.70723327 * 250; EvalClassificationError = 0.49200000 * 250; time = 0.0408s; samplesPerSecond = 6131.7
-MPI Rank 0: 05/03/2016 14:21:00:  Epoch[ 1 of 4]-Minibatch[ 101- 110]: CrossEntropyWithSoftmax = 0.71420345 * 250; EvalClassificationError = 0.55200000 * 250; time = 0.0405s; samplesPerSecond = 6176.2
-MPI Rank 0: 05/03/2016 14:21:00:  Epoch[ 1 of 4]-Minibatch[ 111- 120]: CrossEntropyWithSoftmax = 0.69535259 * 250; EvalClassificationError = 0.43600000 * 250; time = 0.0407s; samplesPerSecond = 6141.4
-MPI Rank 0: 05/03/2016 14:21:00:  Epoch[ 1 of 4]-Minibatch[ 121- 130]: CrossEntropyWithSoftmax = 0.70078531 * 250; EvalClassificationError = 0.44000000 * 250; time = 0.0404s; samplesPerSecond = 6186.3
-MPI Rank 0: 05/03/2016 14:21:00:  Epoch[ 1 of 4]-Minibatch[ 131- 140]: CrossEntropyWithSoftmax = 0.71857915 * 250; EvalClassificationError = 0.54800000 * 250; time = 0.0403s; samplesPerSecond = 6200.9
-MPI Rank 0: 05/03/2016 14:21:00:  Epoch[ 1 of 4]-Minibatch[ 141- 150]: CrossEntropyWithSoftmax = 0.72088357 * 250; EvalClassificationError = 0.48800000 * 250; time = 0.0406s; samplesPerSecond = 6157.2
-MPI Rank 0: 05/03/2016 14:21:00:  Epoch[ 1 of 4]-Minibatch[ 151- 160]: CrossEntropyWithSoftmax = 0.71798840 * 250; EvalClassificationError = 0.55200000 * 250; time = 0.0405s; samplesPerSecond = 6171.6
-MPI Rank 0: 05/03/2016 14:21:00:  Epoch[ 1 of 4]-Minibatch[ 161- 170]: CrossEntropyWithSoftmax = 0.74162165 * 250; EvalClassificationError = 0.50000000 * 250; time = 0.0408s; samplesPerSecond = 6126.4
-MPI Rank 0: 05/03/2016 14:21:00:  Epoch[ 1 of 4]-Minibatch[ 171- 180]: CrossEntropyWithSoftmax = 0.71835129 * 250; EvalClassificationError = 0.51600000 * 250; time = 0.0388s; samplesPerSecond = 6444.1
-MPI Rank 0: 05/03/2016 14:21:00:  Epoch[ 1 of 4]-Minibatch[ 181- 190]: CrossEntropyWithSoftmax = 0.71529462 * 250; EvalClassificationError = 0.48400000 * 250; time = 0.0404s; samplesPerSecond = 6183.4
-MPI Rank 0: 05/03/2016 14:21:00:  Epoch[ 1 of 4]-Minibatch[ 191- 200]: CrossEntropyWithSoftmax = 0.71727657 * 250; EvalClassificationError = 0.53200000 * 250; time = 0.0403s; samplesPerSecond = 6197.5
-MPI Rank 0: 05/03/2016 14:21:00:  Epoch[ 1 of 4]-Minibatch[ 201- 210]: CrossEntropyWithSoftmax = 0.71745516 * 250; EvalClassificationError = 0.50400000 * 250; time = 0.0411s; samplesPerSecond = 6087.8
-MPI Rank 0: 05/03/2016 14:21:00:  Epoch[ 1 of 4]-Minibatch[ 211- 220]: CrossEntropyWithSoftmax = 0.72088397 * 250; EvalClassificationError = 0.50000000 * 250; time = 0.0407s; samplesPerSecond = 6136.9
-MPI Rank 0: 05/03/2016 14:21:00:  Epoch[ 1 of 4]-Minibatch[ 221- 230]: CrossEntropyWithSoftmax = 0.72006808 * 250; EvalClassificationError = 0.50800000 * 250; time = 0.0406s; samplesPerSecond = 6162.8
-MPI Rank 0: 05/03/2016 14:21:00:  Epoch[ 1 of 4]-Minibatch[ 231- 240]: CrossEntropyWithSoftmax = 0.71275468 * 250; EvalClassificationError = 0.51200000 * 250; time = 0.0406s; samplesPerSecond = 6150.7
-MPI Rank 0: 05/03/2016 14:21:00:  Epoch[ 1 of 4]-Minibatch[ 241- 250]: CrossEntropyWithSoftmax = 0.69644781 * 250; EvalClassificationError = 0.50400000 * 250; time = 0.0404s; samplesPerSecond = 6192.4
-MPI Rank 0: 05/03/2016 14:21:00:  Epoch[ 1 of 4]-Minibatch[ 251- 260]: CrossEntropyWithSoftmax = 0.70129698 * 250; EvalClassificationError = 0.51200000 * 250; time = 0.0398s; samplesPerSecond = 6277.5
-MPI Rank 0: 05/03/2016 14:21:01:  Epoch[ 1 of 4]-Minibatch[ 261- 270]: CrossEntropyWithSoftmax = 0.70768095 * 250; EvalClassificationError = 0.54400000 * 250; time = 0.0400s; samplesPerSecond = 6246.7
-MPI Rank 0: 05/03/2016 14:21:01:  Epoch[ 1 of 4]-Minibatch[ 271- 280]: CrossEntropyWithSoftmax = 0.69744379 * 250; EvalClassificationError = 0.52800000 * 250; time = 0.0402s; samplesPerSecond = 6215.5
-MPI Rank 0: 05/03/2016 14:21:01:  Epoch[ 1 of 4]-Minibatch[ 281- 290]: CrossEntropyWithSoftmax = 0.69266187 * 250; EvalClassificationError = 0.44800000 * 250; time = 0.0403s; samplesPerSecond = 6200.4
-MPI Rank 0: 05/03/2016 14:21:01:  Epoch[ 1 of 4]-Minibatch[ 291- 300]: CrossEntropyWithSoftmax = 0.69347265 * 250; EvalClassificationError = 0.49600000 * 250; time = 0.0407s; samplesPerSecond = 6136.0
-MPI Rank 0: 05/03/2016 14:21:01:  Epoch[ 1 of 4]-Minibatch[ 301- 310]: CrossEntropyWithSoftmax = 0.69257408 * 250; EvalClassificationError = 0.54000000 * 250; time = 0.0399s; samplesPerSecond = 6272.9
-MPI Rank 0: 05/03/2016 14:21:01:  Epoch[ 1 of 4]-Minibatch[ 311- 320]: CrossEntropyWithSoftmax = 0.68625740 * 250; EvalClassificationError = 0.38000000 * 250; time = 0.0405s; samplesPerSecond = 6178.0
-MPI Rank 0: 05/03/2016 14:21:01:  Epoch[ 1 of 4]-Minibatch[ 321- 330]: CrossEntropyWithSoftmax = 0.69064008 * 250; EvalClassificationError = 0.46800000 * 250; time = 0.0409s; samplesPerSecond = 6119.2
-MPI Rank 0: 05/03/2016 14:21:01:  Epoch[ 1 of 4]-Minibatch[ 331- 340]: CrossEntropyWithSoftmax = 0.70192150 * 250; EvalClassificationError = 0.46000000 * 250; time = 0.0408s; samplesPerSecond = 6122.5
-MPI Rank 0: 05/03/2016 14:21:01:  Epoch[ 1 of 4]-Minibatch[ 341- 350]: CrossEntropyWithSoftmax = 0.69058909 * 250; EvalClassificationError = 0.52000000 * 250; time = 0.0405s; samplesPerSecond = 6167.1
-MPI Rank 0: 05/03/2016 14:21:01:  Epoch[ 1 of 4]-Minibatch[ 351- 360]: CrossEntropyWithSoftmax = 0.67041484 * 250; EvalClassificationError = 0.39200000 * 250; time = 0.0405s; samplesPerSecond = 6168.4
-MPI Rank 0: 05/03/2016 14:21:01:  Epoch[ 1 of 4]-Minibatch[ 361- 370]: CrossEntropyWithSoftmax = 0.65913960 * 250; EvalClassificationError = 0.35600000 * 250; time = 0.0407s; samplesPerSecond = 6137.5
-MPI Rank 0: 05/03/2016 14:21:01:  Epoch[ 1 of 4]-Minibatch[ 371- 380]: CrossEntropyWithSoftmax = 0.63919860 * 250; EvalClassificationError = 0.36400000 * 250; time = 0.0405s; samplesPerSecond = 6174.2
-MPI Rank 0: 05/03/2016 14:21:01:  Epoch[ 1 of 4]-Minibatch[ 381- 390]: CrossEntropyWithSoftmax = 0.61293852 * 250; EvalClassificationError = 0.19200000 * 250; time = 0.0413s; samplesPerSecond = 6059.9
-MPI Rank 0: 05/03/2016 14:21:01:  Epoch[ 1 of 4]-Minibatch[ 391- 400]: CrossEntropyWithSoftmax = 0.55255298 * 250; EvalClassificationError = 0.18800000 * 250; time = 0.0408s; samplesPerSecond = 6132.9
-MPI Rank 0: 05/03/2016 14:21:01: Finished Epoch[ 1 of 4]: [Training] CrossEntropyWithSoftmax = 0.70019552 * 10000; EvalClassificationError = 0.47350000 * 10000; totalSamplesSeen = 10000; learningRatePerSample = 0.02; epochTime=1.65013s
+MPI Rank 0: 05/03/2016 14:20:59:  Epoch[ 1 of 4]-Minibatch[   1-  10]: CrossEntropyWithSoftmax = 0.70007977 * 250; EvalErrorPrediction = 0.52400000 * 250; time = 0.0500s; samplesPerSecond = 5004.9
+MPI Rank 0: 05/03/2016 14:20:59:  Epoch[ 1 of 4]-Minibatch[  11-  20]: CrossEntropyWithSoftmax = 0.71514542 * 250; EvalErrorPrediction = 0.52000000 * 250; time = 0.0405s; samplesPerSecond = 6177.6
+MPI Rank 0: 05/03/2016 14:21:00:  Epoch[ 1 of 4]-Minibatch[  21-  30]: CrossEntropyWithSoftmax = 0.72945595 * 250; EvalErrorPrediction = 0.47600000 * 250; time = 0.0407s; samplesPerSecond = 6140.7
+MPI Rank 0: 05/03/2016 14:21:00:  Epoch[ 1 of 4]-Minibatch[  31-  40]: CrossEntropyWithSoftmax = 0.70079058 * 250; EvalErrorPrediction = 0.52400000 * 250; time = 0.0405s; samplesPerSecond = 6172.7
+MPI Rank 0: 05/03/2016 14:21:00:  Epoch[ 1 of 4]-Minibatch[  41-  50]: CrossEntropyWithSoftmax = 0.70605616 * 250; EvalErrorPrediction = 0.54000000 * 250; time = 0.0411s; samplesPerSecond = 6087.3
+MPI Rank 0: 05/03/2016 14:21:00:  Epoch[ 1 of 4]-Minibatch[  51-  60]: CrossEntropyWithSoftmax = 0.71572398 * 250; EvalErrorPrediction = 0.47600000 * 250; time = 0.0408s; samplesPerSecond = 6122.5
+MPI Rank 0: 05/03/2016 14:21:00:  Epoch[ 1 of 4]-Minibatch[  61-  70]: CrossEntropyWithSoftmax = 0.72149851 * 250; EvalErrorPrediction = 0.48000000 * 250; time = 0.0406s; samplesPerSecond = 6156.4
+MPI Rank 0: 05/03/2016 14:21:00:  Epoch[ 1 of 4]-Minibatch[  71-  80]: CrossEntropyWithSoftmax = 0.79845604 * 250; EvalErrorPrediction = 0.47600000 * 250; time = 0.0405s; samplesPerSecond = 6170.9
+MPI Rank 0: 05/03/2016 14:21:00:  Epoch[ 1 of 4]-Minibatch[  81-  90]: CrossEntropyWithSoftmax = 0.69665185 * 250; EvalErrorPrediction = 0.46800000 * 250; time = 0.0409s; samplesPerSecond = 6119.2
+MPI Rank 0: 05/03/2016 14:21:00:  Epoch[ 1 of 4]-Minibatch[  91- 100]: CrossEntropyWithSoftmax = 0.70723327 * 250; EvalErrorPrediction = 0.49200000 * 250; time = 0.0408s; samplesPerSecond = 6131.7
+MPI Rank 0: 05/03/2016 14:21:00:  Epoch[ 1 of 4]-Minibatch[ 101- 110]: CrossEntropyWithSoftmax = 0.71420345 * 250; EvalErrorPrediction = 0.55200000 * 250; time = 0.0405s; samplesPerSecond = 6176.2
+MPI Rank 0: 05/03/2016 14:21:00:  Epoch[ 1 of 4]-Minibatch[ 111- 120]: CrossEntropyWithSoftmax = 0.69535259 * 250; EvalErrorPrediction = 0.43600000 * 250; time = 0.0407s; samplesPerSecond = 6141.4
+MPI Rank 0: 05/03/2016 14:21:00:  Epoch[ 1 of 4]-Minibatch[ 121- 130]: CrossEntropyWithSoftmax = 0.70078531 * 250; EvalErrorPrediction = 0.44000000 * 250; time = 0.0404s; samplesPerSecond = 6186.3
+MPI Rank 0: 05/03/2016 14:21:00:  Epoch[ 1 of 4]-Minibatch[ 131- 140]: CrossEntropyWithSoftmax = 0.71857915 * 250; EvalErrorPrediction = 0.54800000 * 250; time = 0.0403s; samplesPerSecond = 6200.9
+MPI Rank 0: 05/03/2016 14:21:00:  Epoch[ 1 of 4]-Minibatch[ 141- 150]: CrossEntropyWithSoftmax = 0.72088357 * 250; EvalErrorPrediction = 0.48800000 * 250; time = 0.0406s; samplesPerSecond = 6157.2
+MPI Rank 0: 05/03/2016 14:21:00:  Epoch[ 1 of 4]-Minibatch[ 151- 160]: CrossEntropyWithSoftmax = 0.71798840 * 250; EvalErrorPrediction = 0.55200000 * 250; time = 0.0405s; samplesPerSecond = 6171.6
+MPI Rank 0: 05/03/2016 14:21:00:  Epoch[ 1 of 4]-Minibatch[ 161- 170]: CrossEntropyWithSoftmax = 0.74162165 * 250; EvalErrorPrediction = 0.50000000 * 250; time = 0.0408s; samplesPerSecond = 6126.4
+MPI Rank 0: 05/03/2016 14:21:00:  Epoch[ 1 of 4]-Minibatch[ 171- 180]: CrossEntropyWithSoftmax = 0.71835129 * 250; EvalErrorPrediction = 0.51600000 * 250; time = 0.0388s; samplesPerSecond = 6444.1
+MPI Rank 0: 05/03/2016 14:21:00:  Epoch[ 1 of 4]-Minibatch[ 181- 190]: CrossEntropyWithSoftmax = 0.71529462 * 250; EvalErrorPrediction = 0.48400000 * 250; time = 0.0404s; samplesPerSecond = 6183.4
+MPI Rank 0: 05/03/2016 14:21:00:  Epoch[ 1 of 4]-Minibatch[ 191- 200]: CrossEntropyWithSoftmax = 0.71727657 * 250; EvalErrorPrediction = 0.53200000 * 250; time = 0.0403s; samplesPerSecond = 6197.5
+MPI Rank 0: 05/03/2016 14:21:00:  Epoch[ 1 of 4]-Minibatch[ 201- 210]: CrossEntropyWithSoftmax = 0.71745516 * 250; EvalErrorPrediction = 0.50400000 * 250; time = 0.0411s; samplesPerSecond = 6087.8
+MPI Rank 0: 05/03/2016 14:21:00:  Epoch[ 1 of 4]-Minibatch[ 211- 220]: CrossEntropyWithSoftmax = 0.72088397 * 250; EvalErrorPrediction = 0.50000000 * 250; time = 0.0407s; samplesPerSecond = 6136.9
+MPI Rank 0: 05/03/2016 14:21:00:  Epoch[ 1 of 4]-Minibatch[ 221- 230]: CrossEntropyWithSoftmax = 0.72006808 * 250; EvalErrorPrediction = 0.50800000 * 250; time = 0.0406s; samplesPerSecond = 6162.8
+MPI Rank 0: 05/03/2016 14:21:00:  Epoch[ 1 of 4]-Minibatch[ 231- 240]: CrossEntropyWithSoftmax = 0.71275468 * 250; EvalErrorPrediction = 0.51200000 * 250; time = 0.0406s; samplesPerSecond = 6150.7
+MPI Rank 0: 05/03/2016 14:21:00:  Epoch[ 1 of 4]-Minibatch[ 241- 250]: CrossEntropyWithSoftmax = 0.69644781 * 250; EvalErrorPrediction = 0.50400000 * 250; time = 0.0404s; samplesPerSecond = 6192.4
+MPI Rank 0: 05/03/2016 14:21:00:  Epoch[ 1 of 4]-Minibatch[ 251- 260]: CrossEntropyWithSoftmax = 0.70129698 * 250; EvalErrorPrediction = 0.51200000 * 250; time = 0.0398s; samplesPerSecond = 6277.5
+MPI Rank 0: 05/03/2016 14:21:01:  Epoch[ 1 of 4]-Minibatch[ 261- 270]: CrossEntropyWithSoftmax = 0.70768095 * 250; EvalErrorPrediction = 0.54400000 * 250; time = 0.0400s; samplesPerSecond = 6246.7
+MPI Rank 0: 05/03/2016 14:21:01:  Epoch[ 1 of 4]-Minibatch[ 271- 280]: CrossEntropyWithSoftmax = 0.69744379 * 250; EvalErrorPrediction = 0.52800000 * 250; time = 0.0402s; samplesPerSecond = 6215.5
+MPI Rank 0: 05/03/2016 14:21:01:  Epoch[ 1 of 4]-Minibatch[ 281- 290]: CrossEntropyWithSoftmax = 0.69266187 * 250; EvalErrorPrediction = 0.44800000 * 250; time = 0.0403s; samplesPerSecond = 6200.4
+MPI Rank 0: 05/03/2016 14:21:01:  Epoch[ 1 of 4]-Minibatch[ 291- 300]: CrossEntropyWithSoftmax = 0.69347265 * 250; EvalErrorPrediction = 0.49600000 * 250; time = 0.0407s; samplesPerSecond = 6136.0
+MPI Rank 0: 05/03/2016 14:21:01:  Epoch[ 1 of 4]-Minibatch[ 301- 310]: CrossEntropyWithSoftmax = 0.69257408 * 250; EvalErrorPrediction = 0.54000000 * 250; time = 0.0399s; samplesPerSecond = 6272.9
+MPI Rank 0: 05/03/2016 14:21:01:  Epoch[ 1 of 4]-Minibatch[ 311- 320]: CrossEntropyWithSoftmax = 0.68625740 * 250; EvalErrorPrediction = 0.38000000 * 250; time = 0.0405s; samplesPerSecond = 6178.0
+MPI Rank 0: 05/03/2016 14:21:01:  Epoch[ 1 of 4]-Minibatch[ 321- 330]: CrossEntropyWithSoftmax = 0.69064008 * 250; EvalErrorPrediction = 0.46800000 * 250; time = 0.0409s; samplesPerSecond = 6119.2
+MPI Rank 0: 05/03/2016 14:21:01:  Epoch[ 1 of 4]-Minibatch[ 331- 340]: CrossEntropyWithSoftmax = 0.70192150 * 250; EvalErrorPrediction = 0.46000000 * 250; time = 0.0408s; samplesPerSecond = 6122.5
+MPI Rank 0: 05/03/2016 14:21:01:  Epoch[ 1 of 4]-Minibatch[ 341- 350]: CrossEntropyWithSoftmax = 0.69058909 * 250; EvalErrorPrediction = 0.52000000 * 250; time = 0.0405s; samplesPerSecond = 6167.1
+MPI Rank 0: 05/03/2016 14:21:01:  Epoch[ 1 of 4]-Minibatch[ 351- 360]: CrossEntropyWithSoftmax = 0.67041484 * 250; EvalErrorPrediction = 0.39200000 * 250; time = 0.0405s; samplesPerSecond = 6168.4
+MPI Rank 0: 05/03/2016 14:21:01:  Epoch[ 1 of 4]-Minibatch[ 361- 370]: CrossEntropyWithSoftmax = 0.65913960 * 250; EvalErrorPrediction = 0.35600000 * 250; time = 0.0407s; samplesPerSecond = 6137.5
+MPI Rank 0: 05/03/2016 14:21:01:  Epoch[ 1 of 4]-Minibatch[ 371- 380]: CrossEntropyWithSoftmax = 0.63919860 * 250; EvalErrorPrediction = 0.36400000 * 250; time = 0.0405s; samplesPerSecond = 6174.2
+MPI Rank 0: 05/03/2016 14:21:01:  Epoch[ 1 of 4]-Minibatch[ 381- 390]: CrossEntropyWithSoftmax = 0.61293852 * 250; EvalErrorPrediction = 0.19200000 * 250; time = 0.0413s; samplesPerSecond = 6059.9
+MPI Rank 0: 05/03/2016 14:21:01:  Epoch[ 1 of 4]-Minibatch[ 391- 400]: CrossEntropyWithSoftmax = 0.55255298 * 250; EvalErrorPrediction = 0.18800000 * 250; time = 0.0408s; samplesPerSecond = 6132.9
+MPI Rank 0: 05/03/2016 14:21:01: Finished Epoch[ 1 of 4]: [Training] CrossEntropyWithSoftmax = 0.70019552 * 10000; EvalErrorPrediction = 0.47350000 * 10000; totalSamplesSeen = 10000; learningRatePerSample = 0.02; epochTime=1.65013s
 MPI Rank 0: 05/03/2016 14:21:01: SGD: Saving checkpoint model 'C:\Users\svcphil\AppData\Local\Temp\cntk-test-20160503141958.750677\ParallelTraining\NoQuantization_SinglePrecision@release_gpu/models/Simple.dnn.1'
-=======
->>>>>>> 8493f118
-MPI Rank 0: 
-MPI Rank 0: 08/16/2016 03:01:45: Starting Epoch 1: learning rate per sample = 0.020000  effective momentum = 0.900000  momentum as time constant = 237.3 samples
-MPI Rank 0: 
-<<<<<<< HEAD
+MPI Rank 0: 
+MPI Rank 0: 05/03/2016 14:21:01: Starting Epoch 2: learning rate per sample = 0.008000  effective momentum = 0.900000  momentum as time constant = 237.3 samples
+MPI Rank 0: starting epoch 1 at record count 10000, and file position 0
+MPI Rank 0: already there from last epoch
+MPI Rank 0: 
 MPI Rank 0: 05/03/2016 14:21:01: Starting minibatch loop, DataParallelSGD training (MyRank = 0, NumNodes = 4, NumGradientBits = 32).
-MPI Rank 0: 05/03/2016 14:21:01:  Epoch[ 2 of 4]-Minibatch[   1-  10, 2.50%]: CrossEntropyWithSoftmax = 0.50774544 * 250; EvalClassificationError = 0.24000000 * 250; time = 0.0408s; samplesPerSecond = 6127.2
-MPI Rank 0: 05/03/2016 14:21:01:  Epoch[ 2 of 4]-Minibatch[  11-  20, 5.00%]: CrossEntropyWithSoftmax = 0.43388847 * 250; EvalClassificationError = 0.11200000 * 250; time = 0.0407s; samplesPerSecond = 6140.1
-MPI Rank 0: 05/03/2016 14:21:01:  Epoch[ 2 of 4]-Minibatch[  21-  30, 7.50%]: CrossEntropyWithSoftmax = 0.36674786 * 250; EvalClassificationError = 0.08800000 * 250; time = 0.0404s; samplesPerSecond = 6188.1
-MPI Rank 0: 05/03/2016 14:21:01:  Epoch[ 2 of 4]-Minibatch[  31-  40, 10.00%]: CrossEntropyWithSoftmax = 0.33768687 * 250; EvalClassificationError = 0.06800000 * 250; time = 0.0390s; samplesPerSecond = 6408.8
-MPI Rank 0: 05/03/2016 14:21:01:  Epoch[ 2 of 4]-Minibatch[  41-  50, 12.50%]: CrossEntropyWithSoftmax = 0.30320881 * 250; EvalClassificationError = 0.08000000 * 250; time = 0.0393s; samplesPerSecond = 6359.1
-MPI Rank 0: 05/03/2016 14:21:01:  Epoch[ 2 of 4]-Minibatch[  51-  60, 15.00%]: CrossEntropyWithSoftmax = 0.29575991 * 250; EvalClassificationError = 0.09200000 * 250; time = 0.0402s; samplesPerSecond = 6225.4
-MPI Rank 0: 05/03/2016 14:21:01:  Epoch[ 2 of 4]-Minibatch[  61-  70, 17.50%]: CrossEntropyWithSoftmax = 0.24924451 * 250; EvalClassificationError = 0.07600000 * 250; time = 0.0388s; samplesPerSecond = 6442.1
-MPI Rank 0: 05/03/2016 14:21:01:  Epoch[ 2 of 4]-Minibatch[  71-  80, 20.00%]: CrossEntropyWithSoftmax = 0.24632387 * 250; EvalClassificationError = 0.10400000 * 250; time = 0.0397s; samplesPerSecond = 6292.8
-MPI Rank 0: 05/03/2016 14:21:01:  Epoch[ 2 of 4]-Minibatch[  81-  90, 22.50%]: CrossEntropyWithSoftmax = 0.20943134 * 250; EvalClassificationError = 0.08400000 * 250; time = 0.0407s; samplesPerSecond = 6148.9
-MPI Rank 0: 05/03/2016 14:21:01:  Epoch[ 2 of 4]-Minibatch[  91- 100, 25.00%]: CrossEntropyWithSoftmax = 0.19115976 * 250; EvalClassificationError = 0.07200000 * 250; time = 0.0385s; samplesPerSecond = 6498.4
-MPI Rank 0: 05/03/2016 14:21:02:  Epoch[ 2 of 4]-Minibatch[ 101- 110, 27.50%]: CrossEntropyWithSoftmax = 0.17923213 * 250; EvalClassificationError = 0.05200000 * 250; time = 0.0390s; samplesPerSecond = 6414.9
-MPI Rank 0: 05/03/2016 14:21:02:  Epoch[ 2 of 4]-Minibatch[ 111- 120, 30.00%]: CrossEntropyWithSoftmax = 0.17075410 * 250; EvalClassificationError = 0.06400000 * 250; time = 0.0405s; samplesPerSecond = 6173.0
-MPI Rank 0: 05/03/2016 14:21:02:  Epoch[ 2 of 4]-Minibatch[ 121- 130, 32.50%]: CrossEntropyWithSoftmax = 0.14442362 * 250; EvalClassificationError = 0.05600000 * 250; time = 0.0409s; samplesPerSecond = 6108.6
-MPI Rank 0: 05/03/2016 14:21:02:  Epoch[ 2 of 4]-Minibatch[ 131- 140, 35.00%]: CrossEntropyWithSoftmax = 0.17753813 * 250; EvalClassificationError = 0.08800000 * 250; time = 0.0403s; samplesPerSecond = 6203.3
-MPI Rank 0: 05/03/2016 14:21:02:  Epoch[ 2 of 4]-Minibatch[ 141- 150, 37.50%]: CrossEntropyWithSoftmax = 0.15087849 * 250; EvalClassificationError = 0.05200000 * 250; time = 0.0406s; samplesPerSecond = 6162.0
-MPI Rank 0: 05/03/2016 14:21:02:  Epoch[ 2 of 4]-Minibatch[ 151- 160, 40.00%]: CrossEntropyWithSoftmax = 0.19253016 * 250; EvalClassificationError = 0.08000000 * 250; time = 0.0404s; samplesPerSecond = 6184.8
-MPI Rank 0: 05/03/2016 14:21:02:  Epoch[ 2 of 4]-Minibatch[ 161- 170, 42.50%]: CrossEntropyWithSoftmax = 0.17830682 * 250; EvalClassificationError = 0.08800000 * 250; time = 0.0402s; samplesPerSecond = 6214.3
-MPI Rank 0: 05/03/2016 14:21:02:  Epoch[ 2 of 4]-Minibatch[ 171- 180, 45.00%]: CrossEntropyWithSoftmax = 0.15115425 * 250; EvalClassificationError = 0.06400000 * 250; time = 0.0392s; samplesPerSecond = 6373.3
-MPI Rank 0: 05/03/2016 14:21:02:  Epoch[ 2 of 4]-Minibatch[ 181- 190, 47.50%]: CrossEntropyWithSoftmax = 0.19135968 * 250; EvalClassificationError = 0.10000000 * 250; time = 0.0399s; samplesPerSecond = 6265.2
-MPI Rank 0: 05/03/2016 14:21:02:  Epoch[ 2 of 4]-Minibatch[ 191- 200, 50.00%]: CrossEntropyWithSoftmax = 0.21491484 * 250; EvalClassificationError = 0.10400000 * 250; time = 0.0401s; samplesPerSecond = 6239.9
-MPI Rank 0: 05/03/2016 14:21:02:  Epoch[ 2 of 4]-Minibatch[ 201- 210, 52.50%]: CrossEntropyWithSoftmax = 0.18682344 * 250; EvalClassificationError = 0.08400000 * 250; time = 0.0405s; samplesPerSecond = 6170.4
-MPI Rank 0: 05/03/2016 14:21:02:  Epoch[ 2 of 4]-Minibatch[ 211- 220, 55.00%]: CrossEntropyWithSoftmax = 0.18483204 * 250; EvalClassificationError = 0.07600000 * 250; time = 0.0407s; samplesPerSecond = 6146.1
-MPI Rank 0: 05/03/2016 14:21:02:  Epoch[ 2 of 4]-Minibatch[ 221- 230, 57.50%]: CrossEntropyWithSoftmax = 0.14684501 * 250; EvalClassificationError = 0.06000000 * 250; time = 0.0408s; samplesPerSecond = 6120.9
-MPI Rank 0: 05/03/2016 14:21:02:  Epoch[ 2 of 4]-Minibatch[ 231- 240, 60.00%]: CrossEntropyWithSoftmax = 0.15322116 * 250; EvalClassificationError = 0.07600000 * 250; time = 0.0405s; samplesPerSecond = 6170.2
-MPI Rank 0: 05/03/2016 14:21:02:  Epoch[ 2 of 4]-Minibatch[ 241- 250, 62.50%]: CrossEntropyWithSoftmax = 0.19882572 * 250; EvalClassificationError = 0.11600000 * 250; time = 0.0410s; samplesPerSecond = 6105.0
-MPI Rank 0: 05/03/2016 14:21:02:  Epoch[ 2 of 4]-Minibatch[ 251- 260, 65.00%]: CrossEntropyWithSoftmax = 0.13683831 * 250; EvalClassificationError = 0.07200000 * 250; time = 0.0398s; samplesPerSecond = 6278.9
-MPI Rank 0: 05/03/2016 14:21:02:  Epoch[ 2 of 4]-Minibatch[ 261- 270, 67.50%]: CrossEntropyWithSoftmax = 0.18621189 * 250; EvalClassificationError = 0.11600000 * 250; time = 0.0398s; samplesPerSecond = 6281.7
-MPI Rank 0: 05/03/2016 14:21:02:  Epoch[ 2 of 4]-Minibatch[ 271- 280, 70.00%]: CrossEntropyWithSoftmax = 0.19408049 * 250; EvalClassificationError = 0.08000000 * 250; time = 0.0407s; samplesPerSecond = 6138.4
-MPI Rank 0: 05/03/2016 14:21:02:  Epoch[ 2 of 4]-Minibatch[ 281- 290, 72.50%]: CrossEntropyWithSoftmax = 0.17298137 * 250; EvalClassificationError = 0.07200000 * 250; time = 0.0405s; samplesPerSecond = 6168.3
-MPI Rank 0: 05/03/2016 14:21:02:  Epoch[ 2 of 4]-Minibatch[ 291- 300, 75.00%]: CrossEntropyWithSoftmax = 0.13265128 * 250; EvalClassificationError = 0.04800000 * 250; time = 0.0407s; samplesPerSecond = 6149.8
-MPI Rank 0: 05/03/2016 14:21:02:  Epoch[ 2 of 4]-Minibatch[ 301- 310, 77.50%]: CrossEntropyWithSoftmax = 0.17627178 * 250; EvalClassificationError = 0.09200000 * 250; time = 0.0406s; samplesPerSecond = 6157.6
-MPI Rank 0: 05/03/2016 14:21:02:  Epoch[ 2 of 4]-Minibatch[ 311- 320, 80.00%]: CrossEntropyWithSoftmax = 0.12734627 * 250; EvalClassificationError = 0.05600000 * 250; time = 0.0411s; samplesPerSecond = 6085.1
-MPI Rank 0: 05/03/2016 14:21:02:  Epoch[ 2 of 4]-Minibatch[ 321- 330, 82.50%]: CrossEntropyWithSoftmax = 0.15108451 * 250; EvalClassificationError = 0.05600000 * 250; time = 0.0404s; samplesPerSecond = 6194.7
-MPI Rank 0: 05/03/2016 14:21:02:  Epoch[ 2 of 4]-Minibatch[ 331- 340, 85.00%]: CrossEntropyWithSoftmax = 0.19729184 * 250; EvalClassificationError = 0.09200000 * 250; time = 0.0397s; samplesPerSecond = 6301.7
-MPI Rank 0: 05/03/2016 14:21:02:  Epoch[ 2 of 4]-Minibatch[ 341- 350, 87.50%]: CrossEntropyWithSoftmax = 0.12857332 * 250; EvalClassificationError = 0.05200000 * 250; time = 0.0404s; samplesPerSecond = 6183.1
-MPI Rank 0: 05/03/2016 14:21:03:  Epoch[ 2 of 4]-Minibatch[ 351- 360, 90.00%]: CrossEntropyWithSoftmax = 0.13867803 * 250; EvalClassificationError = 0.06000000 * 250; time = 0.0404s; samplesPerSecond = 6191.2
-MPI Rank 0: 05/03/2016 14:21:03:  Epoch[ 2 of 4]-Minibatch[ 361- 370, 92.50%]: CrossEntropyWithSoftmax = 0.12786050 * 250; EvalClassificationError = 0.06000000 * 250; time = 0.0406s; samplesPerSecond = 6158.8
-MPI Rank 0: 05/03/2016 14:21:03:  Epoch[ 2 of 4]-Minibatch[ 371- 380, 95.00%]: CrossEntropyWithSoftmax = 0.16643303 * 250; EvalClassificationError = 0.09600000 * 250; time = 0.0405s; samplesPerSecond = 6166.0
-MPI Rank 0: 05/03/2016 14:21:03:  Epoch[ 2 of 4]-Minibatch[ 381- 390, 97.50%]: CrossEntropyWithSoftmax = 0.20440409 * 250; EvalClassificationError = 0.11200000 * 250; time = 0.0408s; samplesPerSecond = 6121.0
-MPI Rank 0: 05/03/2016 14:21:03:  Epoch[ 2 of 4]-Minibatch[ 391- 400, 100.00%]: CrossEntropyWithSoftmax = 0.14566238 * 250; EvalClassificationError = 0.06800000 * 250; time = 0.0408s; samplesPerSecond = 6133.9
-MPI Rank 0: 05/03/2016 14:21:03: Finished Epoch[ 2 of 4]: [Training] CrossEntropyWithSoftmax = 0.20373014 * 10000; EvalClassificationError = 0.08270000 * 10000; totalSamplesSeen = 20000; learningRatePerSample = 0.0080000004; epochTime=1.62971s
+MPI Rank 0: 05/03/2016 14:21:01:  Epoch[ 2 of 4]-Minibatch[   1-  10, 2.50%]: CrossEntropyWithSoftmax = 0.50774544 * 250; EvalErrorPrediction = 0.24000000 * 250; time = 0.0408s; samplesPerSecond = 6127.2
+MPI Rank 0: 05/03/2016 14:21:01:  Epoch[ 2 of 4]-Minibatch[  11-  20, 5.00%]: CrossEntropyWithSoftmax = 0.43388847 * 250; EvalErrorPrediction = 0.11200000 * 250; time = 0.0407s; samplesPerSecond = 6140.1
+MPI Rank 0: 05/03/2016 14:21:01:  Epoch[ 2 of 4]-Minibatch[  21-  30, 7.50%]: CrossEntropyWithSoftmax = 0.36674786 * 250; EvalErrorPrediction = 0.08800000 * 250; time = 0.0404s; samplesPerSecond = 6188.1
+MPI Rank 0: 05/03/2016 14:21:01:  Epoch[ 2 of 4]-Minibatch[  31-  40, 10.00%]: CrossEntropyWithSoftmax = 0.33768687 * 250; EvalErrorPrediction = 0.06800000 * 250; time = 0.0390s; samplesPerSecond = 6408.8
+MPI Rank 0: 05/03/2016 14:21:01:  Epoch[ 2 of 4]-Minibatch[  41-  50, 12.50%]: CrossEntropyWithSoftmax = 0.30320881 * 250; EvalErrorPrediction = 0.08000000 * 250; time = 0.0393s; samplesPerSecond = 6359.1
+MPI Rank 0: 05/03/2016 14:21:01:  Epoch[ 2 of 4]-Minibatch[  51-  60, 15.00%]: CrossEntropyWithSoftmax = 0.29575991 * 250; EvalErrorPrediction = 0.09200000 * 250; time = 0.0402s; samplesPerSecond = 6225.4
+MPI Rank 0: 05/03/2016 14:21:01:  Epoch[ 2 of 4]-Minibatch[  61-  70, 17.50%]: CrossEntropyWithSoftmax = 0.24924451 * 250; EvalErrorPrediction = 0.07600000 * 250; time = 0.0388s; samplesPerSecond = 6442.1
+MPI Rank 0: 05/03/2016 14:21:01:  Epoch[ 2 of 4]-Minibatch[  71-  80, 20.00%]: CrossEntropyWithSoftmax = 0.24632387 * 250; EvalErrorPrediction = 0.10400000 * 250; time = 0.0397s; samplesPerSecond = 6292.8
+MPI Rank 0: 05/03/2016 14:21:01:  Epoch[ 2 of 4]-Minibatch[  81-  90, 22.50%]: CrossEntropyWithSoftmax = 0.20943134 * 250; EvalErrorPrediction = 0.08400000 * 250; time = 0.0407s; samplesPerSecond = 6148.9
+MPI Rank 0: 05/03/2016 14:21:01:  Epoch[ 2 of 4]-Minibatch[  91- 100, 25.00%]: CrossEntropyWithSoftmax = 0.19115976 * 250; EvalErrorPrediction = 0.07200000 * 250; time = 0.0385s; samplesPerSecond = 6498.4
+MPI Rank 0: 05/03/2016 14:21:02:  Epoch[ 2 of 4]-Minibatch[ 101- 110, 27.50%]: CrossEntropyWithSoftmax = 0.17923213 * 250; EvalErrorPrediction = 0.05200000 * 250; time = 0.0390s; samplesPerSecond = 6414.9
+MPI Rank 0: 05/03/2016 14:21:02:  Epoch[ 2 of 4]-Minibatch[ 111- 120, 30.00%]: CrossEntropyWithSoftmax = 0.17075410 * 250; EvalErrorPrediction = 0.06400000 * 250; time = 0.0405s; samplesPerSecond = 6173.0
+MPI Rank 0: 05/03/2016 14:21:02:  Epoch[ 2 of 4]-Minibatch[ 121- 130, 32.50%]: CrossEntropyWithSoftmax = 0.14442362 * 250; EvalErrorPrediction = 0.05600000 * 250; time = 0.0409s; samplesPerSecond = 6108.6
+MPI Rank 0: 05/03/2016 14:21:02:  Epoch[ 2 of 4]-Minibatch[ 131- 140, 35.00%]: CrossEntropyWithSoftmax = 0.17753813 * 250; EvalErrorPrediction = 0.08800000 * 250; time = 0.0403s; samplesPerSecond = 6203.3
+MPI Rank 0: 05/03/2016 14:21:02:  Epoch[ 2 of 4]-Minibatch[ 141- 150, 37.50%]: CrossEntropyWithSoftmax = 0.15087849 * 250; EvalErrorPrediction = 0.05200000 * 250; time = 0.0406s; samplesPerSecond = 6162.0
+MPI Rank 0: 05/03/2016 14:21:02:  Epoch[ 2 of 4]-Minibatch[ 151- 160, 40.00%]: CrossEntropyWithSoftmax = 0.19253016 * 250; EvalErrorPrediction = 0.08000000 * 250; time = 0.0404s; samplesPerSecond = 6184.8
+MPI Rank 0: 05/03/2016 14:21:02:  Epoch[ 2 of 4]-Minibatch[ 161- 170, 42.50%]: CrossEntropyWithSoftmax = 0.17830682 * 250; EvalErrorPrediction = 0.08800000 * 250; time = 0.0402s; samplesPerSecond = 6214.3
+MPI Rank 0: 05/03/2016 14:21:02:  Epoch[ 2 of 4]-Minibatch[ 171- 180, 45.00%]: CrossEntropyWithSoftmax = 0.15115425 * 250; EvalErrorPrediction = 0.06400000 * 250; time = 0.0392s; samplesPerSecond = 6373.3
+MPI Rank 0: 05/03/2016 14:21:02:  Epoch[ 2 of 4]-Minibatch[ 181- 190, 47.50%]: CrossEntropyWithSoftmax = 0.19135968 * 250; EvalErrorPrediction = 0.10000000 * 250; time = 0.0399s; samplesPerSecond = 6265.2
+MPI Rank 0: 05/03/2016 14:21:02:  Epoch[ 2 of 4]-Minibatch[ 191- 200, 50.00%]: CrossEntropyWithSoftmax = 0.21491484 * 250; EvalErrorPrediction = 0.10400000 * 250; time = 0.0401s; samplesPerSecond = 6239.9
+MPI Rank 0: 05/03/2016 14:21:02:  Epoch[ 2 of 4]-Minibatch[ 201- 210, 52.50%]: CrossEntropyWithSoftmax = 0.18682344 * 250; EvalErrorPrediction = 0.08400000 * 250; time = 0.0405s; samplesPerSecond = 6170.4
+MPI Rank 0: 05/03/2016 14:21:02:  Epoch[ 2 of 4]-Minibatch[ 211- 220, 55.00%]: CrossEntropyWithSoftmax = 0.18483204 * 250; EvalErrorPrediction = 0.07600000 * 250; time = 0.0407s; samplesPerSecond = 6146.1
+MPI Rank 0: 05/03/2016 14:21:02:  Epoch[ 2 of 4]-Minibatch[ 221- 230, 57.50%]: CrossEntropyWithSoftmax = 0.14684501 * 250; EvalErrorPrediction = 0.06000000 * 250; time = 0.0408s; samplesPerSecond = 6120.9
+MPI Rank 0: 05/03/2016 14:21:02:  Epoch[ 2 of 4]-Minibatch[ 231- 240, 60.00%]: CrossEntropyWithSoftmax = 0.15322116 * 250; EvalErrorPrediction = 0.07600000 * 250; time = 0.0405s; samplesPerSecond = 6170.2
+MPI Rank 0: 05/03/2016 14:21:02:  Epoch[ 2 of 4]-Minibatch[ 241- 250, 62.50%]: CrossEntropyWithSoftmax = 0.19882572 * 250; EvalErrorPrediction = 0.11600000 * 250; time = 0.0410s; samplesPerSecond = 6105.0
+MPI Rank 0: 05/03/2016 14:21:02:  Epoch[ 2 of 4]-Minibatch[ 251- 260, 65.00%]: CrossEntropyWithSoftmax = 0.13683831 * 250; EvalErrorPrediction = 0.07200000 * 250; time = 0.0398s; samplesPerSecond = 6278.9
+MPI Rank 0: 05/03/2016 14:21:02:  Epoch[ 2 of 4]-Minibatch[ 261- 270, 67.50%]: CrossEntropyWithSoftmax = 0.18621189 * 250; EvalErrorPrediction = 0.11600000 * 250; time = 0.0398s; samplesPerSecond = 6281.7
+MPI Rank 0: 05/03/2016 14:21:02:  Epoch[ 2 of 4]-Minibatch[ 271- 280, 70.00%]: CrossEntropyWithSoftmax = 0.19408049 * 250; EvalErrorPrediction = 0.08000000 * 250; time = 0.0407s; samplesPerSecond = 6138.4
+MPI Rank 0: 05/03/2016 14:21:02:  Epoch[ 2 of 4]-Minibatch[ 281- 290, 72.50%]: CrossEntropyWithSoftmax = 0.17298137 * 250; EvalErrorPrediction = 0.07200000 * 250; time = 0.0405s; samplesPerSecond = 6168.3
+MPI Rank 0: 05/03/2016 14:21:02:  Epoch[ 2 of 4]-Minibatch[ 291- 300, 75.00%]: CrossEntropyWithSoftmax = 0.13265128 * 250; EvalErrorPrediction = 0.04800000 * 250; time = 0.0407s; samplesPerSecond = 6149.8
+MPI Rank 0: 05/03/2016 14:21:02:  Epoch[ 2 of 4]-Minibatch[ 301- 310, 77.50%]: CrossEntropyWithSoftmax = 0.17627178 * 250; EvalErrorPrediction = 0.09200000 * 250; time = 0.0406s; samplesPerSecond = 6157.6
+MPI Rank 0: 05/03/2016 14:21:02:  Epoch[ 2 of 4]-Minibatch[ 311- 320, 80.00%]: CrossEntropyWithSoftmax = 0.12734627 * 250; EvalErrorPrediction = 0.05600000 * 250; time = 0.0411s; samplesPerSecond = 6085.1
+MPI Rank 0: 05/03/2016 14:21:02:  Epoch[ 2 of 4]-Minibatch[ 321- 330, 82.50%]: CrossEntropyWithSoftmax = 0.15108451 * 250; EvalErrorPrediction = 0.05600000 * 250; time = 0.0404s; samplesPerSecond = 6194.7
+MPI Rank 0: 05/03/2016 14:21:02:  Epoch[ 2 of 4]-Minibatch[ 331- 340, 85.00%]: CrossEntropyWithSoftmax = 0.19729184 * 250; EvalErrorPrediction = 0.09200000 * 250; time = 0.0397s; samplesPerSecond = 6301.7
+MPI Rank 0: 05/03/2016 14:21:02:  Epoch[ 2 of 4]-Minibatch[ 341- 350, 87.50%]: CrossEntropyWithSoftmax = 0.12857332 * 250; EvalErrorPrediction = 0.05200000 * 250; time = 0.0404s; samplesPerSecond = 6183.1
+MPI Rank 0: 05/03/2016 14:21:03:  Epoch[ 2 of 4]-Minibatch[ 351- 360, 90.00%]: CrossEntropyWithSoftmax = 0.13867803 * 250; EvalErrorPrediction = 0.06000000 * 250; time = 0.0404s; samplesPerSecond = 6191.2
+MPI Rank 0: 05/03/2016 14:21:03:  Epoch[ 2 of 4]-Minibatch[ 361- 370, 92.50%]: CrossEntropyWithSoftmax = 0.12786050 * 250; EvalErrorPrediction = 0.06000000 * 250; time = 0.0406s; samplesPerSecond = 6158.8
+MPI Rank 0: 05/03/2016 14:21:03:  Epoch[ 2 of 4]-Minibatch[ 371- 380, 95.00%]: CrossEntropyWithSoftmax = 0.16643303 * 250; EvalErrorPrediction = 0.09600000 * 250; time = 0.0405s; samplesPerSecond = 6166.0
+MPI Rank 0: 05/03/2016 14:21:03:  Epoch[ 2 of 4]-Minibatch[ 381- 390, 97.50%]: CrossEntropyWithSoftmax = 0.20440409 * 250; EvalErrorPrediction = 0.11200000 * 250; time = 0.0408s; samplesPerSecond = 6121.0
+MPI Rank 0: 05/03/2016 14:21:03:  Epoch[ 2 of 4]-Minibatch[ 391- 400, 100.00%]: CrossEntropyWithSoftmax = 0.14566238 * 250; EvalErrorPrediction = 0.06800000 * 250; time = 0.0408s; samplesPerSecond = 6133.9
+MPI Rank 0: 05/03/2016 14:21:03: Finished Epoch[ 2 of 4]: [Training] CrossEntropyWithSoftmax = 0.20373014 * 10000; EvalErrorPrediction = 0.08270000 * 10000; totalSamplesSeen = 20000; learningRatePerSample = 0.0080000004; epochTime=1.62971s
 MPI Rank 0: 05/03/2016 14:21:03: SGD: Saving checkpoint model 'C:\Users\svcphil\AppData\Local\Temp\cntk-test-20160503141958.750677\ParallelTraining\NoQuantization_SinglePrecision@release_gpu/models/Simple.dnn.2'
-=======
-MPI Rank 0: 08/16/2016 03:01:45: Starting minibatch loop, DataParallelSGD training (MyRank = 0, NumNodes = 4, NumGradientBits = 32), distributed reading is ENABLED.
-MPI Rank 0: 08/16/2016 03:01:45:  Epoch[ 1 of 4]-Minibatch[   1-  10]: CrossEntropyWithSoftmax = 0.70007977 * 250; EvalErrorPrediction = 0.52400000 * 250; time = 0.0501s; samplesPerSecond = 4991.1
-MPI Rank 0: 08/16/2016 03:01:45:  Epoch[ 1 of 4]-Minibatch[  11-  20]: CrossEntropyWithSoftmax = 0.71514542 * 250; EvalErrorPrediction = 0.52000000 * 250; time = 0.0441s; samplesPerSecond = 5669.3
-MPI Rank 0: 08/16/2016 03:01:45:  Epoch[ 1 of 4]-Minibatch[  21-  30]: CrossEntropyWithSoftmax = 0.72945594 * 250; EvalErrorPrediction = 0.47600000 * 250; time = 0.0437s; samplesPerSecond = 5717.2
-MPI Rank 0: 08/16/2016 03:01:45:  Epoch[ 1 of 4]-Minibatch[  31-  40]: CrossEntropyWithSoftmax = 0.70079058 * 250; EvalErrorPrediction = 0.52400000 * 250; time = 0.0437s; samplesPerSecond = 5716.5
-MPI Rank 0: 08/16/2016 03:01:45:  Epoch[ 1 of 4]-Minibatch[  41-  50]: CrossEntropyWithSoftmax = 0.70605616 * 250; EvalErrorPrediction = 0.54000000 * 250; time = 0.0436s; samplesPerSecond = 5733.7
-MPI Rank 0: 08/16/2016 03:01:46:  Epoch[ 1 of 4]-Minibatch[  51-  60]: CrossEntropyWithSoftmax = 0.71572398 * 250; EvalErrorPrediction = 0.47600000 * 250; time = 0.0434s; samplesPerSecond = 5756.3
-MPI Rank 0: 08/16/2016 03:01:46:  Epoch[ 1 of 4]-Minibatch[  61-  70]: CrossEntropyWithSoftmax = 0.72149851 * 250; EvalErrorPrediction = 0.48000000 * 250; time = 0.0437s; samplesPerSecond = 5722.4
-MPI Rank 0: 08/16/2016 03:01:46:  Epoch[ 1 of 4]-Minibatch[  71-  80]: CrossEntropyWithSoftmax = 0.79845606 * 250; EvalErrorPrediction = 0.47600000 * 250; time = 0.0432s; samplesPerSecond = 5784.9
-MPI Rank 0: 08/16/2016 03:01:46:  Epoch[ 1 of 4]-Minibatch[  81-  90]: CrossEntropyWithSoftmax = 0.69665185 * 250; EvalErrorPrediction = 0.46800000 * 250; time = 0.0437s; samplesPerSecond = 5724.6
-MPI Rank 0: 08/16/2016 03:01:46:  Epoch[ 1 of 4]-Minibatch[  91- 100]: CrossEntropyWithSoftmax = 0.70723327 * 250; EvalErrorPrediction = 0.49200000 * 250; time = 0.0438s; samplesPerSecond = 5711.8
-MPI Rank 0: 08/16/2016 03:01:46:  Epoch[ 1 of 4]-Minibatch[ 101- 110]: CrossEntropyWithSoftmax = 0.71420344 * 250; EvalErrorPrediction = 0.55200000 * 250; time = 0.0439s; samplesPerSecond = 5688.9
-MPI Rank 0: 08/16/2016 03:01:46:  Epoch[ 1 of 4]-Minibatch[ 111- 120]: CrossEntropyWithSoftmax = 0.69535259 * 250; EvalErrorPrediction = 0.43600000 * 250; time = 0.0435s; samplesPerSecond = 5743.3
-MPI Rank 0: 08/16/2016 03:01:46:  Epoch[ 1 of 4]-Minibatch[ 121- 130]: CrossEntropyWithSoftmax = 0.70078531 * 250; EvalErrorPrediction = 0.44000000 * 250; time = 0.0438s; samplesPerSecond = 5710.1
-MPI Rank 0: 08/16/2016 03:01:46:  Epoch[ 1 of 4]-Minibatch[ 131- 140]: CrossEntropyWithSoftmax = 0.71857915 * 250; EvalErrorPrediction = 0.54800000 * 250; time = 0.0437s; samplesPerSecond = 5724.8
-MPI Rank 0: 08/16/2016 03:01:46:  Epoch[ 1 of 4]-Minibatch[ 141- 150]: CrossEntropyWithSoftmax = 0.72088358 * 250; EvalErrorPrediction = 0.48800000 * 250; time = 0.0437s; samplesPerSecond = 5722.7
-MPI Rank 0: 08/16/2016 03:01:46:  Epoch[ 1 of 4]-Minibatch[ 151- 160]: CrossEntropyWithSoftmax = 0.71798840 * 250; EvalErrorPrediction = 0.55200000 * 250; time = 0.0438s; samplesPerSecond = 5710.4
-MPI Rank 0: 08/16/2016 03:01:46:  Epoch[ 1 of 4]-Minibatch[ 161- 170]: CrossEntropyWithSoftmax = 0.74162165 * 250; EvalErrorPrediction = 0.50000000 * 250; time = 0.0439s; samplesPerSecond = 5699.3
-MPI Rank 0: 08/16/2016 03:01:46:  Epoch[ 1 of 4]-Minibatch[ 171- 180]: CrossEntropyWithSoftmax = 0.71835127 * 250; EvalErrorPrediction = 0.51600000 * 250; time = 0.0440s; samplesPerSecond = 5679.0
-MPI Rank 0: 08/16/2016 03:01:46:  Epoch[ 1 of 4]-Minibatch[ 181- 190]: CrossEntropyWithSoftmax = 0.71529463 * 250; EvalErrorPrediction = 0.48400000 * 250; time = 0.0434s; samplesPerSecond = 5753.9
-MPI Rank 0: 08/16/2016 03:01:46:  Epoch[ 1 of 4]-Minibatch[ 191- 200]: CrossEntropyWithSoftmax = 0.71727656 * 250; EvalErrorPrediction = 0.53200000 * 250; time = 0.0437s; samplesPerSecond = 5724.8
-MPI Rank 0: 08/16/2016 03:01:46:  Epoch[ 1 of 4]-Minibatch[ 201- 210]: CrossEntropyWithSoftmax = 0.71745517 * 250; EvalErrorPrediction = 0.50400000 * 250; time = 0.0438s; samplesPerSecond = 5707.0
-MPI Rank 0: 08/16/2016 03:01:46:  Epoch[ 1 of 4]-Minibatch[ 211- 220]: CrossEntropyWithSoftmax = 0.72088397 * 250; EvalErrorPrediction = 0.50000000 * 250; time = 0.0432s; samplesPerSecond = 5780.3
-MPI Rank 0: 08/16/2016 03:01:46:  Epoch[ 1 of 4]-Minibatch[ 221- 230]: CrossEntropyWithSoftmax = 0.72006808 * 250; EvalErrorPrediction = 0.50800000 * 250; time = 0.0434s; samplesPerSecond = 5761.0
-MPI Rank 0: 08/16/2016 03:01:46:  Epoch[ 1 of 4]-Minibatch[ 231- 240]: CrossEntropyWithSoftmax = 0.71275469 * 250; EvalErrorPrediction = 0.51200000 * 250; time = 0.0437s; samplesPerSecond = 5723.1
-MPI Rank 0: 08/16/2016 03:01:46:  Epoch[ 1 of 4]-Minibatch[ 241- 250]: CrossEntropyWithSoftmax = 0.69644781 * 250; EvalErrorPrediction = 0.50400000 * 250; time = 0.0434s; samplesPerSecond = 5757.6
-MPI Rank 0: 08/16/2016 03:01:46:  Epoch[ 1 of 4]-Minibatch[ 251- 260]: CrossEntropyWithSoftmax = 0.70129698 * 250; EvalErrorPrediction = 0.51200000 * 250; time = 0.0436s; samplesPerSecond = 5734.7
-MPI Rank 0: 08/16/2016 03:01:46:  Epoch[ 1 of 4]-Minibatch[ 261- 270]: CrossEntropyWithSoftmax = 0.70768095 * 250; EvalErrorPrediction = 0.54400000 * 250; time = 0.0434s; samplesPerSecond = 5756.4
-MPI Rank 0: 08/16/2016 03:01:46:  Epoch[ 1 of 4]-Minibatch[ 271- 280]: CrossEntropyWithSoftmax = 0.69744380 * 250; EvalErrorPrediction = 0.52800000 * 250; time = 0.0439s; samplesPerSecond = 5697.9
-MPI Rank 0: 08/16/2016 03:01:47:  Epoch[ 1 of 4]-Minibatch[ 281- 290]: CrossEntropyWithSoftmax = 0.69266187 * 250; EvalErrorPrediction = 0.44800000 * 250; time = 0.0438s; samplesPerSecond = 5705.2
-MPI Rank 0: 08/16/2016 03:01:47:  Epoch[ 1 of 4]-Minibatch[ 291- 300]: CrossEntropyWithSoftmax = 0.69347267 * 250; EvalErrorPrediction = 0.49600000 * 250; time = 0.0431s; samplesPerSecond = 5797.8
-MPI Rank 0: 08/16/2016 03:01:47:  Epoch[ 1 of 4]-Minibatch[ 301- 310]: CrossEntropyWithSoftmax = 0.69257410 * 250; EvalErrorPrediction = 0.54000000 * 250; time = 0.0432s; samplesPerSecond = 5780.5
-MPI Rank 0: 08/16/2016 03:01:47:  Epoch[ 1 of 4]-Minibatch[ 311- 320]: CrossEntropyWithSoftmax = 0.68625742 * 250; EvalErrorPrediction = 0.38000000 * 250; time = 0.0433s; samplesPerSecond = 5774.6
-MPI Rank 0: 08/16/2016 03:01:47:  Epoch[ 1 of 4]-Minibatch[ 321- 330]: CrossEntropyWithSoftmax = 0.69064011 * 250; EvalErrorPrediction = 0.46800000 * 250; time = 0.0438s; samplesPerSecond = 5710.5
-MPI Rank 0: 08/16/2016 03:01:47:  Epoch[ 1 of 4]-Minibatch[ 331- 340]: CrossEntropyWithSoftmax = 0.70192154 * 250; EvalErrorPrediction = 0.46000000 * 250; time = 0.0434s; samplesPerSecond = 5765.3
-MPI Rank 0: 08/16/2016 03:01:47:  Epoch[ 1 of 4]-Minibatch[ 341- 350]: CrossEntropyWithSoftmax = 0.69058912 * 250; EvalErrorPrediction = 0.52000000 * 250; time = 0.0441s; samplesPerSecond = 5669.6
-MPI Rank 0: 08/16/2016 03:01:47:  Epoch[ 1 of 4]-Minibatch[ 351- 360]: CrossEntropyWithSoftmax = 0.67041492 * 250; EvalErrorPrediction = 0.39200000 * 250; time = 0.0435s; samplesPerSecond = 5746.9
-MPI Rank 0: 08/16/2016 03:01:47:  Epoch[ 1 of 4]-Minibatch[ 361- 370]: CrossEntropyWithSoftmax = 0.65913974 * 250; EvalErrorPrediction = 0.35600000 * 250; time = 0.0437s; samplesPerSecond = 5726.9
-MPI Rank 0: 08/16/2016 03:01:47:  Epoch[ 1 of 4]-Minibatch[ 371- 380]: CrossEntropyWithSoftmax = 0.63919879 * 250; EvalErrorPrediction = 0.36400000 * 250; time = 0.0432s; samplesPerSecond = 5789.4
-MPI Rank 0: 08/16/2016 03:01:47:  Epoch[ 1 of 4]-Minibatch[ 381- 390]: CrossEntropyWithSoftmax = 0.61293885 * 250; EvalErrorPrediction = 0.19200000 * 250; time = 0.0421s; samplesPerSecond = 5936.7
-MPI Rank 0: 08/16/2016 03:01:47:  Epoch[ 1 of 4]-Minibatch[ 391- 400]: CrossEntropyWithSoftmax = 0.55255354 * 250; EvalErrorPrediction = 0.18800000 * 250; time = 0.0418s; samplesPerSecond = 5981.6
-MPI Rank 0: 08/16/2016 03:01:47: Finished Epoch[ 1 of 4]: [Training] CrossEntropyWithSoftmax = 0.70019556 * 10000; EvalErrorPrediction = 0.47350000 * 10000; totalSamplesSeen = 10000; learningRatePerSample = 0.02; epochTime=1.77063s
-MPI Rank 0: 08/16/2016 03:01:47: SGD: Saving checkpoint model 'C:\Users\svcphil\AppData\Local\Temp\cntk-test-20160816030048.672180\ParallelTraining\NoQuantization_SinglePrecision@release_gpu/models/Simple.dnn.1'
->>>>>>> 8493f118
-MPI Rank 0: 
-MPI Rank 0: 08/16/2016 03:01:47: Starting Epoch 2: learning rate per sample = 0.008000  effective momentum = 0.900000  momentum as time constant = 237.3 samples
-MPI Rank 0: 
-<<<<<<< HEAD
+MPI Rank 0: 
+MPI Rank 0: 05/03/2016 14:21:03: Starting Epoch 3: learning rate per sample = 0.008000  effective momentum = 0.900000  momentum as time constant = 237.3 samples
+MPI Rank 0: starting epoch 2 at record count 20000, and file position 0
+MPI Rank 0: already there from last epoch
+MPI Rank 0: 
 MPI Rank 0: 05/03/2016 14:21:03: Starting minibatch loop, DataParallelSGD training (MyRank = 0, NumNodes = 4, NumGradientBits = 32).
-MPI Rank 0: 05/03/2016 14:21:03:  Epoch[ 3 of 4]-Minibatch[   1-  10, 2.50%]: CrossEntropyWithSoftmax = 0.12590085 * 250; EvalClassificationError = 0.05600000 * 250; time = 0.0406s; samplesPerSecond = 6160.7
-MPI Rank 0: 05/03/2016 14:21:03:  Epoch[ 3 of 4]-Minibatch[  11-  20, 5.00%]: CrossEntropyWithSoftmax = 0.17780230 * 250; EvalClassificationError = 0.09600000 * 250; time = 0.0405s; samplesPerSecond = 6170.1
-MPI Rank 0: 05/03/2016 14:21:03:  Epoch[ 3 of 4]-Minibatch[  21-  30, 7.50%]: CrossEntropyWithSoftmax = 0.14417637 * 250; EvalClassificationError = 0.07600000 * 250; time = 0.0405s; samplesPerSecond = 6178.8
-MPI Rank 0: 05/03/2016 14:21:03:  Epoch[ 3 of 4]-Minibatch[  31-  40, 10.00%]: CrossEntropyWithSoftmax = 0.15796895 * 250; EvalClassificationError = 0.06400000 * 250; time = 0.0404s; samplesPerSecond = 6194.6
-MPI Rank 0: 05/03/2016 14:21:03:  Epoch[ 3 of 4]-Minibatch[  41-  50, 12.50%]: CrossEntropyWithSoftmax = 0.17002999 * 250; EvalClassificationError = 0.10000000 * 250; time = 0.0408s; samplesPerSecond = 6132.1
-MPI Rank 0: 05/03/2016 14:21:03:  Epoch[ 3 of 4]-Minibatch[  51-  60, 15.00%]: CrossEntropyWithSoftmax = 0.18262114 * 250; EvalClassificationError = 0.07600000 * 250; time = 0.0408s; samplesPerSecond = 6126.9
-MPI Rank 0: 05/03/2016 14:21:03:  Epoch[ 3 of 4]-Minibatch[  61-  70, 17.50%]: CrossEntropyWithSoftmax = 0.14643695 * 250; EvalClassificationError = 0.07200000 * 250; time = 0.0404s; samplesPerSecond = 6188.3
-MPI Rank 0: 05/03/2016 14:21:03:  Epoch[ 3 of 4]-Minibatch[  71-  80, 20.00%]: CrossEntropyWithSoftmax = 0.18030529 * 250; EvalClassificationError = 0.09600000 * 250; time = 0.0411s; samplesPerSecond = 6089.8
-MPI Rank 0: 05/03/2016 14:21:03:  Epoch[ 3 of 4]-Minibatch[  81-  90, 22.50%]: CrossEntropyWithSoftmax = 0.15846150 * 250; EvalClassificationError = 0.07200000 * 250; time = 0.0411s; samplesPerSecond = 6081.1
-MPI Rank 0: 05/03/2016 14:21:03:  Epoch[ 3 of 4]-Minibatch[  91- 100, 25.00%]: CrossEntropyWithSoftmax = 0.14486535 * 250; EvalClassificationError = 0.07200000 * 250; time = 0.0387s; samplesPerSecond = 6465.6
-MPI Rank 0: 05/03/2016 14:21:03:  Epoch[ 3 of 4]-Minibatch[ 101- 110, 27.50%]: CrossEntropyWithSoftmax = 0.13469094 * 250; EvalClassificationError = 0.05200000 * 250; time = 0.0391s; samplesPerSecond = 6393.4
-MPI Rank 0: 05/03/2016 14:21:03:  Epoch[ 3 of 4]-Minibatch[ 111- 120, 30.00%]: CrossEntropyWithSoftmax = 0.13720021 * 250; EvalClassificationError = 0.06400000 * 250; time = 0.0404s; samplesPerSecond = 6185.7
-MPI Rank 0: 05/03/2016 14:21:03:  Epoch[ 3 of 4]-Minibatch[ 121- 130, 32.50%]: CrossEntropyWithSoftmax = 0.11641295 * 250; EvalClassificationError = 0.05600000 * 250; time = 0.0407s; samplesPerSecond = 6143.0
-MPI Rank 0: 05/03/2016 14:21:03:  Epoch[ 3 of 4]-Minibatch[ 131- 140, 35.00%]: CrossEntropyWithSoftmax = 0.16786647 * 250; EvalClassificationError = 0.08800000 * 250; time = 0.0407s; samplesPerSecond = 6140.5
-MPI Rank 0: 05/03/2016 14:21:03:  Epoch[ 3 of 4]-Minibatch[ 141- 150, 37.50%]: CrossEntropyWithSoftmax = 0.12811513 * 250; EvalClassificationError = 0.04800000 * 250; time = 0.0406s; samplesPerSecond = 6152.6
-MPI Rank 0: 05/03/2016 14:21:03:  Epoch[ 3 of 4]-Minibatch[ 151- 160, 40.00%]: CrossEntropyWithSoftmax = 0.17257851 * 250; EvalClassificationError = 0.08000000 * 250; time = 0.0408s; samplesPerSecond = 6126.9
-MPI Rank 0: 05/03/2016 14:21:03:  Epoch[ 3 of 4]-Minibatch[ 161- 170, 42.50%]: CrossEntropyWithSoftmax = 0.17623656 * 250; EvalClassificationError = 0.09600000 * 250; time = 0.0406s; samplesPerSecond = 6157.2
-MPI Rank 0: 05/03/2016 14:21:03:  Epoch[ 3 of 4]-Minibatch[ 171- 180, 45.00%]: CrossEntropyWithSoftmax = 0.14121116 * 250; EvalClassificationError = 0.06400000 * 250; time = 0.0405s; samplesPerSecond = 6178.2
-MPI Rank 0: 05/03/2016 14:21:03:  Epoch[ 3 of 4]-Minibatch[ 181- 190, 47.50%]: CrossEntropyWithSoftmax = 0.19243444 * 250; EvalClassificationError = 0.10000000 * 250; time = 0.0407s; samplesPerSecond = 6143.4
-MPI Rank 0: 05/03/2016 14:21:04:  Epoch[ 3 of 4]-Minibatch[ 191- 200, 50.00%]: CrossEntropyWithSoftmax = 0.20908161 * 250; EvalClassificationError = 0.10000000 * 250; time = 0.0407s; samplesPerSecond = 6143.4
-MPI Rank 0: 05/03/2016 14:21:04:  Epoch[ 3 of 4]-Minibatch[ 201- 210, 52.50%]: CrossEntropyWithSoftmax = 0.18472066 * 250; EvalClassificationError = 0.08000000 * 250; time = 0.0407s; samplesPerSecond = 6137.2
-MPI Rank 0: 05/03/2016 14:21:04:  Epoch[ 3 of 4]-Minibatch[ 211- 220, 55.00%]: CrossEntropyWithSoftmax = 0.18185536 * 250; EvalClassificationError = 0.07600000 * 250; time = 0.0405s; samplesPerSecond = 6176.3
-MPI Rank 0: 05/03/2016 14:21:04:  Epoch[ 3 of 4]-Minibatch[ 221- 230, 57.50%]: CrossEntropyWithSoftmax = 0.14074205 * 250; EvalClassificationError = 0.06000000 * 250; time = 0.0404s; samplesPerSecond = 6182.3
-MPI Rank 0: 05/03/2016 14:21:04:  Epoch[ 3 of 4]-Minibatch[ 231- 240, 60.00%]: CrossEntropyWithSoftmax = 0.14871620 * 250; EvalClassificationError = 0.07600000 * 250; time = 0.0404s; samplesPerSecond = 6192.0
-MPI Rank 0: 05/03/2016 14:21:04:  Epoch[ 3 of 4]-Minibatch[ 241- 250, 62.50%]: CrossEntropyWithSoftmax = 0.20299705 * 250; EvalClassificationError = 0.11200000 * 250; time = 0.0414s; samplesPerSecond = 6038.8
-MPI Rank 0: 05/03/2016 14:21:04:  Epoch[ 3 of 4]-Minibatch[ 251- 260, 65.00%]: CrossEntropyWithSoftmax = 0.12852038 * 250; EvalClassificationError = 0.07200000 * 250; time = 0.0405s; samplesPerSecond = 6170.2
-MPI Rank 0: 05/03/2016 14:21:04:  Epoch[ 3 of 4]-Minibatch[ 261- 270, 67.50%]: CrossEntropyWithSoftmax = 0.18660439 * 250; EvalClassificationError = 0.11600000 * 250; time = 0.0407s; samplesPerSecond = 6146.4
-MPI Rank 0: 05/03/2016 14:21:04:  Epoch[ 3 of 4]-Minibatch[ 271- 280, 70.00%]: CrossEntropyWithSoftmax = 0.19575997 * 250; EvalClassificationError = 0.08800000 * 250; time = 0.0405s; samplesPerSecond = 6173.4
-MPI Rank 0: 05/03/2016 14:21:04:  Epoch[ 3 of 4]-Minibatch[ 281- 290, 72.50%]: CrossEntropyWithSoftmax = 0.16667675 * 250; EvalClassificationError = 0.06800000 * 250; time = 0.0407s; samplesPerSecond = 6136.3
-MPI Rank 0: 05/03/2016 14:21:04:  Epoch[ 3 of 4]-Minibatch[ 291- 300, 75.00%]: CrossEntropyWithSoftmax = 0.12526169 * 250; EvalClassificationError = 0.04400000 * 250; time = 0.0389s; samplesPerSecond = 6427.1
-MPI Rank 0: 05/03/2016 14:21:04:  Epoch[ 3 of 4]-Minibatch[ 301- 310, 77.50%]: CrossEntropyWithSoftmax = 0.17392132 * 250; EvalClassificationError = 0.08800000 * 250; time = 0.0397s; samplesPerSecond = 6300.9
-MPI Rank 0: 05/03/2016 14:21:04:  Epoch[ 3 of 4]-Minibatch[ 311- 320, 80.00%]: CrossEntropyWithSoftmax = 0.12281615 * 250; EvalClassificationError = 0.05200000 * 250; time = 0.0405s; samplesPerSecond = 6176.7
-MPI Rank 0: 05/03/2016 14:21:04:  Epoch[ 3 of 4]-Minibatch[ 321- 330, 82.50%]: CrossEntropyWithSoftmax = 0.14759389 * 250; EvalClassificationError = 0.06000000 * 250; time = 0.0409s; samplesPerSecond = 6109.8
-MPI Rank 0: 05/03/2016 14:21:04:  Epoch[ 3 of 4]-Minibatch[ 331- 340, 85.00%]: CrossEntropyWithSoftmax = 0.19801300 * 250; EvalClassificationError = 0.09200000 * 250; time = 0.0403s; samplesPerSecond = 6198.2
-MPI Rank 0: 05/03/2016 14:21:04:  Epoch[ 3 of 4]-Minibatch[ 341- 350, 87.50%]: CrossEntropyWithSoftmax = 0.12593394 * 250; EvalClassificationError = 0.05200000 * 250; time = 0.0408s; samplesPerSecond = 6131.5
-MPI Rank 0: 05/03/2016 14:21:04:  Epoch[ 3 of 4]-Minibatch[ 351- 360, 90.00%]: CrossEntropyWithSoftmax = 0.13756617 * 250; EvalClassificationError = 0.06000000 * 250; time = 0.0410s; samplesPerSecond = 6097.0
-MPI Rank 0: 05/03/2016 14:21:04:  Epoch[ 3 of 4]-Minibatch[ 361- 370, 92.50%]: CrossEntropyWithSoftmax = 0.12838526 * 250; EvalClassificationError = 0.06000000 * 250; time = 0.0409s; samplesPerSecond = 6110.5
-MPI Rank 0: 05/03/2016 14:21:04:  Epoch[ 3 of 4]-Minibatch[ 371- 380, 95.00%]: CrossEntropyWithSoftmax = 0.16654369 * 250; EvalClassificationError = 0.09600000 * 250; time = 0.0409s; samplesPerSecond = 6112.5
-MPI Rank 0: 05/03/2016 14:21:04:  Epoch[ 3 of 4]-Minibatch[ 381- 390, 97.50%]: CrossEntropyWithSoftmax = 0.20658950 * 250; EvalClassificationError = 0.11600000 * 250; time = 0.0404s; samplesPerSecond = 6194.4
-MPI Rank 0: 05/03/2016 14:21:04:  Epoch[ 3 of 4]-Minibatch[ 391- 400, 100.00%]: CrossEntropyWithSoftmax = 0.14583322 * 250; EvalClassificationError = 0.06800000 * 250; time = 0.0407s; samplesPerSecond = 6149.6
-MPI Rank 0: 05/03/2016 14:21:04: Finished Epoch[ 3 of 4]: [Training] CrossEntropyWithSoftmax = 0.15948618 * 10000; EvalClassificationError = 0.07660000 * 10000; totalSamplesSeen = 30000; learningRatePerSample = 0.0080000004; epochTime=1.64034s
+MPI Rank 0: 05/03/2016 14:21:03:  Epoch[ 3 of 4]-Minibatch[   1-  10, 2.50%]: CrossEntropyWithSoftmax = 0.12590085 * 250; EvalErrorPrediction = 0.05600000 * 250; time = 0.0406s; samplesPerSecond = 6160.7
+MPI Rank 0: 05/03/2016 14:21:03:  Epoch[ 3 of 4]-Minibatch[  11-  20, 5.00%]: CrossEntropyWithSoftmax = 0.17780230 * 250; EvalErrorPrediction = 0.09600000 * 250; time = 0.0405s; samplesPerSecond = 6170.1
+MPI Rank 0: 05/03/2016 14:21:03:  Epoch[ 3 of 4]-Minibatch[  21-  30, 7.50%]: CrossEntropyWithSoftmax = 0.14417637 * 250; EvalErrorPrediction = 0.07600000 * 250; time = 0.0405s; samplesPerSecond = 6178.8
+MPI Rank 0: 05/03/2016 14:21:03:  Epoch[ 3 of 4]-Minibatch[  31-  40, 10.00%]: CrossEntropyWithSoftmax = 0.15796895 * 250; EvalErrorPrediction = 0.06400000 * 250; time = 0.0404s; samplesPerSecond = 6194.6
+MPI Rank 0: 05/03/2016 14:21:03:  Epoch[ 3 of 4]-Minibatch[  41-  50, 12.50%]: CrossEntropyWithSoftmax = 0.17002999 * 250; EvalErrorPrediction = 0.10000000 * 250; time = 0.0408s; samplesPerSecond = 6132.1
+MPI Rank 0: 05/03/2016 14:21:03:  Epoch[ 3 of 4]-Minibatch[  51-  60, 15.00%]: CrossEntropyWithSoftmax = 0.18262114 * 250; EvalErrorPrediction = 0.07600000 * 250; time = 0.0408s; samplesPerSecond = 6126.9
+MPI Rank 0: 05/03/2016 14:21:03:  Epoch[ 3 of 4]-Minibatch[  61-  70, 17.50%]: CrossEntropyWithSoftmax = 0.14643695 * 250; EvalErrorPrediction = 0.07200000 * 250; time = 0.0404s; samplesPerSecond = 6188.3
+MPI Rank 0: 05/03/2016 14:21:03:  Epoch[ 3 of 4]-Minibatch[  71-  80, 20.00%]: CrossEntropyWithSoftmax = 0.18030529 * 250; EvalErrorPrediction = 0.09600000 * 250; time = 0.0411s; samplesPerSecond = 6089.8
+MPI Rank 0: 05/03/2016 14:21:03:  Epoch[ 3 of 4]-Minibatch[  81-  90, 22.50%]: CrossEntropyWithSoftmax = 0.15846150 * 250; EvalErrorPrediction = 0.07200000 * 250; time = 0.0411s; samplesPerSecond = 6081.1
+MPI Rank 0: 05/03/2016 14:21:03:  Epoch[ 3 of 4]-Minibatch[  91- 100, 25.00%]: CrossEntropyWithSoftmax = 0.14486535 * 250; EvalErrorPrediction = 0.07200000 * 250; time = 0.0387s; samplesPerSecond = 6465.6
+MPI Rank 0: 05/03/2016 14:21:03:  Epoch[ 3 of 4]-Minibatch[ 101- 110, 27.50%]: CrossEntropyWithSoftmax = 0.13469094 * 250; EvalErrorPrediction = 0.05200000 * 250; time = 0.0391s; samplesPerSecond = 6393.4
+MPI Rank 0: 05/03/2016 14:21:03:  Epoch[ 3 of 4]-Minibatch[ 111- 120, 30.00%]: CrossEntropyWithSoftmax = 0.13720021 * 250; EvalErrorPrediction = 0.06400000 * 250; time = 0.0404s; samplesPerSecond = 6185.7
+MPI Rank 0: 05/03/2016 14:21:03:  Epoch[ 3 of 4]-Minibatch[ 121- 130, 32.50%]: CrossEntropyWithSoftmax = 0.11641295 * 250; EvalErrorPrediction = 0.05600000 * 250; time = 0.0407s; samplesPerSecond = 6143.0
+MPI Rank 0: 05/03/2016 14:21:03:  Epoch[ 3 of 4]-Minibatch[ 131- 140, 35.00%]: CrossEntropyWithSoftmax = 0.16786647 * 250; EvalErrorPrediction = 0.08800000 * 250; time = 0.0407s; samplesPerSecond = 6140.5
+MPI Rank 0: 05/03/2016 14:21:03:  Epoch[ 3 of 4]-Minibatch[ 141- 150, 37.50%]: CrossEntropyWithSoftmax = 0.12811513 * 250; EvalErrorPrediction = 0.04800000 * 250; time = 0.0406s; samplesPerSecond = 6152.6
+MPI Rank 0: 05/03/2016 14:21:03:  Epoch[ 3 of 4]-Minibatch[ 151- 160, 40.00%]: CrossEntropyWithSoftmax = 0.17257851 * 250; EvalErrorPrediction = 0.08000000 * 250; time = 0.0408s; samplesPerSecond = 6126.9
+MPI Rank 0: 05/03/2016 14:21:03:  Epoch[ 3 of 4]-Minibatch[ 161- 170, 42.50%]: CrossEntropyWithSoftmax = 0.17623656 * 250; EvalErrorPrediction = 0.09600000 * 250; time = 0.0406s; samplesPerSecond = 6157.2
+MPI Rank 0: 05/03/2016 14:21:03:  Epoch[ 3 of 4]-Minibatch[ 171- 180, 45.00%]: CrossEntropyWithSoftmax = 0.14121116 * 250; EvalErrorPrediction = 0.06400000 * 250; time = 0.0405s; samplesPerSecond = 6178.2
+MPI Rank 0: 05/03/2016 14:21:03:  Epoch[ 3 of 4]-Minibatch[ 181- 190, 47.50%]: CrossEntropyWithSoftmax = 0.19243444 * 250; EvalErrorPrediction = 0.10000000 * 250; time = 0.0407s; samplesPerSecond = 6143.4
+MPI Rank 0: 05/03/2016 14:21:04:  Epoch[ 3 of 4]-Minibatch[ 191- 200, 50.00%]: CrossEntropyWithSoftmax = 0.20908161 * 250; EvalErrorPrediction = 0.10000000 * 250; time = 0.0407s; samplesPerSecond = 6143.4
+MPI Rank 0: 05/03/2016 14:21:04:  Epoch[ 3 of 4]-Minibatch[ 201- 210, 52.50%]: CrossEntropyWithSoftmax = 0.18472066 * 250; EvalErrorPrediction = 0.08000000 * 250; time = 0.0407s; samplesPerSecond = 6137.2
+MPI Rank 0: 05/03/2016 14:21:04:  Epoch[ 3 of 4]-Minibatch[ 211- 220, 55.00%]: CrossEntropyWithSoftmax = 0.18185536 * 250; EvalErrorPrediction = 0.07600000 * 250; time = 0.0405s; samplesPerSecond = 6176.3
+MPI Rank 0: 05/03/2016 14:21:04:  Epoch[ 3 of 4]-Minibatch[ 221- 230, 57.50%]: CrossEntropyWithSoftmax = 0.14074205 * 250; EvalErrorPrediction = 0.06000000 * 250; time = 0.0404s; samplesPerSecond = 6182.3
+MPI Rank 0: 05/03/2016 14:21:04:  Epoch[ 3 of 4]-Minibatch[ 231- 240, 60.00%]: CrossEntropyWithSoftmax = 0.14871620 * 250; EvalErrorPrediction = 0.07600000 * 250; time = 0.0404s; samplesPerSecond = 6192.0
+MPI Rank 0: 05/03/2016 14:21:04:  Epoch[ 3 of 4]-Minibatch[ 241- 250, 62.50%]: CrossEntropyWithSoftmax = 0.20299705 * 250; EvalErrorPrediction = 0.11200000 * 250; time = 0.0414s; samplesPerSecond = 6038.8
+MPI Rank 0: 05/03/2016 14:21:04:  Epoch[ 3 of 4]-Minibatch[ 251- 260, 65.00%]: CrossEntropyWithSoftmax = 0.12852038 * 250; EvalErrorPrediction = 0.07200000 * 250; time = 0.0405s; samplesPerSecond = 6170.2
+MPI Rank 0: 05/03/2016 14:21:04:  Epoch[ 3 of 4]-Minibatch[ 261- 270, 67.50%]: CrossEntropyWithSoftmax = 0.18660439 * 250; EvalErrorPrediction = 0.11600000 * 250; time = 0.0407s; samplesPerSecond = 6146.4
+MPI Rank 0: 05/03/2016 14:21:04:  Epoch[ 3 of 4]-Minibatch[ 271- 280, 70.00%]: CrossEntropyWithSoftmax = 0.19575997 * 250; EvalErrorPrediction = 0.08800000 * 250; time = 0.0405s; samplesPerSecond = 6173.4
+MPI Rank 0: 05/03/2016 14:21:04:  Epoch[ 3 of 4]-Minibatch[ 281- 290, 72.50%]: CrossEntropyWithSoftmax = 0.16667675 * 250; EvalErrorPrediction = 0.06800000 * 250; time = 0.0407s; samplesPerSecond = 6136.3
+MPI Rank 0: 05/03/2016 14:21:04:  Epoch[ 3 of 4]-Minibatch[ 291- 300, 75.00%]: CrossEntropyWithSoftmax = 0.12526169 * 250; EvalErrorPrediction = 0.04400000 * 250; time = 0.0389s; samplesPerSecond = 6427.1
+MPI Rank 0: 05/03/2016 14:21:04:  Epoch[ 3 of 4]-Minibatch[ 301- 310, 77.50%]: CrossEntropyWithSoftmax = 0.17392132 * 250; EvalErrorPrediction = 0.08800000 * 250; time = 0.0397s; samplesPerSecond = 6300.9
+MPI Rank 0: 05/03/2016 14:21:04:  Epoch[ 3 of 4]-Minibatch[ 311- 320, 80.00%]: CrossEntropyWithSoftmax = 0.12281615 * 250; EvalErrorPrediction = 0.05200000 * 250; time = 0.0405s; samplesPerSecond = 6176.7
+MPI Rank 0: 05/03/2016 14:21:04:  Epoch[ 3 of 4]-Minibatch[ 321- 330, 82.50%]: CrossEntropyWithSoftmax = 0.14759389 * 250; EvalErrorPrediction = 0.06000000 * 250; time = 0.0409s; samplesPerSecond = 6109.8
+MPI Rank 0: 05/03/2016 14:21:04:  Epoch[ 3 of 4]-Minibatch[ 331- 340, 85.00%]: CrossEntropyWithSoftmax = 0.19801300 * 250; EvalErrorPrediction = 0.09200000 * 250; time = 0.0403s; samplesPerSecond = 6198.2
+MPI Rank 0: 05/03/2016 14:21:04:  Epoch[ 3 of 4]-Minibatch[ 341- 350, 87.50%]: CrossEntropyWithSoftmax = 0.12593394 * 250; EvalErrorPrediction = 0.05200000 * 250; time = 0.0408s; samplesPerSecond = 6131.5
+MPI Rank 0: 05/03/2016 14:21:04:  Epoch[ 3 of 4]-Minibatch[ 351- 360, 90.00%]: CrossEntropyWithSoftmax = 0.13756617 * 250; EvalErrorPrediction = 0.06000000 * 250; time = 0.0410s; samplesPerSecond = 6097.0
+MPI Rank 0: 05/03/2016 14:21:04:  Epoch[ 3 of 4]-Minibatch[ 361- 370, 92.50%]: CrossEntropyWithSoftmax = 0.12838526 * 250; EvalErrorPrediction = 0.06000000 * 250; time = 0.0409s; samplesPerSecond = 6110.5
+MPI Rank 0: 05/03/2016 14:21:04:  Epoch[ 3 of 4]-Minibatch[ 371- 380, 95.00%]: CrossEntropyWithSoftmax = 0.16654369 * 250; EvalErrorPrediction = 0.09600000 * 250; time = 0.0409s; samplesPerSecond = 6112.5
+MPI Rank 0: 05/03/2016 14:21:04:  Epoch[ 3 of 4]-Minibatch[ 381- 390, 97.50%]: CrossEntropyWithSoftmax = 0.20658950 * 250; EvalErrorPrediction = 0.11600000 * 250; time = 0.0404s; samplesPerSecond = 6194.4
+MPI Rank 0: 05/03/2016 14:21:04:  Epoch[ 3 of 4]-Minibatch[ 391- 400, 100.00%]: CrossEntropyWithSoftmax = 0.14583322 * 250; EvalErrorPrediction = 0.06800000 * 250; time = 0.0407s; samplesPerSecond = 6149.6
+MPI Rank 0: 05/03/2016 14:21:04: Finished Epoch[ 3 of 4]: [Training] CrossEntropyWithSoftmax = 0.15948618 * 10000; EvalErrorPrediction = 0.07660000 * 10000; totalSamplesSeen = 30000; learningRatePerSample = 0.0080000004; epochTime=1.64034s
 MPI Rank 0: 05/03/2016 14:21:04: SGD: Saving checkpoint model 'C:\Users\svcphil\AppData\Local\Temp\cntk-test-20160503141958.750677\ParallelTraining\NoQuantization_SinglePrecision@release_gpu/models/Simple.dnn.3'
-=======
-MPI Rank 0: 08/16/2016 03:01:47: Starting minibatch loop, DataParallelSGD training (MyRank = 0, NumNodes = 4, NumGradientBits = 32), distributed reading is ENABLED.
-MPI Rank 0: 08/16/2016 03:01:47:  Epoch[ 2 of 4]-Minibatch[   1-  10, 2.50%]: CrossEntropyWithSoftmax = 0.50774630 * 250; EvalErrorPrediction = 0.24000000 * 250; time = 0.0418s; samplesPerSecond = 5977.9
-MPI Rank 0: 08/16/2016 03:01:47:  Epoch[ 2 of 4]-Minibatch[  11-  20, 5.00%]: CrossEntropyWithSoftmax = 0.43388931 * 250; EvalErrorPrediction = 0.11200000 * 250; time = 0.0418s; samplesPerSecond = 5974.1
-MPI Rank 0: 08/16/2016 03:01:47:  Epoch[ 2 of 4]-Minibatch[  21-  30, 7.50%]: CrossEntropyWithSoftmax = 0.36674875 * 250; EvalErrorPrediction = 0.08800000 * 250; time = 0.0414s; samplesPerSecond = 6034.7
-MPI Rank 0: 08/16/2016 03:01:47:  Epoch[ 2 of 4]-Minibatch[  31-  40, 10.00%]: CrossEntropyWithSoftmax = 0.33768768 * 250; EvalErrorPrediction = 0.06800000 * 250; time = 0.0415s; samplesPerSecond = 6019.5
-MPI Rank 0: 08/16/2016 03:01:47:  Epoch[ 2 of 4]-Minibatch[  41-  50, 12.50%]: CrossEntropyWithSoftmax = 0.30320949 * 250; EvalErrorPrediction = 0.08000000 * 250; time = 0.0418s; samplesPerSecond = 5979.0
-MPI Rank 0: 08/16/2016 03:01:47:  Epoch[ 2 of 4]-Minibatch[  51-  60, 15.00%]: CrossEntropyWithSoftmax = 0.29576045 * 250; EvalErrorPrediction = 0.09200000 * 250; time = 0.0419s; samplesPerSecond = 5961.0
-MPI Rank 0: 08/16/2016 03:01:47:  Epoch[ 2 of 4]-Minibatch[  61-  70, 17.50%]: CrossEntropyWithSoftmax = 0.24924493 * 250; EvalErrorPrediction = 0.07600000 * 250; time = 0.0410s; samplesPerSecond = 6090.3
-MPI Rank 0: 08/16/2016 03:01:47:  Epoch[ 2 of 4]-Minibatch[  71-  80, 20.00%]: CrossEntropyWithSoftmax = 0.24632415 * 250; EvalErrorPrediction = 0.10400000 * 250; time = 0.0409s; samplesPerSecond = 6107.4
-MPI Rank 0: 08/16/2016 03:01:47:  Epoch[ 2 of 4]-Minibatch[  81-  90, 22.50%]: CrossEntropyWithSoftmax = 0.20943157 * 250; EvalErrorPrediction = 0.08400000 * 250; time = 0.0412s; samplesPerSecond = 6063.5
-MPI Rank 0: 08/16/2016 03:01:47:  Epoch[ 2 of 4]-Minibatch[  91- 100, 25.00%]: CrossEntropyWithSoftmax = 0.19115997 * 250; EvalErrorPrediction = 0.07200000 * 250; time = 0.0417s; samplesPerSecond = 6001.0
-MPI Rank 0: 08/16/2016 03:01:47:  Epoch[ 2 of 4]-Minibatch[ 101- 110, 27.50%]: CrossEntropyWithSoftmax = 0.17923231 * 250; EvalErrorPrediction = 0.05200000 * 250; time = 0.0416s; samplesPerSecond = 6016.7
-MPI Rank 0: 08/16/2016 03:01:48:  Epoch[ 2 of 4]-Minibatch[ 111- 120, 30.00%]: CrossEntropyWithSoftmax = 0.17075423 * 250; EvalErrorPrediction = 0.06400000 * 250; time = 0.0417s; samplesPerSecond = 6000.7
-MPI Rank 0: 08/16/2016 03:01:48:  Epoch[ 2 of 4]-Minibatch[ 121- 130, 32.50%]: CrossEntropyWithSoftmax = 0.14442372 * 250; EvalErrorPrediction = 0.05600000 * 250; time = 0.0413s; samplesPerSecond = 6048.3
-MPI Rank 0: 08/16/2016 03:01:48:  Epoch[ 2 of 4]-Minibatch[ 131- 140, 35.00%]: CrossEntropyWithSoftmax = 0.17753820 * 250; EvalErrorPrediction = 0.08800000 * 250; time = 0.0410s; samplesPerSecond = 6094.4
-MPI Rank 0: 08/16/2016 03:01:48:  Epoch[ 2 of 4]-Minibatch[ 141- 150, 37.50%]: CrossEntropyWithSoftmax = 0.15087856 * 250; EvalErrorPrediction = 0.05200000 * 250; time = 0.0412s; samplesPerSecond = 6068.8
-MPI Rank 0: 08/16/2016 03:01:48:  Epoch[ 2 of 4]-Minibatch[ 151- 160, 40.00%]: CrossEntropyWithSoftmax = 0.19253022 * 250; EvalErrorPrediction = 0.08000000 * 250; time = 0.0416s; samplesPerSecond = 6004.6
-MPI Rank 0: 08/16/2016 03:01:48:  Epoch[ 2 of 4]-Minibatch[ 161- 170, 42.50%]: CrossEntropyWithSoftmax = 0.17830683 * 250; EvalErrorPrediction = 0.08800000 * 250; time = 0.0413s; samplesPerSecond = 6057.1
-MPI Rank 0: 08/16/2016 03:01:48:  Epoch[ 2 of 4]-Minibatch[ 171- 180, 45.00%]: CrossEntropyWithSoftmax = 0.15115429 * 250; EvalErrorPrediction = 0.06400000 * 250; time = 0.0416s; samplesPerSecond = 6003.1
-MPI Rank 0: 08/16/2016 03:01:48:  Epoch[ 2 of 4]-Minibatch[ 181- 190, 47.50%]: CrossEntropyWithSoftmax = 0.19135968 * 250; EvalErrorPrediction = 0.10000000 * 250; time = 0.0416s; samplesPerSecond = 6015.5
-MPI Rank 0: 08/16/2016 03:01:48:  Epoch[ 2 of 4]-Minibatch[ 191- 200, 50.00%]: CrossEntropyWithSoftmax = 0.21491485 * 250; EvalErrorPrediction = 0.10400000 * 250; time = 0.0416s; samplesPerSecond = 6003.3
-MPI Rank 0: 08/16/2016 03:01:48:  Epoch[ 2 of 4]-Minibatch[ 201- 210, 52.50%]: CrossEntropyWithSoftmax = 0.18682346 * 250; EvalErrorPrediction = 0.08400000 * 250; time = 0.0416s; samplesPerSecond = 6010.2
-MPI Rank 0: 08/16/2016 03:01:48:  Epoch[ 2 of 4]-Minibatch[ 211- 220, 55.00%]: CrossEntropyWithSoftmax = 0.18483206 * 250; EvalErrorPrediction = 0.07600000 * 250; time = 0.0410s; samplesPerSecond = 6092.8
-MPI Rank 0: 08/16/2016 03:01:48:  Epoch[ 2 of 4]-Minibatch[ 221- 230, 57.50%]: CrossEntropyWithSoftmax = 0.14684503 * 250; EvalErrorPrediction = 0.06000000 * 250; time = 0.0415s; samplesPerSecond = 6021.5
-MPI Rank 0: 08/16/2016 03:01:48:  Epoch[ 2 of 4]-Minibatch[ 231- 240, 60.00%]: CrossEntropyWithSoftmax = 0.15322116 * 250; EvalErrorPrediction = 0.07600000 * 250; time = 0.0417s; samplesPerSecond = 5992.5
-MPI Rank 0: 08/16/2016 03:01:48:  Epoch[ 2 of 4]-Minibatch[ 241- 250, 62.50%]: CrossEntropyWithSoftmax = 0.19882571 * 250; EvalErrorPrediction = 0.11600000 * 250; time = 0.0413s; samplesPerSecond = 6046.5
-MPI Rank 0: 08/16/2016 03:01:48:  Epoch[ 2 of 4]-Minibatch[ 251- 260, 65.00%]: CrossEntropyWithSoftmax = 0.13683833 * 250; EvalErrorPrediction = 0.07200000 * 250; time = 0.0414s; samplesPerSecond = 6045.7
-MPI Rank 0: 08/16/2016 03:01:48:  Epoch[ 2 of 4]-Minibatch[ 261- 270, 67.50%]: CrossEntropyWithSoftmax = 0.18621188 * 250; EvalErrorPrediction = 0.11600000 * 250; time = 0.0410s; samplesPerSecond = 6100.2
-MPI Rank 0: 08/16/2016 03:01:48:  Epoch[ 2 of 4]-Minibatch[ 271- 280, 70.00%]: CrossEntropyWithSoftmax = 0.19408051 * 250; EvalErrorPrediction = 0.08000000 * 250; time = 0.0414s; samplesPerSecond = 6038.2
-MPI Rank 0: 08/16/2016 03:01:48:  Epoch[ 2 of 4]-Minibatch[ 281- 290, 72.50%]: CrossEntropyWithSoftmax = 0.17298137 * 250; EvalErrorPrediction = 0.07200000 * 250; time = 0.0414s; samplesPerSecond = 6039.8
-MPI Rank 0: 08/16/2016 03:01:48:  Epoch[ 2 of 4]-Minibatch[ 291- 300, 75.00%]: CrossEntropyWithSoftmax = 0.13265130 * 250; EvalErrorPrediction = 0.04800000 * 250; time = 0.0418s; samplesPerSecond = 5981.3
-MPI Rank 0: 08/16/2016 03:01:48:  Epoch[ 2 of 4]-Minibatch[ 301- 310, 77.50%]: CrossEntropyWithSoftmax = 0.17627179 * 250; EvalErrorPrediction = 0.09200000 * 250; time = 0.0414s; samplesPerSecond = 6041.6
-MPI Rank 0: 08/16/2016 03:01:48:  Epoch[ 2 of 4]-Minibatch[ 311- 320, 80.00%]: CrossEntropyWithSoftmax = 0.12734628 * 250; EvalErrorPrediction = 0.05600000 * 250; time = 0.0414s; samplesPerSecond = 6031.9
-MPI Rank 0: 08/16/2016 03:01:48:  Epoch[ 2 of 4]-Minibatch[ 321- 330, 82.50%]: CrossEntropyWithSoftmax = 0.15108452 * 250; EvalErrorPrediction = 0.05600000 * 250; time = 0.0409s; samplesPerSecond = 6113.2
-MPI Rank 0: 08/16/2016 03:01:48:  Epoch[ 2 of 4]-Minibatch[ 331- 340, 85.00%]: CrossEntropyWithSoftmax = 0.19729184 * 250; EvalErrorPrediction = 0.09200000 * 250; time = 0.0412s; samplesPerSecond = 6070.6
-MPI Rank 0: 08/16/2016 03:01:48:  Epoch[ 2 of 4]-Minibatch[ 341- 350, 87.50%]: CrossEntropyWithSoftmax = 0.12857333 * 250; EvalErrorPrediction = 0.05200000 * 250; time = 0.0418s; samplesPerSecond = 5986.2
-MPI Rank 0: 08/16/2016 03:01:49:  Epoch[ 2 of 4]-Minibatch[ 351- 360, 90.00%]: CrossEntropyWithSoftmax = 0.13867804 * 250; EvalErrorPrediction = 0.06000000 * 250; time = 0.0417s; samplesPerSecond = 6001.0
-MPI Rank 0: 08/16/2016 03:01:49:  Epoch[ 2 of 4]-Minibatch[ 361- 370, 92.50%]: CrossEntropyWithSoftmax = 0.12786050 * 250; EvalErrorPrediction = 0.06000000 * 250; time = 0.0414s; samplesPerSecond = 6041.4
-MPI Rank 0: 08/16/2016 03:01:49:  Epoch[ 2 of 4]-Minibatch[ 371- 380, 95.00%]: CrossEntropyWithSoftmax = 0.16643303 * 250; EvalErrorPrediction = 0.09600000 * 250; time = 0.0414s; samplesPerSecond = 6040.3
-MPI Rank 0: 08/16/2016 03:01:49:  Epoch[ 2 of 4]-Minibatch[ 381- 390, 97.50%]: CrossEntropyWithSoftmax = 0.20440408 * 250; EvalErrorPrediction = 0.11200000 * 250; time = 0.0414s; samplesPerSecond = 6041.1
-MPI Rank 0: 08/16/2016 03:01:49:  Epoch[ 2 of 4]-Minibatch[ 391- 400, 100.00%]: CrossEntropyWithSoftmax = 0.14566237 * 250; EvalErrorPrediction = 0.06800000 * 250; time = 0.0415s; samplesPerSecond = 6022.9
-MPI Rank 0: 08/16/2016 03:01:49: Finished Epoch[ 2 of 4]: [Training] CrossEntropyWithSoftmax = 0.20373030 * 10000; EvalErrorPrediction = 0.08270000 * 10000; totalSamplesSeen = 20000; learningRatePerSample = 0.0080000004; epochTime=1.6796s
-MPI Rank 0: 08/16/2016 03:01:49: SGD: Saving checkpoint model 'C:\Users\svcphil\AppData\Local\Temp\cntk-test-20160816030048.672180\ParallelTraining\NoQuantization_SinglePrecision@release_gpu/models/Simple.dnn.2'
->>>>>>> 8493f118
-MPI Rank 0: 
-MPI Rank 0: 08/16/2016 03:01:49: Starting Epoch 3: learning rate per sample = 0.008000  effective momentum = 0.900000  momentum as time constant = 237.3 samples
-MPI Rank 0: 
-<<<<<<< HEAD
+MPI Rank 0: 
+MPI Rank 0: 05/03/2016 14:21:04: Starting Epoch 4: learning rate per sample = 0.008000  effective momentum = 0.900000  momentum as time constant = 237.3 samples
+MPI Rank 0: starting epoch 3 at record count 30000, and file position 0
+MPI Rank 0: already there from last epoch
+MPI Rank 0: 
 MPI Rank 0: 05/03/2016 14:21:04: Starting minibatch loop, DataParallelSGD training (MyRank = 0, NumNodes = 4, NumGradientBits = 32).
-MPI Rank 0: 05/03/2016 14:21:04:  Epoch[ 4 of 4]-Minibatch[   1-  10, 2.50%]: CrossEntropyWithSoftmax = 0.12371233 * 250; EvalClassificationError = 0.06000000 * 250; time = 0.0406s; samplesPerSecond = 6162.3
-MPI Rank 0: 05/03/2016 14:21:04:  Epoch[ 4 of 4]-Minibatch[  11-  20, 5.00%]: CrossEntropyWithSoftmax = 0.18070514 * 250; EvalClassificationError = 0.09600000 * 250; time = 0.0406s; samplesPerSecond = 6150.7
-MPI Rank 0: 05/03/2016 14:21:04:  Epoch[ 4 of 4]-Minibatch[  21-  30, 7.50%]: CrossEntropyWithSoftmax = 0.14239731 * 250; EvalClassificationError = 0.07600000 * 250; time = 0.0409s; samplesPerSecond = 6110.4
-MPI Rank 0: 05/03/2016 14:21:05:  Epoch[ 4 of 4]-Minibatch[  31-  40, 10.00%]: CrossEntropyWithSoftmax = 0.15630154 * 250; EvalClassificationError = 0.06400000 * 250; time = 0.0406s; samplesPerSecond = 6162.9
-MPI Rank 0: 05/03/2016 14:21:05:  Epoch[ 4 of 4]-Minibatch[  41-  50, 12.50%]: CrossEntropyWithSoftmax = 0.16935525 * 250; EvalClassificationError = 0.09600000 * 250; time = 0.0405s; samplesPerSecond = 6175.3
-MPI Rank 0: 05/03/2016 14:21:05:  Epoch[ 4 of 4]-Minibatch[  51-  60, 15.00%]: CrossEntropyWithSoftmax = 0.18198833 * 250; EvalClassificationError = 0.08000000 * 250; time = 0.0405s; samplesPerSecond = 6172.2
-MPI Rank 0: 05/03/2016 14:21:05:  Epoch[ 4 of 4]-Minibatch[  61-  70, 17.50%]: CrossEntropyWithSoftmax = 0.14475947 * 250; EvalClassificationError = 0.07200000 * 250; time = 0.0403s; samplesPerSecond = 6196.2
-MPI Rank 0: 05/03/2016 14:21:05:  Epoch[ 4 of 4]-Minibatch[  71-  80, 20.00%]: CrossEntropyWithSoftmax = 0.18021603 * 250; EvalClassificationError = 0.09600000 * 250; time = 0.0405s; samplesPerSecond = 6174.1
-MPI Rank 0: 05/03/2016 14:21:05:  Epoch[ 4 of 4]-Minibatch[  81-  90, 22.50%]: CrossEntropyWithSoftmax = 0.15849307 * 250; EvalClassificationError = 0.07600000 * 250; time = 0.0409s; samplesPerSecond = 6111.3
-MPI Rank 0: 05/03/2016 14:21:05:  Epoch[ 4 of 4]-Minibatch[  91- 100, 25.00%]: CrossEntropyWithSoftmax = 0.14474426 * 250; EvalClassificationError = 0.07200000 * 250; time = 0.0402s; samplesPerSecond = 6216.3
-MPI Rank 0: 05/03/2016 14:21:05:  Epoch[ 4 of 4]-Minibatch[ 101- 110, 27.50%]: CrossEntropyWithSoftmax = 0.13362926 * 250; EvalClassificationError = 0.05200000 * 250; time = 0.0406s; samplesPerSecond = 6154.1
-MPI Rank 0: 05/03/2016 14:21:05:  Epoch[ 4 of 4]-Minibatch[ 111- 120, 30.00%]: CrossEntropyWithSoftmax = 0.13708300 * 250; EvalClassificationError = 0.06400000 * 250; time = 0.0405s; samplesPerSecond = 6166.7
-MPI Rank 0: 05/03/2016 14:21:05:  Epoch[ 4 of 4]-Minibatch[ 121- 130, 32.50%]: CrossEntropyWithSoftmax = 0.11569776 * 250; EvalClassificationError = 0.05600000 * 250; time = 0.0409s; samplesPerSecond = 6116.1
-MPI Rank 0: 05/03/2016 14:21:05:  Epoch[ 4 of 4]-Minibatch[ 131- 140, 35.00%]: CrossEntropyWithSoftmax = 0.16892331 * 250; EvalClassificationError = 0.09200000 * 250; time = 0.0403s; samplesPerSecond = 6205.3
-MPI Rank 0: 05/03/2016 14:21:05:  Epoch[ 4 of 4]-Minibatch[ 141- 150, 37.50%]: CrossEntropyWithSoftmax = 0.12752163 * 250; EvalClassificationError = 0.04800000 * 250; time = 0.0409s; samplesPerSecond = 6108.6
-MPI Rank 0: 05/03/2016 14:21:05:  Epoch[ 4 of 4]-Minibatch[ 151- 160, 40.00%]: CrossEntropyWithSoftmax = 0.17100866 * 250; EvalClassificationError = 0.08400000 * 250; time = 0.0406s; samplesPerSecond = 6161.1
-MPI Rank 0: 05/03/2016 14:21:05:  Epoch[ 4 of 4]-Minibatch[ 161- 170, 42.50%]: CrossEntropyWithSoftmax = 0.17660425 * 250; EvalClassificationError = 0.10000000 * 250; time = 0.0408s; samplesPerSecond = 6132.4
-MPI Rank 0: 05/03/2016 14:21:05:  Epoch[ 4 of 4]-Minibatch[ 171- 180, 45.00%]: CrossEntropyWithSoftmax = 0.14105804 * 250; EvalClassificationError = 0.06400000 * 250; time = 0.0391s; samplesPerSecond = 6392.9
-MPI Rank 0: 05/03/2016 14:21:05:  Epoch[ 4 of 4]-Minibatch[ 181- 190, 47.50%]: CrossEntropyWithSoftmax = 0.19333553 * 250; EvalClassificationError = 0.10000000 * 250; time = 0.0405s; samplesPerSecond = 6166.4
-MPI Rank 0: 05/03/2016 14:21:05:  Epoch[ 4 of 4]-Minibatch[ 191- 200, 50.00%]: CrossEntropyWithSoftmax = 0.20859523 * 250; EvalClassificationError = 0.10000000 * 250; time = 0.0403s; samplesPerSecond = 6197.5
-MPI Rank 0: 05/03/2016 14:21:05:  Epoch[ 4 of 4]-Minibatch[ 201- 210, 52.50%]: CrossEntropyWithSoftmax = 0.18499677 * 250; EvalClassificationError = 0.08000000 * 250; time = 0.0405s; samplesPerSecond = 6167.7
-MPI Rank 0: 05/03/2016 14:21:05:  Epoch[ 4 of 4]-Minibatch[ 211- 220, 55.00%]: CrossEntropyWithSoftmax = 0.18152437 * 250; EvalClassificationError = 0.07600000 * 250; time = 0.0405s; samplesPerSecond = 6169.0
-MPI Rank 0: 05/03/2016 14:21:05:  Epoch[ 4 of 4]-Minibatch[ 221- 230, 57.50%]: CrossEntropyWithSoftmax = 0.14037158 * 250; EvalClassificationError = 0.05600000 * 250; time = 0.0400s; samplesPerSecond = 6244.8
-MPI Rank 0: 05/03/2016 14:21:05:  Epoch[ 4 of 4]-Minibatch[ 231- 240, 60.00%]: CrossEntropyWithSoftmax = 0.14866863 * 250; EvalClassificationError = 0.07600000 * 250; time = 0.0408s; samplesPerSecond = 6128.4
-MPI Rank 0: 05/03/2016 14:21:05:  Epoch[ 4 of 4]-Minibatch[ 241- 250, 62.50%]: CrossEntropyWithSoftmax = 0.20347747 * 250; EvalClassificationError = 0.11200000 * 250; time = 0.0401s; samplesPerSecond = 6237.5
-MPI Rank 0: 05/03/2016 14:21:05:  Epoch[ 4 of 4]-Minibatch[ 251- 260, 65.00%]: CrossEntropyWithSoftmax = 0.12815013 * 250; EvalClassificationError = 0.07200000 * 250; time = 0.0407s; samplesPerSecond = 6141.4
-MPI Rank 0: 05/03/2016 14:21:05:  Epoch[ 4 of 4]-Minibatch[ 261- 270, 67.50%]: CrossEntropyWithSoftmax = 0.18672809 * 250; EvalClassificationError = 0.11600000 * 250; time = 0.0405s; samplesPerSecond = 6167.1
-MPI Rank 0: 05/03/2016 14:21:06:  Epoch[ 4 of 4]-Minibatch[ 271- 280, 70.00%]: CrossEntropyWithSoftmax = 0.19552989 * 250; EvalClassificationError = 0.08400000 * 250; time = 0.0400s; samplesPerSecond = 6244.7
-MPI Rank 0: 05/03/2016 14:21:06:  Epoch[ 4 of 4]-Minibatch[ 281- 290, 72.50%]: CrossEntropyWithSoftmax = 0.16452641 * 250; EvalClassificationError = 0.06800000 * 250; time = 0.0403s; samplesPerSecond = 6201.8
-MPI Rank 0: 05/03/2016 14:21:06:  Epoch[ 4 of 4]-Minibatch[ 291- 300, 75.00%]: CrossEntropyWithSoftmax = 0.12461825 * 250; EvalClassificationError = 0.04400000 * 250; time = 0.0408s; samplesPerSecond = 6122.9
-MPI Rank 0: 05/03/2016 14:21:06:  Epoch[ 4 of 4]-Minibatch[ 301- 310, 77.50%]: CrossEntropyWithSoftmax = 0.17285250 * 250; EvalClassificationError = 0.08400000 * 250; time = 0.0401s; samplesPerSecond = 6242.2
-MPI Rank 0: 05/03/2016 14:21:06:  Epoch[ 4 of 4]-Minibatch[ 311- 320, 80.00%]: CrossEntropyWithSoftmax = 0.12253620 * 250; EvalClassificationError = 0.05200000 * 250; time = 0.0394s; samplesPerSecond = 6347.9
-MPI Rank 0: 05/03/2016 14:21:06:  Epoch[ 4 of 4]-Minibatch[ 321- 330, 82.50%]: CrossEntropyWithSoftmax = 0.14723333 * 250; EvalClassificationError = 0.06000000 * 250; time = 0.0408s; samplesPerSecond = 6129.7
-MPI Rank 0: 05/03/2016 14:21:06:  Epoch[ 4 of 4]-Minibatch[ 331- 340, 85.00%]: CrossEntropyWithSoftmax = 0.19789537 * 250; EvalClassificationError = 0.09200000 * 250; time = 0.0408s; samplesPerSecond = 6133.9
-MPI Rank 0: 05/03/2016 14:21:06:  Epoch[ 4 of 4]-Minibatch[ 341- 350, 87.50%]: CrossEntropyWithSoftmax = 0.12575877 * 250; EvalClassificationError = 0.05200000 * 250; time = 0.0411s; samplesPerSecond = 6089.5
-MPI Rank 0: 05/03/2016 14:21:06:  Epoch[ 4 of 4]-Minibatch[ 351- 360, 90.00%]: CrossEntropyWithSoftmax = 0.13745928 * 250; EvalClassificationError = 0.06000000 * 250; time = 0.0408s; samplesPerSecond = 6132.9
-MPI Rank 0: 05/03/2016 14:21:06:  Epoch[ 4 of 4]-Minibatch[ 361- 370, 92.50%]: CrossEntropyWithSoftmax = 0.12839651 * 250; EvalClassificationError = 0.06000000 * 250; time = 0.0409s; samplesPerSecond = 6113.7
-MPI Rank 0: 05/03/2016 14:21:06:  Epoch[ 4 of 4]-Minibatch[ 371- 380, 95.00%]: CrossEntropyWithSoftmax = 0.16647280 * 250; EvalClassificationError = 0.09600000 * 250; time = 0.0409s; samplesPerSecond = 6115.9
-MPI Rank 0: 05/03/2016 14:21:06:  Epoch[ 4 of 4]-Minibatch[ 381- 390, 97.50%]: CrossEntropyWithSoftmax = 0.20679433 * 250; EvalClassificationError = 0.11600000 * 250; time = 0.0408s; samplesPerSecond = 6120.1
-MPI Rank 0: 05/03/2016 14:21:06:  Epoch[ 4 of 4]-Minibatch[ 391- 400, 100.00%]: CrossEntropyWithSoftmax = 0.14585244 * 250; EvalClassificationError = 0.06400000 * 250; time = 0.0406s; samplesPerSecond = 6161.0
-MPI Rank 0: 05/03/2016 14:21:06: Finished Epoch[ 4 of 4]: [Training] CrossEntropyWithSoftmax = 0.15914931 * 10000; EvalClassificationError = 0.07670000 * 10000; totalSamplesSeen = 40000; learningRatePerSample = 0.0080000004; epochTime=1.64086s
+MPI Rank 0: 05/03/2016 14:21:04:  Epoch[ 4 of 4]-Minibatch[   1-  10, 2.50%]: CrossEntropyWithSoftmax = 0.12371233 * 250; EvalErrorPrediction = 0.06000000 * 250; time = 0.0406s; samplesPerSecond = 6162.3
+MPI Rank 0: 05/03/2016 14:21:04:  Epoch[ 4 of 4]-Minibatch[  11-  20, 5.00%]: CrossEntropyWithSoftmax = 0.18070514 * 250; EvalErrorPrediction = 0.09600000 * 250; time = 0.0406s; samplesPerSecond = 6150.7
+MPI Rank 0: 05/03/2016 14:21:04:  Epoch[ 4 of 4]-Minibatch[  21-  30, 7.50%]: CrossEntropyWithSoftmax = 0.14239731 * 250; EvalErrorPrediction = 0.07600000 * 250; time = 0.0409s; samplesPerSecond = 6110.4
+MPI Rank 0: 05/03/2016 14:21:05:  Epoch[ 4 of 4]-Minibatch[  31-  40, 10.00%]: CrossEntropyWithSoftmax = 0.15630154 * 250; EvalErrorPrediction = 0.06400000 * 250; time = 0.0406s; samplesPerSecond = 6162.9
+MPI Rank 0: 05/03/2016 14:21:05:  Epoch[ 4 of 4]-Minibatch[  41-  50, 12.50%]: CrossEntropyWithSoftmax = 0.16935525 * 250; EvalErrorPrediction = 0.09600000 * 250; time = 0.0405s; samplesPerSecond = 6175.3
+MPI Rank 0: 05/03/2016 14:21:05:  Epoch[ 4 of 4]-Minibatch[  51-  60, 15.00%]: CrossEntropyWithSoftmax = 0.18198833 * 250; EvalErrorPrediction = 0.08000000 * 250; time = 0.0405s; samplesPerSecond = 6172.2
+MPI Rank 0: 05/03/2016 14:21:05:  Epoch[ 4 of 4]-Minibatch[  61-  70, 17.50%]: CrossEntropyWithSoftmax = 0.14475947 * 250; EvalErrorPrediction = 0.07200000 * 250; time = 0.0403s; samplesPerSecond = 6196.2
+MPI Rank 0: 05/03/2016 14:21:05:  Epoch[ 4 of 4]-Minibatch[  71-  80, 20.00%]: CrossEntropyWithSoftmax = 0.18021603 * 250; EvalErrorPrediction = 0.09600000 * 250; time = 0.0405s; samplesPerSecond = 6174.1
+MPI Rank 0: 05/03/2016 14:21:05:  Epoch[ 4 of 4]-Minibatch[  81-  90, 22.50%]: CrossEntropyWithSoftmax = 0.15849307 * 250; EvalErrorPrediction = 0.07600000 * 250; time = 0.0409s; samplesPerSecond = 6111.3
+MPI Rank 0: 05/03/2016 14:21:05:  Epoch[ 4 of 4]-Minibatch[  91- 100, 25.00%]: CrossEntropyWithSoftmax = 0.14474426 * 250; EvalErrorPrediction = 0.07200000 * 250; time = 0.0402s; samplesPerSecond = 6216.3
+MPI Rank 0: 05/03/2016 14:21:05:  Epoch[ 4 of 4]-Minibatch[ 101- 110, 27.50%]: CrossEntropyWithSoftmax = 0.13362926 * 250; EvalErrorPrediction = 0.05200000 * 250; time = 0.0406s; samplesPerSecond = 6154.1
+MPI Rank 0: 05/03/2016 14:21:05:  Epoch[ 4 of 4]-Minibatch[ 111- 120, 30.00%]: CrossEntropyWithSoftmax = 0.13708300 * 250; EvalErrorPrediction = 0.06400000 * 250; time = 0.0405s; samplesPerSecond = 6166.7
+MPI Rank 0: 05/03/2016 14:21:05:  Epoch[ 4 of 4]-Minibatch[ 121- 130, 32.50%]: CrossEntropyWithSoftmax = 0.11569776 * 250; EvalErrorPrediction = 0.05600000 * 250; time = 0.0409s; samplesPerSecond = 6116.1
+MPI Rank 0: 05/03/2016 14:21:05:  Epoch[ 4 of 4]-Minibatch[ 131- 140, 35.00%]: CrossEntropyWithSoftmax = 0.16892331 * 250; EvalErrorPrediction = 0.09200000 * 250; time = 0.0403s; samplesPerSecond = 6205.3
+MPI Rank 0: 05/03/2016 14:21:05:  Epoch[ 4 of 4]-Minibatch[ 141- 150, 37.50%]: CrossEntropyWithSoftmax = 0.12752163 * 250; EvalErrorPrediction = 0.04800000 * 250; time = 0.0409s; samplesPerSecond = 6108.6
+MPI Rank 0: 05/03/2016 14:21:05:  Epoch[ 4 of 4]-Minibatch[ 151- 160, 40.00%]: CrossEntropyWithSoftmax = 0.17100866 * 250; EvalErrorPrediction = 0.08400000 * 250; time = 0.0406s; samplesPerSecond = 6161.1
+MPI Rank 0: 05/03/2016 14:21:05:  Epoch[ 4 of 4]-Minibatch[ 161- 170, 42.50%]: CrossEntropyWithSoftmax = 0.17660425 * 250; EvalErrorPrediction = 0.10000000 * 250; time = 0.0408s; samplesPerSecond = 6132.4
+MPI Rank 0: 05/03/2016 14:21:05:  Epoch[ 4 of 4]-Minibatch[ 171- 180, 45.00%]: CrossEntropyWithSoftmax = 0.14105804 * 250; EvalErrorPrediction = 0.06400000 * 250; time = 0.0391s; samplesPerSecond = 6392.9
+MPI Rank 0: 05/03/2016 14:21:05:  Epoch[ 4 of 4]-Minibatch[ 181- 190, 47.50%]: CrossEntropyWithSoftmax = 0.19333553 * 250; EvalErrorPrediction = 0.10000000 * 250; time = 0.0405s; samplesPerSecond = 6166.4
+MPI Rank 0: 05/03/2016 14:21:05:  Epoch[ 4 of 4]-Minibatch[ 191- 200, 50.00%]: CrossEntropyWithSoftmax = 0.20859523 * 250; EvalErrorPrediction = 0.10000000 * 250; time = 0.0403s; samplesPerSecond = 6197.5
+MPI Rank 0: 05/03/2016 14:21:05:  Epoch[ 4 of 4]-Minibatch[ 201- 210, 52.50%]: CrossEntropyWithSoftmax = 0.18499677 * 250; EvalErrorPrediction = 0.08000000 * 250; time = 0.0405s; samplesPerSecond = 6167.7
+MPI Rank 0: 05/03/2016 14:21:05:  Epoch[ 4 of 4]-Minibatch[ 211- 220, 55.00%]: CrossEntropyWithSoftmax = 0.18152437 * 250; EvalErrorPrediction = 0.07600000 * 250; time = 0.0405s; samplesPerSecond = 6169.0
+MPI Rank 0: 05/03/2016 14:21:05:  Epoch[ 4 of 4]-Minibatch[ 221- 230, 57.50%]: CrossEntropyWithSoftmax = 0.14037158 * 250; EvalErrorPrediction = 0.05600000 * 250; time = 0.0400s; samplesPerSecond = 6244.8
+MPI Rank 0: 05/03/2016 14:21:05:  Epoch[ 4 of 4]-Minibatch[ 231- 240, 60.00%]: CrossEntropyWithSoftmax = 0.14866863 * 250; EvalErrorPrediction = 0.07600000 * 250; time = 0.0408s; samplesPerSecond = 6128.4
+MPI Rank 0: 05/03/2016 14:21:05:  Epoch[ 4 of 4]-Minibatch[ 241- 250, 62.50%]: CrossEntropyWithSoftmax = 0.20347747 * 250; EvalErrorPrediction = 0.11200000 * 250; time = 0.0401s; samplesPerSecond = 6237.5
+MPI Rank 0: 05/03/2016 14:21:05:  Epoch[ 4 of 4]-Minibatch[ 251- 260, 65.00%]: CrossEntropyWithSoftmax = 0.12815013 * 250; EvalErrorPrediction = 0.07200000 * 250; time = 0.0407s; samplesPerSecond = 6141.4
+MPI Rank 0: 05/03/2016 14:21:05:  Epoch[ 4 of 4]-Minibatch[ 261- 270, 67.50%]: CrossEntropyWithSoftmax = 0.18672809 * 250; EvalErrorPrediction = 0.11600000 * 250; time = 0.0405s; samplesPerSecond = 6167.1
+MPI Rank 0: 05/03/2016 14:21:06:  Epoch[ 4 of 4]-Minibatch[ 271- 280, 70.00%]: CrossEntropyWithSoftmax = 0.19552989 * 250; EvalErrorPrediction = 0.08400000 * 250; time = 0.0400s; samplesPerSecond = 6244.7
+MPI Rank 0: 05/03/2016 14:21:06:  Epoch[ 4 of 4]-Minibatch[ 281- 290, 72.50%]: CrossEntropyWithSoftmax = 0.16452641 * 250; EvalErrorPrediction = 0.06800000 * 250; time = 0.0403s; samplesPerSecond = 6201.8
+MPI Rank 0: 05/03/2016 14:21:06:  Epoch[ 4 of 4]-Minibatch[ 291- 300, 75.00%]: CrossEntropyWithSoftmax = 0.12461825 * 250; EvalErrorPrediction = 0.04400000 * 250; time = 0.0408s; samplesPerSecond = 6122.9
+MPI Rank 0: 05/03/2016 14:21:06:  Epoch[ 4 of 4]-Minibatch[ 301- 310, 77.50%]: CrossEntropyWithSoftmax = 0.17285250 * 250; EvalErrorPrediction = 0.08400000 * 250; time = 0.0401s; samplesPerSecond = 6242.2
+MPI Rank 0: 05/03/2016 14:21:06:  Epoch[ 4 of 4]-Minibatch[ 311- 320, 80.00%]: CrossEntropyWithSoftmax = 0.12253620 * 250; EvalErrorPrediction = 0.05200000 * 250; time = 0.0394s; samplesPerSecond = 6347.9
+MPI Rank 0: 05/03/2016 14:21:06:  Epoch[ 4 of 4]-Minibatch[ 321- 330, 82.50%]: CrossEntropyWithSoftmax = 0.14723333 * 250; EvalErrorPrediction = 0.06000000 * 250; time = 0.0408s; samplesPerSecond = 6129.7
+MPI Rank 0: 05/03/2016 14:21:06:  Epoch[ 4 of 4]-Minibatch[ 331- 340, 85.00%]: CrossEntropyWithSoftmax = 0.19789537 * 250; EvalErrorPrediction = 0.09200000 * 250; time = 0.0408s; samplesPerSecond = 6133.9
+MPI Rank 0: 05/03/2016 14:21:06:  Epoch[ 4 of 4]-Minibatch[ 341- 350, 87.50%]: CrossEntropyWithSoftmax = 0.12575877 * 250; EvalErrorPrediction = 0.05200000 * 250; time = 0.0411s; samplesPerSecond = 6089.5
+MPI Rank 0: 05/03/2016 14:21:06:  Epoch[ 4 of 4]-Minibatch[ 351- 360, 90.00%]: CrossEntropyWithSoftmax = 0.13745928 * 250; EvalErrorPrediction = 0.06000000 * 250; time = 0.0408s; samplesPerSecond = 6132.9
+MPI Rank 0: 05/03/2016 14:21:06:  Epoch[ 4 of 4]-Minibatch[ 361- 370, 92.50%]: CrossEntropyWithSoftmax = 0.12839651 * 250; EvalErrorPrediction = 0.06000000 * 250; time = 0.0409s; samplesPerSecond = 6113.7
+MPI Rank 0: 05/03/2016 14:21:06:  Epoch[ 4 of 4]-Minibatch[ 371- 380, 95.00%]: CrossEntropyWithSoftmax = 0.16647280 * 250; EvalErrorPrediction = 0.09600000 * 250; time = 0.0409s; samplesPerSecond = 6115.9
+MPI Rank 0: 05/03/2016 14:21:06:  Epoch[ 4 of 4]-Minibatch[ 381- 390, 97.50%]: CrossEntropyWithSoftmax = 0.20679433 * 250; EvalErrorPrediction = 0.11600000 * 250; time = 0.0408s; samplesPerSecond = 6120.1
+MPI Rank 0: 05/03/2016 14:21:06:  Epoch[ 4 of 4]-Minibatch[ 391- 400, 100.00%]: CrossEntropyWithSoftmax = 0.14585244 * 250; EvalErrorPrediction = 0.06400000 * 250; time = 0.0406s; samplesPerSecond = 6161.0
+MPI Rank 0: 05/03/2016 14:21:06: Finished Epoch[ 4 of 4]: [Training] CrossEntropyWithSoftmax = 0.15914931 * 10000; EvalErrorPrediction = 0.07670000 * 10000; totalSamplesSeen = 40000; learningRatePerSample = 0.0080000004; epochTime=1.64086s
 MPI Rank 0: 05/03/2016 14:21:06: SGD: Saving checkpoint model 'C:\Users\svcphil\AppData\Local\Temp\cntk-test-20160503141958.750677\ParallelTraining\NoQuantization_SinglePrecision@release_gpu/models/Simple.dnn'
 MPI Rank 0: 05/03/2016 14:21:06: CNTKCommandTrainEnd: SimpleMultiGPU
-=======
-MPI Rank 0: 08/16/2016 03:01:49: Starting minibatch loop, DataParallelSGD training (MyRank = 0, NumNodes = 4, NumGradientBits = 32), distributed reading is ENABLED.
-MPI Rank 0: 08/16/2016 03:01:49:  Epoch[ 3 of 4]-Minibatch[   1-  10, 2.50%]: CrossEntropyWithSoftmax = 0.12590085 * 250; EvalErrorPrediction = 0.05600000 * 250; time = 0.0408s; samplesPerSecond = 6125.3
-MPI Rank 0: 08/16/2016 03:01:49:  Epoch[ 3 of 4]-Minibatch[  11-  20, 5.00%]: CrossEntropyWithSoftmax = 0.17780229 * 250; EvalErrorPrediction = 0.09600000 * 250; time = 0.0408s; samplesPerSecond = 6134.7
-MPI Rank 0: 08/16/2016 03:01:49:  Epoch[ 3 of 4]-Minibatch[  21-  30, 7.50%]: CrossEntropyWithSoftmax = 0.14417637 * 250; EvalErrorPrediction = 0.07600000 * 250; time = 0.0408s; samplesPerSecond = 6134.1
-MPI Rank 0: 08/16/2016 03:01:49:  Epoch[ 3 of 4]-Minibatch[  31-  40, 10.00%]: CrossEntropyWithSoftmax = 0.15796895 * 250; EvalErrorPrediction = 0.06400000 * 250; time = 0.0415s; samplesPerSecond = 6031.1
-MPI Rank 0: 08/16/2016 03:01:49:  Epoch[ 3 of 4]-Minibatch[  41-  50, 12.50%]: CrossEntropyWithSoftmax = 0.17002999 * 250; EvalErrorPrediction = 0.10000000 * 250; time = 0.0411s; samplesPerSecond = 6083.2
-MPI Rank 0: 08/16/2016 03:01:49:  Epoch[ 3 of 4]-Minibatch[  51-  60, 15.00%]: CrossEntropyWithSoftmax = 0.18262114 * 250; EvalErrorPrediction = 0.07600000 * 250; time = 0.0410s; samplesPerSecond = 6101.0
-MPI Rank 0: 08/16/2016 03:01:49:  Epoch[ 3 of 4]-Minibatch[  61-  70, 17.50%]: CrossEntropyWithSoftmax = 0.14643695 * 250; EvalErrorPrediction = 0.07200000 * 250; time = 0.0415s; samplesPerSecond = 6025.0
-MPI Rank 0: 08/16/2016 03:01:49:  Epoch[ 3 of 4]-Minibatch[  71-  80, 20.00%]: CrossEntropyWithSoftmax = 0.18030527 * 250; EvalErrorPrediction = 0.09600000 * 250; time = 0.0414s; samplesPerSecond = 6036.3
-MPI Rank 0: 08/16/2016 03:01:49:  Epoch[ 3 of 4]-Minibatch[  81-  90, 22.50%]: CrossEntropyWithSoftmax = 0.15846150 * 250; EvalErrorPrediction = 0.07200000 * 250; time = 0.0409s; samplesPerSecond = 6110.2
-MPI Rank 0: 08/16/2016 03:01:49:  Epoch[ 3 of 4]-Minibatch[  91- 100, 25.00%]: CrossEntropyWithSoftmax = 0.14486534 * 250; EvalErrorPrediction = 0.07200000 * 250; time = 0.0413s; samplesPerSecond = 6057.1
-MPI Rank 0: 08/16/2016 03:01:49:  Epoch[ 3 of 4]-Minibatch[ 101- 110, 27.50%]: CrossEntropyWithSoftmax = 0.13469094 * 250; EvalErrorPrediction = 0.05200000 * 250; time = 0.0414s; samplesPerSecond = 6041.1
-MPI Rank 0: 08/16/2016 03:01:49:  Epoch[ 3 of 4]-Minibatch[ 111- 120, 30.00%]: CrossEntropyWithSoftmax = 0.13720019 * 250; EvalErrorPrediction = 0.06400000 * 250; time = 0.0417s; samplesPerSecond = 6000.1
-MPI Rank 0: 08/16/2016 03:01:49:  Epoch[ 3 of 4]-Minibatch[ 121- 130, 32.50%]: CrossEntropyWithSoftmax = 0.11641296 * 250; EvalErrorPrediction = 0.05600000 * 250; time = 0.0417s; samplesPerSecond = 5997.8
-MPI Rank 0: 08/16/2016 03:01:49:  Epoch[ 3 of 4]-Minibatch[ 131- 140, 35.00%]: CrossEntropyWithSoftmax = 0.16786647 * 250; EvalErrorPrediction = 0.08800000 * 250; time = 0.0416s; samplesPerSecond = 6015.7
-MPI Rank 0: 08/16/2016 03:01:49:  Epoch[ 3 of 4]-Minibatch[ 141- 150, 37.50%]: CrossEntropyWithSoftmax = 0.12811514 * 250; EvalErrorPrediction = 0.04800000 * 250; time = 0.0413s; samplesPerSecond = 6053.1
-MPI Rank 0: 08/16/2016 03:01:49:  Epoch[ 3 of 4]-Minibatch[ 151- 160, 40.00%]: CrossEntropyWithSoftmax = 0.17257852 * 250; EvalErrorPrediction = 0.08000000 * 250; time = 0.0411s; samplesPerSecond = 6077.7
-MPI Rank 0: 08/16/2016 03:01:49:  Epoch[ 3 of 4]-Minibatch[ 161- 170, 42.50%]: CrossEntropyWithSoftmax = 0.17623655 * 250; EvalErrorPrediction = 0.09600000 * 250; time = 0.0409s; samplesPerSecond = 6106.5
-MPI Rank 0: 08/16/2016 03:01:49:  Epoch[ 3 of 4]-Minibatch[ 171- 180, 45.00%]: CrossEntropyWithSoftmax = 0.14121117 * 250; EvalErrorPrediction = 0.06400000 * 250; time = 0.0412s; samplesPerSecond = 6063.0
-MPI Rank 0: 08/16/2016 03:01:50:  Epoch[ 3 of 4]-Minibatch[ 181- 190, 47.50%]: CrossEntropyWithSoftmax = 0.19243443 * 250; EvalErrorPrediction = 0.10000000 * 250; time = 0.0413s; samplesPerSecond = 6060.5
-MPI Rank 0: 08/16/2016 03:01:50:  Epoch[ 3 of 4]-Minibatch[ 191- 200, 50.00%]: CrossEntropyWithSoftmax = 0.20908162 * 250; EvalErrorPrediction = 0.10000000 * 250; time = 0.0413s; samplesPerSecond = 6046.8
-MPI Rank 0: 08/16/2016 03:01:50:  Epoch[ 3 of 4]-Minibatch[ 201- 210, 52.50%]: CrossEntropyWithSoftmax = 0.18472065 * 250; EvalErrorPrediction = 0.08000000 * 250; time = 0.0411s; samplesPerSecond = 6087.0
-MPI Rank 0: 08/16/2016 03:01:50:  Epoch[ 3 of 4]-Minibatch[ 211- 220, 55.00%]: CrossEntropyWithSoftmax = 0.18185535 * 250; EvalErrorPrediction = 0.07600000 * 250; time = 0.0411s; samplesPerSecond = 6080.5
-MPI Rank 0: 08/16/2016 03:01:50:  Epoch[ 3 of 4]-Minibatch[ 221- 230, 57.50%]: CrossEntropyWithSoftmax = 0.14074205 * 250; EvalErrorPrediction = 0.06000000 * 250; time = 0.0417s; samplesPerSecond = 5990.8
-MPI Rank 0: 08/16/2016 03:01:50:  Epoch[ 3 of 4]-Minibatch[ 231- 240, 60.00%]: CrossEntropyWithSoftmax = 0.14871621 * 250; EvalErrorPrediction = 0.07600000 * 250; time = 0.0409s; samplesPerSecond = 6114.4
-MPI Rank 0: 08/16/2016 03:01:50:  Epoch[ 3 of 4]-Minibatch[ 241- 250, 62.50%]: CrossEntropyWithSoftmax = 0.20299705 * 250; EvalErrorPrediction = 0.11200000 * 250; time = 0.0414s; samplesPerSecond = 6034.0
-MPI Rank 0: 08/16/2016 03:01:50:  Epoch[ 3 of 4]-Minibatch[ 251- 260, 65.00%]: CrossEntropyWithSoftmax = 0.12852038 * 250; EvalErrorPrediction = 0.07200000 * 250; time = 0.0413s; samplesPerSecond = 6052.4
-MPI Rank 0: 08/16/2016 03:01:50:  Epoch[ 3 of 4]-Minibatch[ 261- 270, 67.50%]: CrossEntropyWithSoftmax = 0.18660439 * 250; EvalErrorPrediction = 0.11600000 * 250; time = 0.0413s; samplesPerSecond = 6046.4
-MPI Rank 0: 08/16/2016 03:01:50:  Epoch[ 3 of 4]-Minibatch[ 271- 280, 70.00%]: CrossEntropyWithSoftmax = 0.19575997 * 250; EvalErrorPrediction = 0.08800000 * 250; time = 0.0417s; samplesPerSecond = 5994.3
-MPI Rank 0: 08/16/2016 03:01:50:  Epoch[ 3 of 4]-Minibatch[ 281- 290, 72.50%]: CrossEntropyWithSoftmax = 0.16667676 * 250; EvalErrorPrediction = 0.06800000 * 250; time = 0.0414s; samplesPerSecond = 6043.2
-MPI Rank 0: 08/16/2016 03:01:50:  Epoch[ 3 of 4]-Minibatch[ 291- 300, 75.00%]: CrossEntropyWithSoftmax = 0.12526169 * 250; EvalErrorPrediction = 0.04400000 * 250; time = 0.0412s; samplesPerSecond = 6075.3
-MPI Rank 0: 08/16/2016 03:01:50:  Epoch[ 3 of 4]-Minibatch[ 301- 310, 77.50%]: CrossEntropyWithSoftmax = 0.17392133 * 250; EvalErrorPrediction = 0.08800000 * 250; time = 0.0414s; samplesPerSecond = 6043.5
-MPI Rank 0: 08/16/2016 03:01:50:  Epoch[ 3 of 4]-Minibatch[ 311- 320, 80.00%]: CrossEntropyWithSoftmax = 0.12281615 * 250; EvalErrorPrediction = 0.05200000 * 250; time = 0.0411s; samplesPerSecond = 6090.1
-MPI Rank 0: 08/16/2016 03:01:50:  Epoch[ 3 of 4]-Minibatch[ 321- 330, 82.50%]: CrossEntropyWithSoftmax = 0.14759390 * 250; EvalErrorPrediction = 0.06000000 * 250; time = 0.0414s; samplesPerSecond = 6035.0
-MPI Rank 0: 08/16/2016 03:01:50:  Epoch[ 3 of 4]-Minibatch[ 331- 340, 85.00%]: CrossEntropyWithSoftmax = 0.19801300 * 250; EvalErrorPrediction = 0.09200000 * 250; time = 0.0414s; samplesPerSecond = 6037.8
-MPI Rank 0: 08/16/2016 03:01:50:  Epoch[ 3 of 4]-Minibatch[ 341- 350, 87.50%]: CrossEntropyWithSoftmax = 0.12593396 * 250; EvalErrorPrediction = 0.05200000 * 250; time = 0.0410s; samplesPerSecond = 6098.5
-MPI Rank 0: 08/16/2016 03:01:50:  Epoch[ 3 of 4]-Minibatch[ 351- 360, 90.00%]: CrossEntropyWithSoftmax = 0.13756618 * 250; EvalErrorPrediction = 0.06000000 * 250; time = 0.0413s; samplesPerSecond = 6059.7
-MPI Rank 0: 08/16/2016 03:01:50:  Epoch[ 3 of 4]-Minibatch[ 361- 370, 92.50%]: CrossEntropyWithSoftmax = 0.12838526 * 250; EvalErrorPrediction = 0.06000000 * 250; time = 0.0416s; samplesPerSecond = 6005.9
-MPI Rank 0: 08/16/2016 03:01:50:  Epoch[ 3 of 4]-Minibatch[ 371- 380, 95.00%]: CrossEntropyWithSoftmax = 0.16654369 * 250; EvalErrorPrediction = 0.09600000 * 250; time = 0.0410s; samplesPerSecond = 6092.4
-MPI Rank 0: 08/16/2016 03:01:50:  Epoch[ 3 of 4]-Minibatch[ 381- 390, 97.50%]: CrossEntropyWithSoftmax = 0.20658950 * 250; EvalErrorPrediction = 0.11600000 * 250; time = 0.0410s; samplesPerSecond = 6103.2
-MPI Rank 0: 08/16/2016 03:01:50:  Epoch[ 3 of 4]-Minibatch[ 391- 400, 100.00%]: CrossEntropyWithSoftmax = 0.14583322 * 250; EvalErrorPrediction = 0.06800000 * 250; time = 0.0416s; samplesPerSecond = 6014.0
-MPI Rank 0: 08/16/2016 03:01:50: Finished Epoch[ 3 of 4]: [Training] CrossEntropyWithSoftmax = 0.15948618 * 10000; EvalErrorPrediction = 0.07660000 * 10000; totalSamplesSeen = 30000; learningRatePerSample = 0.0080000004; epochTime=1.67232s
-MPI Rank 0: 08/16/2016 03:01:50: SGD: Saving checkpoint model 'C:\Users\svcphil\AppData\Local\Temp\cntk-test-20160816030048.672180\ParallelTraining\NoQuantization_SinglePrecision@release_gpu/models/Simple.dnn.3'
->>>>>>> 8493f118
-MPI Rank 0: 
-MPI Rank 0: 08/16/2016 03:01:50: Starting Epoch 4: learning rate per sample = 0.008000  effective momentum = 0.900000  momentum as time constant = 237.3 samples
-MPI Rank 0: 
-MPI Rank 0: 08/16/2016 03:01:50: Starting minibatch loop, DataParallelSGD training (MyRank = 0, NumNodes = 4, NumGradientBits = 32), distributed reading is ENABLED.
-MPI Rank 0: 08/16/2016 03:01:50:  Epoch[ 4 of 4]-Minibatch[   1-  10, 2.50%]: CrossEntropyWithSoftmax = 0.12371233 * 250; EvalErrorPrediction = 0.06000000 * 250; time = 0.0415s; samplesPerSecond = 6017.7
-MPI Rank 0: 08/16/2016 03:01:50:  Epoch[ 4 of 4]-Minibatch[  11-  20, 5.00%]: CrossEntropyWithSoftmax = 0.18070513 * 250; EvalErrorPrediction = 0.09600000 * 250; time = 0.0411s; samplesPerSecond = 6089.4
-MPI Rank 0: 08/16/2016 03:01:51:  Epoch[ 4 of 4]-Minibatch[  21-  30, 7.50%]: CrossEntropyWithSoftmax = 0.14239730 * 250; EvalErrorPrediction = 0.07600000 * 250; time = 0.0411s; samplesPerSecond = 6081.8
-MPI Rank 0: 08/16/2016 03:01:51:  Epoch[ 4 of 4]-Minibatch[  31-  40, 10.00%]: CrossEntropyWithSoftmax = 0.15630155 * 250; EvalErrorPrediction = 0.06400000 * 250; time = 0.0412s; samplesPerSecond = 6061.8
-MPI Rank 0: 08/16/2016 03:01:51:  Epoch[ 4 of 4]-Minibatch[  41-  50, 12.50%]: CrossEntropyWithSoftmax = 0.16935526 * 250; EvalErrorPrediction = 0.09600000 * 250; time = 0.0410s; samplesPerSecond = 6096.1
-MPI Rank 0: 08/16/2016 03:01:51:  Epoch[ 4 of 4]-Minibatch[  51-  60, 15.00%]: CrossEntropyWithSoftmax = 0.18198833 * 250; EvalErrorPrediction = 0.08000000 * 250; time = 0.0410s; samplesPerSecond = 6101.7
-MPI Rank 0: 08/16/2016 03:01:51:  Epoch[ 4 of 4]-Minibatch[  61-  70, 17.50%]: CrossEntropyWithSoftmax = 0.14475945 * 250; EvalErrorPrediction = 0.07200000 * 250; time = 0.0413s; samplesPerSecond = 6053.6
-MPI Rank 0: 08/16/2016 03:01:51:  Epoch[ 4 of 4]-Minibatch[  71-  80, 20.00%]: CrossEntropyWithSoftmax = 0.18021602 * 250; EvalErrorPrediction = 0.09600000 * 250; time = 0.0414s; samplesPerSecond = 6036.9
-MPI Rank 0: 08/16/2016 03:01:51:  Epoch[ 4 of 4]-Minibatch[  81-  90, 22.50%]: CrossEntropyWithSoftmax = 0.15849307 * 250; EvalErrorPrediction = 0.07600000 * 250; time = 0.0417s; samplesPerSecond = 5993.5
-MPI Rank 0: 08/16/2016 03:01:51:  Epoch[ 4 of 4]-Minibatch[  91- 100, 25.00%]: CrossEntropyWithSoftmax = 0.14474426 * 250; EvalErrorPrediction = 0.07200000 * 250; time = 0.0415s; samplesPerSecond = 6027.9
-MPI Rank 0: 08/16/2016 03:01:51:  Epoch[ 4 of 4]-Minibatch[ 101- 110, 27.50%]: CrossEntropyWithSoftmax = 0.13362925 * 250; EvalErrorPrediction = 0.05200000 * 250; time = 0.0415s; samplesPerSecond = 6017.3
-MPI Rank 0: 08/16/2016 03:01:51:  Epoch[ 4 of 4]-Minibatch[ 111- 120, 30.00%]: CrossEntropyWithSoftmax = 0.13708299 * 250; EvalErrorPrediction = 0.06400000 * 250; time = 0.0414s; samplesPerSecond = 6034.3
-MPI Rank 0: 08/16/2016 03:01:51:  Epoch[ 4 of 4]-Minibatch[ 121- 130, 32.50%]: CrossEntropyWithSoftmax = 0.11569776 * 250; EvalErrorPrediction = 0.05600000 * 250; time = 0.0416s; samplesPerSecond = 6012.4
-MPI Rank 0: 08/16/2016 03:01:51:  Epoch[ 4 of 4]-Minibatch[ 131- 140, 35.00%]: CrossEntropyWithSoftmax = 0.16892331 * 250; EvalErrorPrediction = 0.09200000 * 250; time = 0.0415s; samplesPerSecond = 6020.8
-MPI Rank 0: 08/16/2016 03:01:51:  Epoch[ 4 of 4]-Minibatch[ 141- 150, 37.50%]: CrossEntropyWithSoftmax = 0.12752162 * 250; EvalErrorPrediction = 0.04800000 * 250; time = 0.0410s; samplesPerSecond = 6099.3
-MPI Rank 0: 08/16/2016 03:01:51:  Epoch[ 4 of 4]-Minibatch[ 151- 160, 40.00%]: CrossEntropyWithSoftmax = 0.17100867 * 250; EvalErrorPrediction = 0.08400000 * 250; time = 0.0413s; samplesPerSecond = 6052.1
-MPI Rank 0: 08/16/2016 03:01:51:  Epoch[ 4 of 4]-Minibatch[ 161- 170, 42.50%]: CrossEntropyWithSoftmax = 0.17660426 * 250; EvalErrorPrediction = 0.10000000 * 250; time = 0.0418s; samplesPerSecond = 5985.3
-MPI Rank 0: 08/16/2016 03:01:51:  Epoch[ 4 of 4]-Minibatch[ 171- 180, 45.00%]: CrossEntropyWithSoftmax = 0.14105803 * 250; EvalErrorPrediction = 0.06400000 * 250; time = 0.0408s; samplesPerSecond = 6130.3
-MPI Rank 0: 08/16/2016 03:01:51:  Epoch[ 4 of 4]-Minibatch[ 181- 190, 47.50%]: CrossEntropyWithSoftmax = 0.19333552 * 250; EvalErrorPrediction = 0.10000000 * 250; time = 0.0410s; samplesPerSecond = 6102.6
-MPI Rank 0: 08/16/2016 03:01:51:  Epoch[ 4 of 4]-Minibatch[ 191- 200, 50.00%]: CrossEntropyWithSoftmax = 0.20859524 * 250; EvalErrorPrediction = 0.10000000 * 250; time = 0.0416s; samplesPerSecond = 6007.6
-MPI Rank 0: 08/16/2016 03:01:51:  Epoch[ 4 of 4]-Minibatch[ 201- 210, 52.50%]: CrossEntropyWithSoftmax = 0.18499677 * 250; EvalErrorPrediction = 0.08000000 * 250; time = 0.0410s; samplesPerSecond = 6100.1
-MPI Rank 0: 08/16/2016 03:01:51:  Epoch[ 4 of 4]-Minibatch[ 211- 220, 55.00%]: CrossEntropyWithSoftmax = 0.18152438 * 250; EvalErrorPrediction = 0.07600000 * 250; time = 0.0416s; samplesPerSecond = 6014.8
-MPI Rank 0: 08/16/2016 03:01:51:  Epoch[ 4 of 4]-Minibatch[ 221- 230, 57.50%]: CrossEntropyWithSoftmax = 0.14037156 * 250; EvalErrorPrediction = 0.05600000 * 250; time = 0.0409s; samplesPerSecond = 6106.6
-MPI Rank 0: 08/16/2016 03:01:51:  Epoch[ 4 of 4]-Minibatch[ 231- 240, 60.00%]: CrossEntropyWithSoftmax = 0.14866862 * 250; EvalErrorPrediction = 0.07600000 * 250; time = 0.0412s; samplesPerSecond = 6071.9
-MPI Rank 0: 08/16/2016 03:01:51:  Epoch[ 4 of 4]-Minibatch[ 241- 250, 62.50%]: CrossEntropyWithSoftmax = 0.20347746 * 250; EvalErrorPrediction = 0.11200000 * 250; time = 0.0407s; samplesPerSecond = 6143.3
-MPI Rank 0: 08/16/2016 03:01:51:  Epoch[ 4 of 4]-Minibatch[ 251- 260, 65.00%]: CrossEntropyWithSoftmax = 0.12815013 * 250; EvalErrorPrediction = 0.07200000 * 250; time = 0.0408s; samplesPerSecond = 6124.7
-MPI Rank 0: 08/16/2016 03:01:52:  Epoch[ 4 of 4]-Minibatch[ 261- 270, 67.50%]: CrossEntropyWithSoftmax = 0.18672809 * 250; EvalErrorPrediction = 0.11600000 * 250; time = 0.0411s; samplesPerSecond = 6076.1
-MPI Rank 0: 08/16/2016 03:01:52:  Epoch[ 4 of 4]-Minibatch[ 271- 280, 70.00%]: CrossEntropyWithSoftmax = 0.19552989 * 250; EvalErrorPrediction = 0.08400000 * 250; time = 0.0410s; samplesPerSecond = 6093.3
-MPI Rank 0: 08/16/2016 03:01:52:  Epoch[ 4 of 4]-Minibatch[ 281- 290, 72.50%]: CrossEntropyWithSoftmax = 0.16452642 * 250; EvalErrorPrediction = 0.06800000 * 250; time = 0.0408s; samplesPerSecond = 6128.8
-MPI Rank 0: 08/16/2016 03:01:52:  Epoch[ 4 of 4]-Minibatch[ 291- 300, 75.00%]: CrossEntropyWithSoftmax = 0.12461825 * 250; EvalErrorPrediction = 0.04400000 * 250; time = 0.0411s; samplesPerSecond = 6090.0
-MPI Rank 0: 08/16/2016 03:01:52:  Epoch[ 4 of 4]-Minibatch[ 301- 310, 77.50%]: CrossEntropyWithSoftmax = 0.17285251 * 250; EvalErrorPrediction = 0.08400000 * 250; time = 0.0402s; samplesPerSecond = 6211.8
-MPI Rank 0: 08/16/2016 03:01:52:  Epoch[ 4 of 4]-Minibatch[ 311- 320, 80.00%]: CrossEntropyWithSoftmax = 0.12253619 * 250; EvalErrorPrediction = 0.05200000 * 250; time = 0.0408s; samplesPerSecond = 6121.0
-MPI Rank 0: 08/16/2016 03:01:52:  Epoch[ 4 of 4]-Minibatch[ 321- 330, 82.50%]: CrossEntropyWithSoftmax = 0.14723333 * 250; EvalErrorPrediction = 0.06000000 * 250; time = 0.0411s; samplesPerSecond = 6088.9
-MPI Rank 0: 08/16/2016 03:01:52:  Epoch[ 4 of 4]-Minibatch[ 331- 340, 85.00%]: CrossEntropyWithSoftmax = 0.19789537 * 250; EvalErrorPrediction = 0.09200000 * 250; time = 0.0411s; samplesPerSecond = 6081.4
-MPI Rank 0: 08/16/2016 03:01:52:  Epoch[ 4 of 4]-Minibatch[ 341- 350, 87.50%]: CrossEntropyWithSoftmax = 0.12575877 * 250; EvalErrorPrediction = 0.05200000 * 250; time = 0.0409s; samplesPerSecond = 6105.3
-MPI Rank 0: 08/16/2016 03:01:52:  Epoch[ 4 of 4]-Minibatch[ 351- 360, 90.00%]: CrossEntropyWithSoftmax = 0.13745928 * 250; EvalErrorPrediction = 0.06000000 * 250; time = 0.0413s; samplesPerSecond = 6059.0
-MPI Rank 0: 08/16/2016 03:01:52:  Epoch[ 4 of 4]-Minibatch[ 361- 370, 92.50%]: CrossEntropyWithSoftmax = 0.12839652 * 250; EvalErrorPrediction = 0.06000000 * 250; time = 0.0409s; samplesPerSecond = 6109.5
-MPI Rank 0: 08/16/2016 03:01:52:  Epoch[ 4 of 4]-Minibatch[ 371- 380, 95.00%]: CrossEntropyWithSoftmax = 0.16647281 * 250; EvalErrorPrediction = 0.09600000 * 250; time = 0.0404s; samplesPerSecond = 6182.3
-MPI Rank 0: 08/16/2016 03:01:52:  Epoch[ 4 of 4]-Minibatch[ 381- 390, 97.50%]: CrossEntropyWithSoftmax = 0.20679433 * 250; EvalErrorPrediction = 0.11600000 * 250; time = 0.0404s; samplesPerSecond = 6181.4
-MPI Rank 0: 08/16/2016 03:01:52:  Epoch[ 4 of 4]-Minibatch[ 391- 400, 100.00%]: CrossEntropyWithSoftmax = 0.14585245 * 250; EvalErrorPrediction = 0.06400000 * 250; time = 0.0411s; samplesPerSecond = 6077.0
-MPI Rank 0: 08/16/2016 03:01:52: Finished Epoch[ 4 of 4]: [Training] CrossEntropyWithSoftmax = 0.15914931 * 10000; EvalErrorPrediction = 0.07670000 * 10000; totalSamplesSeen = 40000; learningRatePerSample = 0.0080000004; epochTime=1.66645s
-MPI Rank 0: 08/16/2016 03:01:52: SGD: Saving checkpoint model 'C:\Users\svcphil\AppData\Local\Temp\cntk-test-20160816030048.672180\ParallelTraining\NoQuantization_SinglePrecision@release_gpu/models/Simple.dnn'
-MPI Rank 0: 08/16/2016 03:01:52: CNTKCommandTrainEnd: SimpleMultiGPU
-MPI Rank 0: 
-MPI Rank 0: 08/16/2016 03:01:52: Action "train" complete.
-MPI Rank 0: 
-MPI Rank 0: 08/16/2016 03:01:52: __COMPLETED__
-MPI Rank 0: ~MPIWrapper
-MPI Rank 1: 08/16/2016 03:01:39: Redirecting stderr to file C:\Users\svcphil\AppData\Local\Temp\cntk-test-20160816030048.672180\ParallelTraining\NoQuantization_SinglePrecision@release_gpu/stderr_SimpleMultiGPU.logrank1
-MPI Rank 1: 08/16/2016 03:01:39: -------------------------------------------------------------------
-MPI Rank 1: 08/16/2016 03:01:39: Build info: 
-MPI Rank 1: 
-MPI Rank 1: 08/16/2016 03:01:39: 		Built time: Aug 16 2016 02:54:53
-MPI Rank 1: 08/16/2016 03:01:39: 		Last modified date: Fri Aug 12 05:31:21 2016
-MPI Rank 1: 08/16/2016 03:01:39: 		Build type: Release
-MPI Rank 1: 08/16/2016 03:01:39: 		Build target: GPU
-MPI Rank 1: 08/16/2016 03:01:39: 		With 1bit-SGD: no
-MPI Rank 1: 08/16/2016 03:01:39: 		Math lib: mkl
-MPI Rank 1: 08/16/2016 03:01:39: 		CUDA_PATH: C:\Program Files\NVIDIA GPU Computing Toolkit\CUDA\v7.5
-MPI Rank 1: 08/16/2016 03:01:39: 		CUB_PATH: c:\src\cub-1.4.1
-MPI Rank 1: 08/16/2016 03:01:39: 		CUDNN_PATH: c:\NVIDIA\cudnn-4.0\cuda
-MPI Rank 1: 08/16/2016 03:01:39: 		Build Branch: HEAD
-MPI Rank 1: 08/16/2016 03:01:39: 		Build SHA1: 026b1e772b963461e189f8f00aa7ed6951298f84
-MPI Rank 1: 08/16/2016 03:01:39: 		Built by svcphil on Philly-Pool3
-MPI Rank 1: 08/16/2016 03:01:39: 		Build Path: c:\Jenkins\workspace\CNTK-Build-Windows\Source\CNTK\
-MPI Rank 1: 08/16/2016 03:01:39: -------------------------------------------------------------------
-MPI Rank 1: 08/16/2016 03:01:43: -------------------------------------------------------------------
-MPI Rank 1: 08/16/2016 03:01:43: GPU info:
-MPI Rank 1: 
-MPI Rank 1: 08/16/2016 03:01:43: 		Device[0]: cores = 2880; computeCapability = 3.5; type = "GeForce GTX 780 Ti"; memory = 3072 MB
-MPI Rank 1: 08/16/2016 03:01:43: 		Device[1]: cores = 2880; computeCapability = 3.5; type = "GeForce GTX 780 Ti"; memory = 3072 MB
-MPI Rank 1: 08/16/2016 03:01:43: 		Device[2]: cores = 2880; computeCapability = 3.5; type = "GeForce GTX 780 Ti"; memory = 3072 MB
-MPI Rank 1: 08/16/2016 03:01:43: 		Device[3]: cores = 2880; computeCapability = 3.5; type = "GeForce GTX 780 Ti"; memory = 3072 MB
-MPI Rank 1: 08/16/2016 03:01:43: -------------------------------------------------------------------
-MPI Rank 1: 
-MPI Rank 1: 08/16/2016 03:01:43: Running on DPHAIM-22 at 2016/08/16 03:01:43
-MPI Rank 1: 08/16/2016 03:01:43: Command line: 
-MPI Rank 1: C:\jenkins\workspace\CNTK-Test-Windows-W2\x64\release\cntk.exe  configFile=C:\jenkins\workspace\CNTK-Test-Windows-W2\Tests\EndToEndTests\ParallelTraining/SimpleMultiGPU.cntk  currentDirectory=C:\jenkins\workspace\CNTK-Test-Windows-W2\Tests\EndToEndTests\ParallelTraining\Data  RunDir=C:\Users\svcphil\AppData\Local\Temp\cntk-test-20160816030048.672180\ParallelTraining\NoQuantization_SinglePrecision@release_gpu  DataDir=C:\jenkins\workspace\CNTK-Test-Windows-W2\Tests\EndToEndTests\ParallelTraining\Data  ConfigDir=C:\jenkins\workspace\CNTK-Test-Windows-W2\Tests\EndToEndTests\ParallelTraining  OutputDir=C:\Users\svcphil\AppData\Local\Temp\cntk-test-20160816030048.672180\ParallelTraining\NoQuantization_SinglePrecision@release_gpu  DeviceId=0  timestamping=true  numCPUThreads=6  precision=float  SimpleMultiGPU=[SGD=[ParallelTrain=[DataParallelSGD=[gradientBits=32]]]]  stderr=C:\Users\svcphil\AppData\Local\Temp\cntk-test-20160816030048.672180\ParallelTraining\NoQuantization_SinglePrecision@release_gpu/stderr
-MPI Rank 1: 
-MPI Rank 1: 
-MPI Rank 1: 
-MPI Rank 1: 08/16/2016 03:01:43: >>>>>>>>>>>>>>>>>>>> RAW CONFIG (VARIABLES NOT RESOLVED) >>>>>>>>>>>>>>>>>>>>
-MPI Rank 1: 08/16/2016 03:01:43: deviceId = $DeviceId$
+MPI Rank 0: 
+MPI Rank 0: 05/03/2016 14:21:06: Action "train" complete.
+MPI Rank 0: 
+MPI Rank 0: 05/03/2016 14:21:06: __COMPLETED__
+MPI Rank 1: 05/03/2016 14:20:57: Redirecting stderr to file C:\Users\svcphil\AppData\Local\Temp\cntk-test-20160503141958.750677\ParallelTraining\NoQuantization_SinglePrecision@release_gpu/stderr_SimpleMultiGPU.logrank1
+MPI Rank 1: 05/03/2016 14:20:57: -------------------------------------------------------------------
+MPI Rank 1: 05/03/2016 14:20:57: Build info: 
+MPI Rank 1: 
+MPI Rank 1: 05/03/2016 14:20:57: 		Built time: May  3 2016 13:23:06
+MPI Rank 1: 05/03/2016 14:20:57: 		Last modified date: Mon Apr 18 00:00:12 2016
+MPI Rank 1: 05/03/2016 14:20:57: 		Build type: Release
+MPI Rank 1: 05/03/2016 14:20:57: 		Build target: GPU
+MPI Rank 1: 05/03/2016 14:20:57: 		With 1bit-SGD: no
+MPI Rank 1: 05/03/2016 14:20:57: 		CUDA_PATH: C:\Program Files\NVIDIA GPU Computing Toolkit\CUDA\v7.5
+MPI Rank 1: 05/03/2016 14:20:57: 		CUB_PATH: C:\src\cub-1.4.1
+MPI Rank 1: 05/03/2016 14:20:57: 		CUDNN_PATH: c:\NVIDIA\cudnn-4.0\cuda
+MPI Rank 1: 05/03/2016 14:20:57: 		Build Branch: HEAD
+MPI Rank 1: 05/03/2016 14:20:57: 		Build SHA1: af96f7cce6c3c78a4f1e9315e061291c79360e12
+MPI Rank 1: 05/03/2016 14:20:57: 		Built by svcphil on LIANA-09-w
+MPI Rank 1: 05/03/2016 14:20:57: 		Build Path: c:\jenkins\workspace\CNTK-Build-Windows\Source\CNTK\
+MPI Rank 1: 05/03/2016 14:20:57: -------------------------------------------------------------------
+MPI Rank 1: 
+MPI Rank 1: 05/03/2016 14:20:57: Running on DPHAIM-25 at 2016/05/03 14:20:57
+MPI Rank 1: 05/03/2016 14:20:57: Command line: 
+MPI Rank 1: C:\jenkins\workspace\CNTK-Test-Windows-W2\x64\release\cntk.exe  configFile=C:\jenkins\workspace\CNTK-Test-Windows-W2\Tests\EndToEndTests\ParallelTraining/SimpleMultiGPU.cntk  currentDirectory=C:\jenkins\workspace\CNTK-Test-Windows-W2\Tests\EndToEndTests\ParallelTraining\Data  RunDir=C:\Users\svcphil\AppData\Local\Temp\cntk-test-20160503141958.750677\ParallelTraining\NoQuantization_SinglePrecision@release_gpu  DataDir=C:\jenkins\workspace\CNTK-Test-Windows-W2\Tests\EndToEndTests\ParallelTraining\Data  ConfigDir=C:\jenkins\workspace\CNTK-Test-Windows-W2\Tests\EndToEndTests\ParallelTraining  OutputDir=C:\Users\svcphil\AppData\Local\Temp\cntk-test-20160503141958.750677\ParallelTraining\NoQuantization_SinglePrecision@release_gpu  DeviceId=0  timestamping=true  numCPUThreads=6  precision=float  SimpleMultiGPU=[SGD=[ParallelTrain=[DataParallelSGD=[gradientBits=32]]]]  stderr=C:\Users\svcphil\AppData\Local\Temp\cntk-test-20160503141958.750677\ParallelTraining\NoQuantization_SinglePrecision@release_gpu/stderr
+MPI Rank 1: 
+MPI Rank 1: 
+MPI Rank 1: 
+MPI Rank 1: 05/03/2016 14:20:57: >>>>>>>>>>>>>>>>>>>> RAW CONFIG (VARIABLES NOT RESOLVED) >>>>>>>>>>>>>>>>>>>>
+MPI Rank 1: 05/03/2016 14:20:57: deviceId = $DeviceId$
 MPI Rank 1: command = SimpleMultiGPU
 MPI Rank 1: precision = "float"
 MPI Rank 1: parallelTrain = true
@@ -930,7 +678,7 @@
 MPI Rank 1:     SimpleNetworkBuilder = [
 MPI Rank 1:         layerSizes = 2:50*2:2
 MPI Rank 1:         trainingCriterion = "CrossEntropyWithSoftmax"
-MPI Rank 1:         evalCriterion = "ClassificationError"
+MPI Rank 1:         evalCriterion = "ErrorPrediction"
 MPI Rank 1:         layerTypes = "Sigmoid"
 MPI Rank 1:         initValueScale = 1.0
 MPI Rank 1:         applyMeanVarNorm = true
@@ -945,7 +693,6 @@
 MPI Rank 1:         dropoutRate = 0.0
 MPI Rank 1:         maxEpochs = 4
 MPI Rank 1:         ParallelTrain = [
-MPI Rank 1:             distributedMBReading = true
 MPI Rank 1:             parallelizationMethod = "DataParallelSGD"
 MPI Rank 1:             DataParallelSGD = [
 MPI Rank 1:                 gradientBits = 1
@@ -953,50 +700,50 @@
 MPI Rank 1:         ]
 MPI Rank 1:     ]
 MPI Rank 1:     reader = [
-MPI Rank 1:         readerType = "CNTKTextFormatReader"
-MPI Rank 1:         file = "$DataDir$/SimpleDataTrain_cntk_text.txt"
-MPI Rank 1:         randomize = false
-MPI Rank 1:         input = [
-MPI Rank 1:             features = [
-MPI Rank 1:                 alias = "F"
-MPI Rank 1:                 dim = 2
-MPI Rank 1:                 format = "dense"
-MPI Rank 1:             ]
-MPI Rank 1:             labels = [
-MPI Rank 1:                 alias = "L"
-MPI Rank 1:                 dim = 2
-MPI Rank 1:                 format = "dense"
-MPI Rank 1:             ]
+MPI Rank 1:         readerType = "UCIFastReader"
+MPI Rank 1:         file = "$DataDir$/SimpleDataTrain.txt"
+MPI Rank 1:         miniBatchMode = "partial"
+MPI Rank 1:         randomize = "none"
+MPI Rank 1:         verbosity = 1   
+MPI Rank 1:         features = [
+MPI Rank 1: dim = 2      
+MPI Rank 1: start = 0    
+MPI Rank 1:         ]
+MPI Rank 1:         labels = [
+MPI Rank 1: start = 2      
+MPI Rank 1: dim = 1        
+MPI Rank 1: labelDim = 2   
+MPI Rank 1:             labelMappingFile = "$DataDir$/SimpleMapping.txt"
 MPI Rank 1:         ]
 MPI Rank 1:     ]
 MPI Rank 1: ]
 MPI Rank 1: currentDirectory=C:\jenkins\workspace\CNTK-Test-Windows-W2\Tests\EndToEndTests\ParallelTraining\Data
-MPI Rank 1: RunDir=C:\Users\svcphil\AppData\Local\Temp\cntk-test-20160816030048.672180\ParallelTraining\NoQuantization_SinglePrecision@release_gpu
+MPI Rank 1: RunDir=C:\Users\svcphil\AppData\Local\Temp\cntk-test-20160503141958.750677\ParallelTraining\NoQuantization_SinglePrecision@release_gpu
 MPI Rank 1: DataDir=C:\jenkins\workspace\CNTK-Test-Windows-W2\Tests\EndToEndTests\ParallelTraining\Data
 MPI Rank 1: ConfigDir=C:\jenkins\workspace\CNTK-Test-Windows-W2\Tests\EndToEndTests\ParallelTraining
-MPI Rank 1: OutputDir=C:\Users\svcphil\AppData\Local\Temp\cntk-test-20160816030048.672180\ParallelTraining\NoQuantization_SinglePrecision@release_gpu
+MPI Rank 1: OutputDir=C:\Users\svcphil\AppData\Local\Temp\cntk-test-20160503141958.750677\ParallelTraining\NoQuantization_SinglePrecision@release_gpu
 MPI Rank 1: DeviceId=0
 MPI Rank 1: timestamping=true
 MPI Rank 1: numCPUThreads=6
 MPI Rank 1: precision=float
 MPI Rank 1: SimpleMultiGPU=[SGD=[ParallelTrain=[DataParallelSGD=[gradientBits=32]]]]
-MPI Rank 1: stderr=C:\Users\svcphil\AppData\Local\Temp\cntk-test-20160816030048.672180\ParallelTraining\NoQuantization_SinglePrecision@release_gpu/stderr
-MPI Rank 1: 
-MPI Rank 1: 08/16/2016 03:01:43: <<<<<<<<<<<<<<<<<<<< RAW CONFIG (VARIABLES NOT RESOLVED)  <<<<<<<<<<<<<<<<<<<<
-MPI Rank 1: 
-MPI Rank 1: 08/16/2016 03:01:43: >>>>>>>>>>>>>>>>>>>> RAW CONFIG WITH ALL VARIABLES RESOLVED >>>>>>>>>>>>>>>>>>>>
-MPI Rank 1: 08/16/2016 03:01:43: deviceId = 0
+MPI Rank 1: stderr=C:\Users\svcphil\AppData\Local\Temp\cntk-test-20160503141958.750677\ParallelTraining\NoQuantization_SinglePrecision@release_gpu/stderr
+MPI Rank 1: 
+MPI Rank 1: 05/03/2016 14:20:57: <<<<<<<<<<<<<<<<<<<< RAW CONFIG (VARIABLES NOT RESOLVED)  <<<<<<<<<<<<<<<<<<<<
+MPI Rank 1: 
+MPI Rank 1: 05/03/2016 14:20:57: >>>>>>>>>>>>>>>>>>>> RAW CONFIG WITH ALL VARIABLES RESOLVED >>>>>>>>>>>>>>>>>>>>
+MPI Rank 1: 05/03/2016 14:20:57: deviceId = 0
 MPI Rank 1: command = SimpleMultiGPU
 MPI Rank 1: precision = "float"
 MPI Rank 1: parallelTrain = true
 MPI Rank 1: SimpleMultiGPU = [
 MPI Rank 1:     action = "train"
-MPI Rank 1:     modelPath = "C:\Users\svcphil\AppData\Local\Temp\cntk-test-20160816030048.672180\ParallelTraining\NoQuantization_SinglePrecision@release_gpu/models/Simple.dnn"
+MPI Rank 1:     modelPath = "C:\Users\svcphil\AppData\Local\Temp\cntk-test-20160503141958.750677\ParallelTraining\NoQuantization_SinglePrecision@release_gpu/models/Simple.dnn"
 MPI Rank 1:     traceLevel = 1
 MPI Rank 1:     SimpleNetworkBuilder = [
 MPI Rank 1:         layerSizes = 2:50*2:2
 MPI Rank 1:         trainingCriterion = "CrossEntropyWithSoftmax"
-MPI Rank 1:         evalCriterion = "ClassificationError"
+MPI Rank 1:         evalCriterion = "ErrorPrediction"
 MPI Rank 1:         layerTypes = "Sigmoid"
 MPI Rank 1:         initValueScale = 1.0
 MPI Rank 1:         applyMeanVarNorm = true
@@ -1011,7 +758,6 @@
 MPI Rank 1:         dropoutRate = 0.0
 MPI Rank 1:         maxEpochs = 4
 MPI Rank 1:         ParallelTrain = [
-MPI Rank 1:             distributedMBReading = true
 MPI Rank 1:             parallelizationMethod = "DataParallelSGD"
 MPI Rank 1:             DataParallelSGD = [
 MPI Rank 1:                 gradientBits = 1
@@ -1019,56 +765,56 @@
 MPI Rank 1:         ]
 MPI Rank 1:     ]
 MPI Rank 1:     reader = [
-MPI Rank 1:         readerType = "CNTKTextFormatReader"
-MPI Rank 1:         file = "C:\jenkins\workspace\CNTK-Test-Windows-W2\Tests\EndToEndTests\ParallelTraining\Data/SimpleDataTrain_cntk_text.txt"
-MPI Rank 1:         randomize = false
-MPI Rank 1:         input = [
-MPI Rank 1:             features = [
-MPI Rank 1:                 alias = "F"
-MPI Rank 1:                 dim = 2
-MPI Rank 1:                 format = "dense"
-MPI Rank 1:             ]
-MPI Rank 1:             labels = [
-MPI Rank 1:                 alias = "L"
-MPI Rank 1:                 dim = 2
-MPI Rank 1:                 format = "dense"
-MPI Rank 1:             ]
+MPI Rank 1:         readerType = "UCIFastReader"
+MPI Rank 1:         file = "C:\jenkins\workspace\CNTK-Test-Windows-W2\Tests\EndToEndTests\ParallelTraining\Data/SimpleDataTrain.txt"
+MPI Rank 1:         miniBatchMode = "partial"
+MPI Rank 1:         randomize = "none"
+MPI Rank 1:         verbosity = 1   
+MPI Rank 1:         features = [
+MPI Rank 1: dim = 2      
+MPI Rank 1: start = 0    
+MPI Rank 1:         ]
+MPI Rank 1:         labels = [
+MPI Rank 1: start = 2      
+MPI Rank 1: dim = 1        
+MPI Rank 1: labelDim = 2   
+MPI Rank 1:             labelMappingFile = "C:\jenkins\workspace\CNTK-Test-Windows-W2\Tests\EndToEndTests\ParallelTraining\Data/SimpleMapping.txt"
 MPI Rank 1:         ]
 MPI Rank 1:     ]
 MPI Rank 1: ]
 MPI Rank 1: currentDirectory=C:\jenkins\workspace\CNTK-Test-Windows-W2\Tests\EndToEndTests\ParallelTraining\Data
-MPI Rank 1: RunDir=C:\Users\svcphil\AppData\Local\Temp\cntk-test-20160816030048.672180\ParallelTraining\NoQuantization_SinglePrecision@release_gpu
+MPI Rank 1: RunDir=C:\Users\svcphil\AppData\Local\Temp\cntk-test-20160503141958.750677\ParallelTraining\NoQuantization_SinglePrecision@release_gpu
 MPI Rank 1: DataDir=C:\jenkins\workspace\CNTK-Test-Windows-W2\Tests\EndToEndTests\ParallelTraining\Data
 MPI Rank 1: ConfigDir=C:\jenkins\workspace\CNTK-Test-Windows-W2\Tests\EndToEndTests\ParallelTraining
-MPI Rank 1: OutputDir=C:\Users\svcphil\AppData\Local\Temp\cntk-test-20160816030048.672180\ParallelTraining\NoQuantization_SinglePrecision@release_gpu
+MPI Rank 1: OutputDir=C:\Users\svcphil\AppData\Local\Temp\cntk-test-20160503141958.750677\ParallelTraining\NoQuantization_SinglePrecision@release_gpu
 MPI Rank 1: DeviceId=0
 MPI Rank 1: timestamping=true
 MPI Rank 1: numCPUThreads=6
 MPI Rank 1: precision=float
 MPI Rank 1: SimpleMultiGPU=[SGD=[ParallelTrain=[DataParallelSGD=[gradientBits=32]]]]
-MPI Rank 1: stderr=C:\Users\svcphil\AppData\Local\Temp\cntk-test-20160816030048.672180\ParallelTraining\NoQuantization_SinglePrecision@release_gpu/stderr
-MPI Rank 1: 
-MPI Rank 1: 08/16/2016 03:01:43: <<<<<<<<<<<<<<<<<<<< RAW CONFIG WITH ALL VARIABLES RESOLVED <<<<<<<<<<<<<<<<<<<<
-MPI Rank 1: 
-MPI Rank 1: 08/16/2016 03:01:43: >>>>>>>>>>>>>>>>>>>> PROCESSED CONFIG WITH ALL VARIABLES RESOLVED >>>>>>>>>>>>>>>>>>>>
+MPI Rank 1: stderr=C:\Users\svcphil\AppData\Local\Temp\cntk-test-20160503141958.750677\ParallelTraining\NoQuantization_SinglePrecision@release_gpu/stderr
+MPI Rank 1: 
+MPI Rank 1: 05/03/2016 14:20:57: <<<<<<<<<<<<<<<<<<<< RAW CONFIG WITH ALL VARIABLES RESOLVED <<<<<<<<<<<<<<<<<<<<
+MPI Rank 1: 
+MPI Rank 1: 05/03/2016 14:20:57: >>>>>>>>>>>>>>>>>>>> PROCESSED CONFIG WITH ALL VARIABLES RESOLVED >>>>>>>>>>>>>>>>>>>>
 MPI Rank 1: configparameters: SimpleMultiGPU.cntk:command=SimpleMultiGPU
 MPI Rank 1: configparameters: SimpleMultiGPU.cntk:ConfigDir=C:\jenkins\workspace\CNTK-Test-Windows-W2\Tests\EndToEndTests\ParallelTraining
 MPI Rank 1: configparameters: SimpleMultiGPU.cntk:currentDirectory=C:\jenkins\workspace\CNTK-Test-Windows-W2\Tests\EndToEndTests\ParallelTraining\Data
 MPI Rank 1: configparameters: SimpleMultiGPU.cntk:DataDir=C:\jenkins\workspace\CNTK-Test-Windows-W2\Tests\EndToEndTests\ParallelTraining\Data
 MPI Rank 1: configparameters: SimpleMultiGPU.cntk:deviceId=0
 MPI Rank 1: configparameters: SimpleMultiGPU.cntk:numCPUThreads=6
-MPI Rank 1: configparameters: SimpleMultiGPU.cntk:OutputDir=C:\Users\svcphil\AppData\Local\Temp\cntk-test-20160816030048.672180\ParallelTraining\NoQuantization_SinglePrecision@release_gpu
+MPI Rank 1: configparameters: SimpleMultiGPU.cntk:OutputDir=C:\Users\svcphil\AppData\Local\Temp\cntk-test-20160503141958.750677\ParallelTraining\NoQuantization_SinglePrecision@release_gpu
 MPI Rank 1: configparameters: SimpleMultiGPU.cntk:parallelTrain=true
 MPI Rank 1: configparameters: SimpleMultiGPU.cntk:precision=float
-MPI Rank 1: configparameters: SimpleMultiGPU.cntk:RunDir=C:\Users\svcphil\AppData\Local\Temp\cntk-test-20160816030048.672180\ParallelTraining\NoQuantization_SinglePrecision@release_gpu
+MPI Rank 1: configparameters: SimpleMultiGPU.cntk:RunDir=C:\Users\svcphil\AppData\Local\Temp\cntk-test-20160503141958.750677\ParallelTraining\NoQuantization_SinglePrecision@release_gpu
 MPI Rank 1: configparameters: SimpleMultiGPU.cntk:SimpleMultiGPU=[
 MPI Rank 1:     action = "train"
-MPI Rank 1:     modelPath = "C:\Users\svcphil\AppData\Local\Temp\cntk-test-20160816030048.672180\ParallelTraining\NoQuantization_SinglePrecision@release_gpu/models/Simple.dnn"
+MPI Rank 1:     modelPath = "C:\Users\svcphil\AppData\Local\Temp\cntk-test-20160503141958.750677\ParallelTraining\NoQuantization_SinglePrecision@release_gpu/models/Simple.dnn"
 MPI Rank 1:     traceLevel = 1
 MPI Rank 1:     SimpleNetworkBuilder = [
 MPI Rank 1:         layerSizes = 2:50*2:2
 MPI Rank 1:         trainingCriterion = "CrossEntropyWithSoftmax"
-MPI Rank 1:         evalCriterion = "ClassificationError"
+MPI Rank 1:         evalCriterion = "ErrorPrediction"
 MPI Rank 1:         layerTypes = "Sigmoid"
 MPI Rank 1:         initValueScale = 1.0
 MPI Rank 1:         applyMeanVarNorm = true
@@ -1083,7 +829,6 @@
 MPI Rank 1:         dropoutRate = 0.0
 MPI Rank 1:         maxEpochs = 4
 MPI Rank 1:         ParallelTrain = [
-MPI Rank 1:             distributedMBReading = true
 MPI Rank 1:             parallelizationMethod = "DataParallelSGD"
 MPI Rank 1:             DataParallelSGD = [
 MPI Rank 1:                 gradientBits = 1
@@ -1091,63 +836,52 @@
 MPI Rank 1:         ]
 MPI Rank 1:     ]
 MPI Rank 1:     reader = [
-MPI Rank 1:         readerType = "CNTKTextFormatReader"
-MPI Rank 1:         file = "C:\jenkins\workspace\CNTK-Test-Windows-W2\Tests\EndToEndTests\ParallelTraining\Data/SimpleDataTrain_cntk_text.txt"
-MPI Rank 1:         randomize = false
-MPI Rank 1:         input = [
-MPI Rank 1:             features = [
-MPI Rank 1:                 alias = "F"
-MPI Rank 1:                 dim = 2
-MPI Rank 1:                 format = "dense"
-MPI Rank 1:             ]
-MPI Rank 1:             labels = [
-MPI Rank 1:                 alias = "L"
-MPI Rank 1:                 dim = 2
-MPI Rank 1:                 format = "dense"
-MPI Rank 1:             ]
+MPI Rank 1:         readerType = "UCIFastReader"
+MPI Rank 1:         file = "C:\jenkins\workspace\CNTK-Test-Windows-W2\Tests\EndToEndTests\ParallelTraining\Data/SimpleDataTrain.txt"
+MPI Rank 1:         miniBatchMode = "partial"
+MPI Rank 1:         randomize = "none"
+MPI Rank 1:         verbosity = 1   
+MPI Rank 1:         features = [
+MPI Rank 1: dim = 2      
+MPI Rank 1: start = 0    
+MPI Rank 1:         ]
+MPI Rank 1:         labels = [
+MPI Rank 1: start = 2      
+MPI Rank 1: dim = 1        
+MPI Rank 1: labelDim = 2   
+MPI Rank 1:             labelMappingFile = "C:\jenkins\workspace\CNTK-Test-Windows-W2\Tests\EndToEndTests\ParallelTraining\Data/SimpleMapping.txt"
 MPI Rank 1:         ]
 MPI Rank 1:     ]
 MPI Rank 1: ] [SGD=[ParallelTrain=[DataParallelSGD=[gradientBits=32]]]]
 MPI Rank 1: 
-MPI Rank 1: configparameters: SimpleMultiGPU.cntk:stderr=C:\Users\svcphil\AppData\Local\Temp\cntk-test-20160816030048.672180\ParallelTraining\NoQuantization_SinglePrecision@release_gpu/stderr
+MPI Rank 1: configparameters: SimpleMultiGPU.cntk:stderr=C:\Users\svcphil\AppData\Local\Temp\cntk-test-20160503141958.750677\ParallelTraining\NoQuantization_SinglePrecision@release_gpu/stderr
 MPI Rank 1: configparameters: SimpleMultiGPU.cntk:timestamping=true
-MPI Rank 1: 08/16/2016 03:01:43: <<<<<<<<<<<<<<<<<<<< PROCESSED CONFIG WITH ALL VARIABLES RESOLVED <<<<<<<<<<<<<<<<<<<<
-MPI Rank 1: 08/16/2016 03:01:43: Commands: SimpleMultiGPU
-MPI Rank 1: 08/16/2016 03:01:43: Precision = "float"
-MPI Rank 1: 08/16/2016 03:01:43: Using 6 CPU threads.
-MPI Rank 1: 08/16/2016 03:01:43: CNTKModelPath: C:\Users\svcphil\AppData\Local\Temp\cntk-test-20160816030048.672180\ParallelTraining\NoQuantization_SinglePrecision@release_gpu/models/Simple.dnn
-MPI Rank 1: 08/16/2016 03:01:43: CNTKCommandTrainInfo: SimpleMultiGPU : 4
-MPI Rank 1: 08/16/2016 03:01:43: CNTKCommandTrainInfo: CNTKNoMoreCommands_Total : 4
-MPI Rank 1: 
-MPI Rank 1: 08/16/2016 03:01:43: ##############################################################################
-MPI Rank 1: 08/16/2016 03:01:43: #                                                                            #
-MPI Rank 1: 08/16/2016 03:01:43: # Action "train"                                                             #
-MPI Rank 1: 08/16/2016 03:01:43: #                                                                            #
-MPI Rank 1: 08/16/2016 03:01:43: ##############################################################################
-MPI Rank 1: 
-MPI Rank 1: 08/16/2016 03:01:43: CNTKCommandTrainBegin: SimpleMultiGPU
+MPI Rank 1: 05/03/2016 14:20:57: <<<<<<<<<<<<<<<<<<<< PROCESSED CONFIG WITH ALL VARIABLES RESOLVED <<<<<<<<<<<<<<<<<<<<
+MPI Rank 1: 05/03/2016 14:20:57: Commands: SimpleMultiGPU
+MPI Rank 1: 05/03/2016 14:20:57: Precision = "float"
+MPI Rank 1: 05/03/2016 14:20:57: Using 6 CPU threads.
+MPI Rank 1: 05/03/2016 14:20:57: CNTKModelPath: C:\Users\svcphil\AppData\Local\Temp\cntk-test-20160503141958.750677\ParallelTraining\NoQuantization_SinglePrecision@release_gpu/models/Simple.dnn
+MPI Rank 1: 05/03/2016 14:20:57: CNTKCommandTrainInfo: SimpleMultiGPU : 4
+MPI Rank 1: 05/03/2016 14:20:57: CNTKCommandTrainInfo: CNTKNoMoreCommands_Total : 4
+MPI Rank 1: 
+MPI Rank 1: 05/03/2016 14:20:57: ##############################################################################
+MPI Rank 1: 05/03/2016 14:20:57: #                                                                            #
+MPI Rank 1: 05/03/2016 14:20:57: # Action "train"                                                             #
+MPI Rank 1: 05/03/2016 14:20:57: #                                                                            #
+MPI Rank 1: 05/03/2016 14:20:57: ##############################################################################
+MPI Rank 1: 
+MPI Rank 1: 05/03/2016 14:20:57: CNTKCommandTrainBegin: SimpleMultiGPU
 MPI Rank 1: SimpleNetworkBuilder Using GPU 0
-MPI Rank 1: 
-MPI Rank 1: 08/16/2016 03:01:43: Creating virgin network.
-MPI Rank 1: Node 'W0' (LearnableParameter operation): Initializing Parameter[50 x 2] <- 0.000000.
-MPI Rank 1: Node 'W0' (LearnableParameter operation): Initializing Parameter[50 x 2] <- uniform(seed=1, range=0.050000*1.000000, onCPU=false).
+MPI Rank 1: Reading UCI file C:\jenkins\workspace\CNTK-Test-Windows-W2\Tests\EndToEndTests\ParallelTraining\Data/SimpleDataTrain.txt
+MPI Rank 1: 
+MPI Rank 1: 05/03/2016 14:20:57: Creating virgin network.
 MPI Rank 1: Microsoft::MSR::CNTK::GPUMatrix<ElemType>::SetUniformRandomValue (GPU): creating curand object with seed 1, sizeof(ElemType)==4
-MPI Rank 1: Node 'B0' (LearnableParameter operation): Initializing Parameter[50 x 1] <- 0.000000.
-MPI Rank 1: Node 'B0' (LearnableParameter operation): Initializing Parameter[50 x 1] <- 0.000000.
-MPI Rank 1: Node 'W1' (LearnableParameter operation): Initializing Parameter[50 x 50] <- 0.000000.
-MPI Rank 1: Node 'W1' (LearnableParameter operation): Initializing Parameter[50 x 50] <- uniform(seed=2, range=0.050000*1.000000, onCPU=false).
-MPI Rank 1: Node 'B1' (LearnableParameter operation): Initializing Parameter[50 x 1] <- 0.000000.
-MPI Rank 1: Node 'B1' (LearnableParameter operation): Initializing Parameter[50 x 1] <- 0.000000.
-MPI Rank 1: Node 'W2' (LearnableParameter operation): Initializing Parameter[2 x 50] <- 0.000000.
-MPI Rank 1: Node 'W2' (LearnableParameter operation): Initializing Parameter[2 x 50] <- uniform(seed=3, range=0.050000*1.000000, onCPU=false).
-MPI Rank 1: Node 'B2' (LearnableParameter operation): Initializing Parameter[2 x 1] <- 0.000000.
-MPI Rank 1: Node 'B2' (LearnableParameter operation): Initializing Parameter[2 x 1] <- 0.000000.
 MPI Rank 1: 
 MPI Rank 1: Post-processing network...
 MPI Rank 1: 
 MPI Rank 1: 7 roots:
 MPI Rank 1: 	CrossEntropyWithSoftmax = CrossEntropyWithSoftmax()
-MPI Rank 1: 	EvalClassificationError = ClassificationError()
+MPI Rank 1: 	EvalErrorPrediction = ErrorPrediction()
 MPI Rank 1: 	InvStdOfFeatures = InvStdDev()
 MPI Rank 1: 	MeanOfFeatures = Mean()
 MPI Rank 1: 	PosteriorProb = Softmax()
@@ -1176,7 +910,7 @@
 MPI Rank 1: Validating --> B2 = LearnableParameter() :  -> [2 x 1]
 MPI Rank 1: Validating --> HLast = Plus (W2*H1, B2) : [2 x 1 x *], [2 x 1] -> [2 x 1 x *]
 MPI Rank 1: Validating --> CrossEntropyWithSoftmax = CrossEntropyWithSoftmax (labels, HLast) : [2 x *], [2 x 1 x *] -> [1]
-MPI Rank 1: Validating --> EvalClassificationError = ClassificationError (labels, HLast) : [2 x *], [2 x 1 x *] -> [1]
+MPI Rank 1: Validating --> EvalErrorPrediction = ErrorPrediction (labels, HLast) : [2 x *], [2 x 1 x *] -> [1]
 MPI Rank 1: Validating --> PosteriorProb = Softmax (HLast) : [2 x 1 x *] -> [2 x 1 x *]
 MPI Rank 1: Validating --> Prior = Mean (labels) : [2 x *] -> [2]
 MPI Rank 1: Validating --> LogOfPrior = Log (Prior) : [2] -> [2]
@@ -1193,47 +927,21 @@
 MPI Rank 1: 
 MPI Rank 1: Post-processing network complete.
 MPI Rank 1: 
-MPI Rank 1: 08/16/2016 03:01:44: Created model with 25 nodes on GPU 0.
-MPI Rank 1: 
-MPI Rank 1: 08/16/2016 03:01:44: Training criterion node(s):
-MPI Rank 1: 08/16/2016 03:01:44: 	CrossEntropyWithSoftmax = CrossEntropyWithSoftmax
-MPI Rank 1: 
-<<<<<<< HEAD
+MPI Rank 1: 05/03/2016 14:20:58: Created model with 25 nodes on GPU 0.
+MPI Rank 1: 
+MPI Rank 1: 05/03/2016 14:20:58: Training criterion node(s):
+MPI Rank 1: 05/03/2016 14:20:58: 	CrossEntropyWithSoftmax = CrossEntropyWithSoftmax
+MPI Rank 1: 
 MPI Rank 1: 05/03/2016 14:20:58: Evaluation criterion node(s):
 MPI Rank 1: 
-MPI Rank 1: 05/03/2016 14:20:58: 	EvalClassificationError = ClassificationError
-=======
-MPI Rank 1: 08/16/2016 03:01:44: Evaluation criterion node(s):
-MPI Rank 1: 08/16/2016 03:01:44: 	EvalErrorPrediction = ErrorPrediction
->>>>>>> 8493f118
+MPI Rank 1: 05/03/2016 14:20:58: 	EvalErrorPrediction = ErrorPrediction
 MPI Rank 1: 
 MPI Rank 1: 
 MPI Rank 1: Allocating matrices for forward and/or backward propagation.
 MPI Rank 1: 
-MPI Rank 1: Memory Sharing: Out of 40 matrices, 19 are shared as 8, and 21 are not shared.
-MPI Rank 1: 
-MPI Rank 1: 	{ W1 : [50 x 50] (gradient)
-MPI Rank 1: 	  W1*H1+B1 : [50 x 1 x *] }
-MPI Rank 1: 	{ H2 : [50 x 1 x *]
-MPI Rank 1: 	  W1*H1 : [50 x 1 x *] (gradient) }
-MPI Rank 1: 	{ H1 : [50 x 1 x *]
-MPI Rank 1: 	  W0*features : [50 x *] (gradient) }
-MPI Rank 1: 	{ W0*features+B0 : [50 x 1 x *] (gradient)
-MPI Rank 1: 	  W1*H1 : [50 x 1 x *] }
-MPI Rank 1: 	{ B0 : [50 x 1] (gradient)
-MPI Rank 1: 	  H1 : [50 x 1 x *] (gradient)
-MPI Rank 1: 	  W1*H1+B1 : [50 x 1 x *] (gradient)
-MPI Rank 1: 	  W2*H1 : [2 x 1 x *] }
-MPI Rank 1: 	{ HLast : [2 x 1 x *]
-MPI Rank 1: 	  W2 : [2 x 50] (gradient) }
-MPI Rank 1: 	{ W0 : [50 x 2] (gradient)
-MPI Rank 1: 	  W0*features+B0 : [50 x 1 x *] }
-MPI Rank 1: 	{ B1 : [50 x 1] (gradient)
-MPI Rank 1: 	  H2 : [50 x 1 x *] (gradient)
-MPI Rank 1: 	  HLast : [2 x 1 x *] (gradient) }
-MPI Rank 1: 
-<<<<<<< HEAD
-MPI Rank 1: 0000000000000000: {[EvalClassificationError Gradient[1]] [InvStdOfFeatures Gradient[2]] [LogOfPrior Gradient[2]] [MVNormalizedFeatures Gradient[2 x *]] [MeanOfFeatures Gradient[2]] [PosteriorProb Gradient[2 x 1 x *]] [PosteriorProb Value[2 x 1 x *]] [Prior Gradient[2]] [ScaledLogLikelihood Gradient[2 x 1 x *]] [features Gradient[2 x *]] [labels Gradient[2 x *]] }
+MPI Rank 1: Memory Sharing Structure:
+MPI Rank 1: 
+MPI Rank 1: 0000000000000000: {[EvalErrorPrediction Gradient[1]] [InvStdOfFeatures Gradient[2]] [LogOfPrior Gradient[2]] [MVNormalizedFeatures Gradient[2 x *]] [MeanOfFeatures Gradient[2]] [PosteriorProb Gradient[2 x 1 x *]] [PosteriorProb Value[2 x 1 x *]] [Prior Gradient[2]] [ScaledLogLikelihood Gradient[2 x 1 x *]] [features Gradient[2 x *]] [labels Gradient[2 x *]] }
 MPI Rank 1: 000000F6083A7220: {[B0 Gradient[50 x 1]] [H1 Gradient[50 x 1 x *]] [W1*H1+B1 Gradient[50 x 1 x *]] [W2*H1 Value[2 x 1 x *]] }
 MPI Rank 1: 000000F6083A72C0: {[HLast Value[2 x 1 x *]] [W2 Gradient[2 x 50]] }
 MPI Rank 1: 000000F6083A74A0: {[W1 Gradient[50 x 50]] [W1*H1+B1 Value[50 x 1 x *]] }
@@ -1248,7 +956,7 @@
 MPI Rank 1: 000000F6083A8620: {[labels Value[2 x *]] }
 MPI Rank 1: 000000F6083A89E0: {[B2 Value[2 x 1]] }
 MPI Rank 1: 000000F6083A8A80: {[B1 Value[50 x 1]] }
-MPI Rank 1: 000000F6083A8B20: {[EvalClassificationError Value[1]] }
+MPI Rank 1: 000000F6083A8B20: {[EvalErrorPrediction Value[1]] }
 MPI Rank 1: 000000F6083A8BC0: {[MVNormalizedFeatures Value[2 x *]] }
 MPI Rank 1: 000000F6083A8D00: {[Prior Value[2]] }
 MPI Rank 1: 000000F6083A8E40: {[ScaledLogLikelihood Value[2 x 1 x *]] }
@@ -1262,429 +970,239 @@
 MPI Rank 1: 000000F67EA5C750: {[B0 Value[50 x 1]] }
 MPI Rank 1: 000000F67EA5D010: {[W0 Value[50 x 2]] }
 MPI Rank 1: 000000F67EA5DFB0: {[InvStdOfFeatures Value[2]] }
-=======
->>>>>>> 8493f118
-MPI Rank 1: 
-MPI Rank 1: 08/16/2016 03:01:44: Training 2802 parameters in 6 out of 6 parameter tensors and 15 nodes with gradient:
-MPI Rank 1: 
-MPI Rank 1: 08/16/2016 03:01:44: 	Node 'B0' (LearnableParameter operation) : [50 x 1]
-MPI Rank 1: 08/16/2016 03:01:44: 	Node 'B1' (LearnableParameter operation) : [50 x 1]
-MPI Rank 1: 08/16/2016 03:01:44: 	Node 'B2' (LearnableParameter operation) : [2 x 1]
-MPI Rank 1: 08/16/2016 03:01:44: 	Node 'W0' (LearnableParameter operation) : [50 x 2]
-MPI Rank 1: 08/16/2016 03:01:44: 	Node 'W1' (LearnableParameter operation) : [50 x 50]
-MPI Rank 1: 08/16/2016 03:01:44: 	Node 'W2' (LearnableParameter operation) : [2 x 50]
-MPI Rank 1: 
-MPI Rank 1: 
-MPI Rank 1: 08/16/2016 03:01:44: Precomputing --> 3 PreCompute nodes found.
-MPI Rank 1: 
-MPI Rank 1: 08/16/2016 03:01:44: 	MeanOfFeatures = Mean()
-MPI Rank 1: 08/16/2016 03:01:44: 	InvStdOfFeatures = InvStdDev()
-MPI Rank 1: 08/16/2016 03:01:44: 	Prior = Mean()
-MPI Rank 1: 
-MPI Rank 1: 08/16/2016 03:01:44: Precomputing --> Completed.
-MPI Rank 1: 
-<<<<<<< HEAD
+MPI Rank 1: 
+MPI Rank 1: 
+MPI Rank 1: 05/03/2016 14:20:58: Precomputing --> 3 PreCompute nodes found.
+MPI Rank 1: 
+MPI Rank 1: 05/03/2016 14:20:58: 	MeanOfFeatures = Mean()
+MPI Rank 1: 05/03/2016 14:20:58: 	InvStdOfFeatures = InvStdDev()
+MPI Rank 1: 05/03/2016 14:20:58: 	Prior = Mean()
+MPI Rank 1: UCIFastReader: Starting at epoch 0, counting lines to determine record count...
+MPI Rank 1:  10000 records found.
+MPI Rank 1: starting epoch 0 at record count 0, and file position 0
+MPI Rank 1: already there from last epoch
+MPI Rank 1: 
+MPI Rank 1: 05/03/2016 14:20:58: Precomputing --> Completed.
+MPI Rank 1: 
+MPI Rank 1: 
+MPI Rank 1: 05/03/2016 14:20:59: Starting Epoch 1: learning rate per sample = 0.020000  effective momentum = 0.900000  momentum as time constant = 237.3 samples
+MPI Rank 1: starting epoch 0 at record count 0, and file position 0
+MPI Rank 1: already there from last epoch
+MPI Rank 1: 
 MPI Rank 1: 05/03/2016 14:20:59: Starting minibatch loop, DataParallelSGD training (MyRank = 1, NumNodes = 4, NumGradientBits = 32).
-MPI Rank 1: 05/03/2016 14:20:59:  Epoch[ 1 of 4]-Minibatch[   1-  10]: CrossEntropyWithSoftmax = 0.70007977 * 250; EvalClassificationError = 0.52400000 * 250; time = 0.0499s; samplesPerSecond = 5005.6
-MPI Rank 1: 05/03/2016 14:20:59:  Epoch[ 1 of 4]-Minibatch[  11-  20]: CrossEntropyWithSoftmax = 0.71514542 * 250; EvalClassificationError = 0.52000000 * 250; time = 0.0405s; samplesPerSecond = 6175.7
-MPI Rank 1: 05/03/2016 14:21:00:  Epoch[ 1 of 4]-Minibatch[  21-  30]: CrossEntropyWithSoftmax = 0.72945595 * 250; EvalClassificationError = 0.47600000 * 250; time = 0.0408s; samplesPerSecond = 6127.2
-MPI Rank 1: 05/03/2016 14:21:00:  Epoch[ 1 of 4]-Minibatch[  31-  40]: CrossEntropyWithSoftmax = 0.70079058 * 250; EvalClassificationError = 0.52400000 * 250; time = 0.0403s; samplesPerSecond = 6201.2
-MPI Rank 1: 05/03/2016 14:21:00:  Epoch[ 1 of 4]-Minibatch[  41-  50]: CrossEntropyWithSoftmax = 0.70605616 * 250; EvalClassificationError = 0.54000000 * 250; time = 0.0411s; samplesPerSecond = 6088.2
-MPI Rank 1: 05/03/2016 14:21:00:  Epoch[ 1 of 4]-Minibatch[  51-  60]: CrossEntropyWithSoftmax = 0.71572398 * 250; EvalClassificationError = 0.47600000 * 250; time = 0.0408s; samplesPerSecond = 6121.0
-MPI Rank 1: 05/03/2016 14:21:00:  Epoch[ 1 of 4]-Minibatch[  61-  70]: CrossEntropyWithSoftmax = 0.72149851 * 250; EvalClassificationError = 0.48000000 * 250; time = 0.0407s; samplesPerSecond = 6148.7
-MPI Rank 1: 05/03/2016 14:21:00:  Epoch[ 1 of 4]-Minibatch[  71-  80]: CrossEntropyWithSoftmax = 0.79845604 * 250; EvalClassificationError = 0.47600000 * 250; time = 0.0404s; samplesPerSecond = 6182.8
-MPI Rank 1: 05/03/2016 14:21:00:  Epoch[ 1 of 4]-Minibatch[  81-  90]: CrossEntropyWithSoftmax = 0.69665185 * 250; EvalClassificationError = 0.46800000 * 250; time = 0.0409s; samplesPerSecond = 6110.7
-MPI Rank 1: 05/03/2016 14:21:00:  Epoch[ 1 of 4]-Minibatch[  91- 100]: CrossEntropyWithSoftmax = 0.70723327 * 250; EvalClassificationError = 0.49200000 * 250; time = 0.0408s; samplesPerSecond = 6129.4
-MPI Rank 1: 05/03/2016 14:21:00:  Epoch[ 1 of 4]-Minibatch[ 101- 110]: CrossEntropyWithSoftmax = 0.71420345 * 250; EvalClassificationError = 0.55200000 * 250; time = 0.0404s; samplesPerSecond = 6187.7
-MPI Rank 1: 05/03/2016 14:21:00:  Epoch[ 1 of 4]-Minibatch[ 111- 120]: CrossEntropyWithSoftmax = 0.69535259 * 250; EvalClassificationError = 0.43600000 * 250; time = 0.0407s; samplesPerSecond = 6140.2
-MPI Rank 1: 05/03/2016 14:21:00:  Epoch[ 1 of 4]-Minibatch[ 121- 130]: CrossEntropyWithSoftmax = 0.70078531 * 250; EvalClassificationError = 0.44000000 * 250; time = 0.0405s; samplesPerSecond = 6179.7
-MPI Rank 1: 05/03/2016 14:21:00:  Epoch[ 1 of 4]-Minibatch[ 131- 140]: CrossEntropyWithSoftmax = 0.71857915 * 250; EvalClassificationError = 0.54800000 * 250; time = 0.0404s; samplesPerSecond = 6193.2
-MPI Rank 1: 05/03/2016 14:21:00:  Epoch[ 1 of 4]-Minibatch[ 141- 150]: CrossEntropyWithSoftmax = 0.72088357 * 250; EvalClassificationError = 0.48800000 * 250; time = 0.0406s; samplesPerSecond = 6163.6
-MPI Rank 1: 05/03/2016 14:21:00:  Epoch[ 1 of 4]-Minibatch[ 151- 160]: CrossEntropyWithSoftmax = 0.71798840 * 250; EvalClassificationError = 0.55200000 * 250; time = 0.0404s; samplesPerSecond = 6188.4
-MPI Rank 1: 05/03/2016 14:21:00:  Epoch[ 1 of 4]-Minibatch[ 161- 170]: CrossEntropyWithSoftmax = 0.74162165 * 250; EvalClassificationError = 0.50000000 * 250; time = 0.0408s; samplesPerSecond = 6127.3
-MPI Rank 1: 05/03/2016 14:21:00:  Epoch[ 1 of 4]-Minibatch[ 171- 180]: CrossEntropyWithSoftmax = 0.71835129 * 250; EvalClassificationError = 0.51600000 * 250; time = 0.0388s; samplesPerSecond = 6447.1
-MPI Rank 1: 05/03/2016 14:21:00:  Epoch[ 1 of 4]-Minibatch[ 181- 190]: CrossEntropyWithSoftmax = 0.71529462 * 250; EvalClassificationError = 0.48400000 * 250; time = 0.0405s; samplesPerSecond = 6180.3
-MPI Rank 1: 05/03/2016 14:21:00:  Epoch[ 1 of 4]-Minibatch[ 191- 200]: CrossEntropyWithSoftmax = 0.71727657 * 250; EvalClassificationError = 0.53200000 * 250; time = 0.0403s; samplesPerSecond = 6198.2
-MPI Rank 1: 05/03/2016 14:21:00:  Epoch[ 1 of 4]-Minibatch[ 201- 210]: CrossEntropyWithSoftmax = 0.71745516 * 250; EvalClassificationError = 0.50400000 * 250; time = 0.0410s; samplesPerSecond = 6103.2
-MPI Rank 1: 05/03/2016 14:21:00:  Epoch[ 1 of 4]-Minibatch[ 211- 220]: CrossEntropyWithSoftmax = 0.72088397 * 250; EvalClassificationError = 0.50000000 * 250; time = 0.0410s; samplesPerSecond = 6102.3
-MPI Rank 1: 05/03/2016 14:21:00:  Epoch[ 1 of 4]-Minibatch[ 221- 230]: CrossEntropyWithSoftmax = 0.72006808 * 250; EvalClassificationError = 0.50800000 * 250; time = 0.0405s; samplesPerSecond = 6170.1
-MPI Rank 1: 05/03/2016 14:21:00:  Epoch[ 1 of 4]-Minibatch[ 231- 240]: CrossEntropyWithSoftmax = 0.71275468 * 250; EvalClassificationError = 0.51200000 * 250; time = 0.0406s; samplesPerSecond = 6152.5
-MPI Rank 1: 05/03/2016 14:21:00:  Epoch[ 1 of 4]-Minibatch[ 241- 250]: CrossEntropyWithSoftmax = 0.69644781 * 250; EvalClassificationError = 0.50400000 * 250; time = 0.0403s; samplesPerSecond = 6200.7
-MPI Rank 1: 05/03/2016 14:21:00:  Epoch[ 1 of 4]-Minibatch[ 251- 260]: CrossEntropyWithSoftmax = 0.70129698 * 250; EvalClassificationError = 0.51200000 * 250; time = 0.0397s; samplesPerSecond = 6291.2
-MPI Rank 1: 05/03/2016 14:21:01:  Epoch[ 1 of 4]-Minibatch[ 261- 270]: CrossEntropyWithSoftmax = 0.70768095 * 250; EvalClassificationError = 0.54400000 * 250; time = 0.0400s; samplesPerSecond = 6245.0
-MPI Rank 1: 05/03/2016 14:21:01:  Epoch[ 1 of 4]-Minibatch[ 271- 280]: CrossEntropyWithSoftmax = 0.69744379 * 250; EvalClassificationError = 0.52800000 * 250; time = 0.0403s; samplesPerSecond = 6206.6
-MPI Rank 1: 05/03/2016 14:21:01:  Epoch[ 1 of 4]-Minibatch[ 281- 290]: CrossEntropyWithSoftmax = 0.69266187 * 250; EvalClassificationError = 0.44800000 * 250; time = 0.0404s; samplesPerSecond = 6195.0
-MPI Rank 1: 05/03/2016 14:21:01:  Epoch[ 1 of 4]-Minibatch[ 291- 300]: CrossEntropyWithSoftmax = 0.69347265 * 250; EvalClassificationError = 0.49600000 * 250; time = 0.0406s; samplesPerSecond = 6151.3
-MPI Rank 1: 05/03/2016 14:21:01:  Epoch[ 1 of 4]-Minibatch[ 301- 310]: CrossEntropyWithSoftmax = 0.69257408 * 250; EvalClassificationError = 0.54000000 * 250; time = 0.0399s; samplesPerSecond = 6260.6
-MPI Rank 1: 05/03/2016 14:21:01:  Epoch[ 1 of 4]-Minibatch[ 311- 320]: CrossEntropyWithSoftmax = 0.68625740 * 250; EvalClassificationError = 0.38000000 * 250; time = 0.0404s; samplesPerSecond = 6189.3
-MPI Rank 1: 05/03/2016 14:21:01:  Epoch[ 1 of 4]-Minibatch[ 321- 330]: CrossEntropyWithSoftmax = 0.69064008 * 250; EvalClassificationError = 0.46800000 * 250; time = 0.0408s; samplesPerSecond = 6122.3
-MPI Rank 1: 05/03/2016 14:21:01:  Epoch[ 1 of 4]-Minibatch[ 331- 340]: CrossEntropyWithSoftmax = 0.70192150 * 250; EvalClassificationError = 0.46000000 * 250; time = 0.0409s; samplesPerSecond = 6113.5
-MPI Rank 1: 05/03/2016 14:21:01:  Epoch[ 1 of 4]-Minibatch[ 341- 350]: CrossEntropyWithSoftmax = 0.69058909 * 250; EvalClassificationError = 0.52000000 * 250; time = 0.0406s; samplesPerSecond = 6162.9
-MPI Rank 1: 05/03/2016 14:21:01:  Epoch[ 1 of 4]-Minibatch[ 351- 360]: CrossEntropyWithSoftmax = 0.67041484 * 250; EvalClassificationError = 0.39200000 * 250; time = 0.0404s; samplesPerSecond = 6182.2
-MPI Rank 1: 05/03/2016 14:21:01:  Epoch[ 1 of 4]-Minibatch[ 361- 370]: CrossEntropyWithSoftmax = 0.65913960 * 250; EvalClassificationError = 0.35600000 * 250; time = 0.0408s; samplesPerSecond = 6134.7
-MPI Rank 1: 05/03/2016 14:21:01:  Epoch[ 1 of 4]-Minibatch[ 371- 380]: CrossEntropyWithSoftmax = 0.63919860 * 250; EvalClassificationError = 0.36400000 * 250; time = 0.0405s; samplesPerSecond = 6165.4
-MPI Rank 1: 05/03/2016 14:21:01:  Epoch[ 1 of 4]-Minibatch[ 381- 390]: CrossEntropyWithSoftmax = 0.61293852 * 250; EvalClassificationError = 0.19200000 * 250; time = 0.0412s; samplesPerSecond = 6073.1
-MPI Rank 1: 05/03/2016 14:21:01:  Epoch[ 1 of 4]-Minibatch[ 391- 400]: CrossEntropyWithSoftmax = 0.55255298 * 250; EvalClassificationError = 0.18800000 * 250; time = 0.0408s; samplesPerSecond = 6129.6
-MPI Rank 1: 05/03/2016 14:21:01: Finished Epoch[ 1 of 4]: [Training] CrossEntropyWithSoftmax = 0.70019552 * 10000; EvalClassificationError = 0.47350000 * 10000; totalSamplesSeen = 10000; learningRatePerSample = 0.02; epochTime=1.64993s
-=======
->>>>>>> 8493f118
-MPI Rank 1: 
-MPI Rank 1: 08/16/2016 03:01:45: Starting Epoch 1: learning rate per sample = 0.020000  effective momentum = 0.900000  momentum as time constant = 237.3 samples
-MPI Rank 1: 
-<<<<<<< HEAD
+MPI Rank 1: 05/03/2016 14:20:59:  Epoch[ 1 of 4]-Minibatch[   1-  10]: CrossEntropyWithSoftmax = 0.70007977 * 250; EvalErrorPrediction = 0.52400000 * 250; time = 0.0499s; samplesPerSecond = 5005.6
+MPI Rank 1: 05/03/2016 14:20:59:  Epoch[ 1 of 4]-Minibatch[  11-  20]: CrossEntropyWithSoftmax = 0.71514542 * 250; EvalErrorPrediction = 0.52000000 * 250; time = 0.0405s; samplesPerSecond = 6175.7
+MPI Rank 1: 05/03/2016 14:21:00:  Epoch[ 1 of 4]-Minibatch[  21-  30]: CrossEntropyWithSoftmax = 0.72945595 * 250; EvalErrorPrediction = 0.47600000 * 250; time = 0.0408s; samplesPerSecond = 6127.2
+MPI Rank 1: 05/03/2016 14:21:00:  Epoch[ 1 of 4]-Minibatch[  31-  40]: CrossEntropyWithSoftmax = 0.70079058 * 250; EvalErrorPrediction = 0.52400000 * 250; time = 0.0403s; samplesPerSecond = 6201.2
+MPI Rank 1: 05/03/2016 14:21:00:  Epoch[ 1 of 4]-Minibatch[  41-  50]: CrossEntropyWithSoftmax = 0.70605616 * 250; EvalErrorPrediction = 0.54000000 * 250; time = 0.0411s; samplesPerSecond = 6088.2
+MPI Rank 1: 05/03/2016 14:21:00:  Epoch[ 1 of 4]-Minibatch[  51-  60]: CrossEntropyWithSoftmax = 0.71572398 * 250; EvalErrorPrediction = 0.47600000 * 250; time = 0.0408s; samplesPerSecond = 6121.0
+MPI Rank 1: 05/03/2016 14:21:00:  Epoch[ 1 of 4]-Minibatch[  61-  70]: CrossEntropyWithSoftmax = 0.72149851 * 250; EvalErrorPrediction = 0.48000000 * 250; time = 0.0407s; samplesPerSecond = 6148.7
+MPI Rank 1: 05/03/2016 14:21:00:  Epoch[ 1 of 4]-Minibatch[  71-  80]: CrossEntropyWithSoftmax = 0.79845604 * 250; EvalErrorPrediction = 0.47600000 * 250; time = 0.0404s; samplesPerSecond = 6182.8
+MPI Rank 1: 05/03/2016 14:21:00:  Epoch[ 1 of 4]-Minibatch[  81-  90]: CrossEntropyWithSoftmax = 0.69665185 * 250; EvalErrorPrediction = 0.46800000 * 250; time = 0.0409s; samplesPerSecond = 6110.7
+MPI Rank 1: 05/03/2016 14:21:00:  Epoch[ 1 of 4]-Minibatch[  91- 100]: CrossEntropyWithSoftmax = 0.70723327 * 250; EvalErrorPrediction = 0.49200000 * 250; time = 0.0408s; samplesPerSecond = 6129.4
+MPI Rank 1: 05/03/2016 14:21:00:  Epoch[ 1 of 4]-Minibatch[ 101- 110]: CrossEntropyWithSoftmax = 0.71420345 * 250; EvalErrorPrediction = 0.55200000 * 250; time = 0.0404s; samplesPerSecond = 6187.7
+MPI Rank 1: 05/03/2016 14:21:00:  Epoch[ 1 of 4]-Minibatch[ 111- 120]: CrossEntropyWithSoftmax = 0.69535259 * 250; EvalErrorPrediction = 0.43600000 * 250; time = 0.0407s; samplesPerSecond = 6140.2
+MPI Rank 1: 05/03/2016 14:21:00:  Epoch[ 1 of 4]-Minibatch[ 121- 130]: CrossEntropyWithSoftmax = 0.70078531 * 250; EvalErrorPrediction = 0.44000000 * 250; time = 0.0405s; samplesPerSecond = 6179.7
+MPI Rank 1: 05/03/2016 14:21:00:  Epoch[ 1 of 4]-Minibatch[ 131- 140]: CrossEntropyWithSoftmax = 0.71857915 * 250; EvalErrorPrediction = 0.54800000 * 250; time = 0.0404s; samplesPerSecond = 6193.2
+MPI Rank 1: 05/03/2016 14:21:00:  Epoch[ 1 of 4]-Minibatch[ 141- 150]: CrossEntropyWithSoftmax = 0.72088357 * 250; EvalErrorPrediction = 0.48800000 * 250; time = 0.0406s; samplesPerSecond = 6163.6
+MPI Rank 1: 05/03/2016 14:21:00:  Epoch[ 1 of 4]-Minibatch[ 151- 160]: CrossEntropyWithSoftmax = 0.71798840 * 250; EvalErrorPrediction = 0.55200000 * 250; time = 0.0404s; samplesPerSecond = 6188.4
+MPI Rank 1: 05/03/2016 14:21:00:  Epoch[ 1 of 4]-Minibatch[ 161- 170]: CrossEntropyWithSoftmax = 0.74162165 * 250; EvalErrorPrediction = 0.50000000 * 250; time = 0.0408s; samplesPerSecond = 6127.3
+MPI Rank 1: 05/03/2016 14:21:00:  Epoch[ 1 of 4]-Minibatch[ 171- 180]: CrossEntropyWithSoftmax = 0.71835129 * 250; EvalErrorPrediction = 0.51600000 * 250; time = 0.0388s; samplesPerSecond = 6447.1
+MPI Rank 1: 05/03/2016 14:21:00:  Epoch[ 1 of 4]-Minibatch[ 181- 190]: CrossEntropyWithSoftmax = 0.71529462 * 250; EvalErrorPrediction = 0.48400000 * 250; time = 0.0405s; samplesPerSecond = 6180.3
+MPI Rank 1: 05/03/2016 14:21:00:  Epoch[ 1 of 4]-Minibatch[ 191- 200]: CrossEntropyWithSoftmax = 0.71727657 * 250; EvalErrorPrediction = 0.53200000 * 250; time = 0.0403s; samplesPerSecond = 6198.2
+MPI Rank 1: 05/03/2016 14:21:00:  Epoch[ 1 of 4]-Minibatch[ 201- 210]: CrossEntropyWithSoftmax = 0.71745516 * 250; EvalErrorPrediction = 0.50400000 * 250; time = 0.0410s; samplesPerSecond = 6103.2
+MPI Rank 1: 05/03/2016 14:21:00:  Epoch[ 1 of 4]-Minibatch[ 211- 220]: CrossEntropyWithSoftmax = 0.72088397 * 250; EvalErrorPrediction = 0.50000000 * 250; time = 0.0410s; samplesPerSecond = 6102.3
+MPI Rank 1: 05/03/2016 14:21:00:  Epoch[ 1 of 4]-Minibatch[ 221- 230]: CrossEntropyWithSoftmax = 0.72006808 * 250; EvalErrorPrediction = 0.50800000 * 250; time = 0.0405s; samplesPerSecond = 6170.1
+MPI Rank 1: 05/03/2016 14:21:00:  Epoch[ 1 of 4]-Minibatch[ 231- 240]: CrossEntropyWithSoftmax = 0.71275468 * 250; EvalErrorPrediction = 0.51200000 * 250; time = 0.0406s; samplesPerSecond = 6152.5
+MPI Rank 1: 05/03/2016 14:21:00:  Epoch[ 1 of 4]-Minibatch[ 241- 250]: CrossEntropyWithSoftmax = 0.69644781 * 250; EvalErrorPrediction = 0.50400000 * 250; time = 0.0403s; samplesPerSecond = 6200.7
+MPI Rank 1: 05/03/2016 14:21:00:  Epoch[ 1 of 4]-Minibatch[ 251- 260]: CrossEntropyWithSoftmax = 0.70129698 * 250; EvalErrorPrediction = 0.51200000 * 250; time = 0.0397s; samplesPerSecond = 6291.2
+MPI Rank 1: 05/03/2016 14:21:01:  Epoch[ 1 of 4]-Minibatch[ 261- 270]: CrossEntropyWithSoftmax = 0.70768095 * 250; EvalErrorPrediction = 0.54400000 * 250; time = 0.0400s; samplesPerSecond = 6245.0
+MPI Rank 1: 05/03/2016 14:21:01:  Epoch[ 1 of 4]-Minibatch[ 271- 280]: CrossEntropyWithSoftmax = 0.69744379 * 250; EvalErrorPrediction = 0.52800000 * 250; time = 0.0403s; samplesPerSecond = 6206.6
+MPI Rank 1: 05/03/2016 14:21:01:  Epoch[ 1 of 4]-Minibatch[ 281- 290]: CrossEntropyWithSoftmax = 0.69266187 * 250; EvalErrorPrediction = 0.44800000 * 250; time = 0.0404s; samplesPerSecond = 6195.0
+MPI Rank 1: 05/03/2016 14:21:01:  Epoch[ 1 of 4]-Minibatch[ 291- 300]: CrossEntropyWithSoftmax = 0.69347265 * 250; EvalErrorPrediction = 0.49600000 * 250; time = 0.0406s; samplesPerSecond = 6151.3
+MPI Rank 1: 05/03/2016 14:21:01:  Epoch[ 1 of 4]-Minibatch[ 301- 310]: CrossEntropyWithSoftmax = 0.69257408 * 250; EvalErrorPrediction = 0.54000000 * 250; time = 0.0399s; samplesPerSecond = 6260.6
+MPI Rank 1: 05/03/2016 14:21:01:  Epoch[ 1 of 4]-Minibatch[ 311- 320]: CrossEntropyWithSoftmax = 0.68625740 * 250; EvalErrorPrediction = 0.38000000 * 250; time = 0.0404s; samplesPerSecond = 6189.3
+MPI Rank 1: 05/03/2016 14:21:01:  Epoch[ 1 of 4]-Minibatch[ 321- 330]: CrossEntropyWithSoftmax = 0.69064008 * 250; EvalErrorPrediction = 0.46800000 * 250; time = 0.0408s; samplesPerSecond = 6122.3
+MPI Rank 1: 05/03/2016 14:21:01:  Epoch[ 1 of 4]-Minibatch[ 331- 340]: CrossEntropyWithSoftmax = 0.70192150 * 250; EvalErrorPrediction = 0.46000000 * 250; time = 0.0409s; samplesPerSecond = 6113.5
+MPI Rank 1: 05/03/2016 14:21:01:  Epoch[ 1 of 4]-Minibatch[ 341- 350]: CrossEntropyWithSoftmax = 0.69058909 * 250; EvalErrorPrediction = 0.52000000 * 250; time = 0.0406s; samplesPerSecond = 6162.9
+MPI Rank 1: 05/03/2016 14:21:01:  Epoch[ 1 of 4]-Minibatch[ 351- 360]: CrossEntropyWithSoftmax = 0.67041484 * 250; EvalErrorPrediction = 0.39200000 * 250; time = 0.0404s; samplesPerSecond = 6182.2
+MPI Rank 1: 05/03/2016 14:21:01:  Epoch[ 1 of 4]-Minibatch[ 361- 370]: CrossEntropyWithSoftmax = 0.65913960 * 250; EvalErrorPrediction = 0.35600000 * 250; time = 0.0408s; samplesPerSecond = 6134.7
+MPI Rank 1: 05/03/2016 14:21:01:  Epoch[ 1 of 4]-Minibatch[ 371- 380]: CrossEntropyWithSoftmax = 0.63919860 * 250; EvalErrorPrediction = 0.36400000 * 250; time = 0.0405s; samplesPerSecond = 6165.4
+MPI Rank 1: 05/03/2016 14:21:01:  Epoch[ 1 of 4]-Minibatch[ 381- 390]: CrossEntropyWithSoftmax = 0.61293852 * 250; EvalErrorPrediction = 0.19200000 * 250; time = 0.0412s; samplesPerSecond = 6073.1
+MPI Rank 1: 05/03/2016 14:21:01:  Epoch[ 1 of 4]-Minibatch[ 391- 400]: CrossEntropyWithSoftmax = 0.55255298 * 250; EvalErrorPrediction = 0.18800000 * 250; time = 0.0408s; samplesPerSecond = 6129.6
+MPI Rank 1: 05/03/2016 14:21:01: Finished Epoch[ 1 of 4]: [Training] CrossEntropyWithSoftmax = 0.70019552 * 10000; EvalErrorPrediction = 0.47350000 * 10000; totalSamplesSeen = 10000; learningRatePerSample = 0.02; epochTime=1.64993s
+MPI Rank 1: 
+MPI Rank 1: 05/03/2016 14:21:01: Starting Epoch 2: learning rate per sample = 0.008000  effective momentum = 0.900000  momentum as time constant = 237.3 samples
+MPI Rank 1: starting epoch 1 at record count 10000, and file position 0
+MPI Rank 1: already there from last epoch
+MPI Rank 1: 
 MPI Rank 1: 05/03/2016 14:21:01: Starting minibatch loop, DataParallelSGD training (MyRank = 1, NumNodes = 4, NumGradientBits = 32).
-MPI Rank 1: 05/03/2016 14:21:01:  Epoch[ 2 of 4]-Minibatch[   1-  10, 2.50%]: CrossEntropyWithSoftmax = 0.50774544 * 250; EvalClassificationError = 0.24000000 * 250; time = 0.0409s; samplesPerSecond = 6119.1
-MPI Rank 1: 05/03/2016 14:21:01:  Epoch[ 2 of 4]-Minibatch[  11-  20, 5.00%]: CrossEntropyWithSoftmax = 0.43388847 * 250; EvalClassificationError = 0.11200000 * 250; time = 0.0406s; samplesPerSecond = 6154.8
-MPI Rank 1: 05/03/2016 14:21:01:  Epoch[ 2 of 4]-Minibatch[  21-  30, 7.50%]: CrossEntropyWithSoftmax = 0.36674786 * 250; EvalClassificationError = 0.08800000 * 250; time = 0.0404s; samplesPerSecond = 6186.9
-MPI Rank 1: 05/03/2016 14:21:01:  Epoch[ 2 of 4]-Minibatch[  31-  40, 10.00%]: CrossEntropyWithSoftmax = 0.33768687 * 250; EvalClassificationError = 0.06800000 * 250; time = 0.0390s; samplesPerSecond = 6416.3
-MPI Rank 1: 05/03/2016 14:21:01:  Epoch[ 2 of 4]-Minibatch[  41-  50, 12.50%]: CrossEntropyWithSoftmax = 0.30320881 * 250; EvalClassificationError = 0.08000000 * 250; time = 0.0393s; samplesPerSecond = 6355.8
-MPI Rank 1: 05/03/2016 14:21:01:  Epoch[ 2 of 4]-Minibatch[  51-  60, 15.00%]: CrossEntropyWithSoftmax = 0.29575991 * 250; EvalClassificationError = 0.09200000 * 250; time = 0.0402s; samplesPerSecond = 6226.5
-MPI Rank 1: 05/03/2016 14:21:01:  Epoch[ 2 of 4]-Minibatch[  61-  70, 17.50%]: CrossEntropyWithSoftmax = 0.24924451 * 250; EvalClassificationError = 0.07600000 * 250; time = 0.0389s; samplesPerSecond = 6430.5
-MPI Rank 1: 05/03/2016 14:21:01:  Epoch[ 2 of 4]-Minibatch[  71-  80, 20.00%]: CrossEntropyWithSoftmax = 0.24632387 * 250; EvalClassificationError = 0.10400000 * 250; time = 0.0397s; samplesPerSecond = 6294.5
-MPI Rank 1: 05/03/2016 14:21:01:  Epoch[ 2 of 4]-Minibatch[  81-  90, 22.50%]: CrossEntropyWithSoftmax = 0.20943134 * 250; EvalClassificationError = 0.08400000 * 250; time = 0.0407s; samplesPerSecond = 6136.6
-MPI Rank 1: 05/03/2016 14:21:01:  Epoch[ 2 of 4]-Minibatch[  91- 100, 25.00%]: CrossEntropyWithSoftmax = 0.19115976 * 250; EvalClassificationError = 0.07200000 * 250; time = 0.0384s; samplesPerSecond = 6512.3
-MPI Rank 1: 05/03/2016 14:21:02:  Epoch[ 2 of 4]-Minibatch[ 101- 110, 27.50%]: CrossEntropyWithSoftmax = 0.17923213 * 250; EvalClassificationError = 0.05200000 * 250; time = 0.0390s; samplesPerSecond = 6417.0
-MPI Rank 1: 05/03/2016 14:21:02:  Epoch[ 2 of 4]-Minibatch[ 111- 120, 30.00%]: CrossEntropyWithSoftmax = 0.17075410 * 250; EvalClassificationError = 0.06400000 * 250; time = 0.0404s; samplesPerSecond = 6188.3
-MPI Rank 1: 05/03/2016 14:21:02:  Epoch[ 2 of 4]-Minibatch[ 121- 130, 32.50%]: CrossEntropyWithSoftmax = 0.14442362 * 250; EvalClassificationError = 0.05600000 * 250; time = 0.0410s; samplesPerSecond = 6098.8
-MPI Rank 1: 05/03/2016 14:21:02:  Epoch[ 2 of 4]-Minibatch[ 131- 140, 35.00%]: CrossEntropyWithSoftmax = 0.17753813 * 250; EvalClassificationError = 0.08800000 * 250; time = 0.0403s; samplesPerSecond = 6196.9
-MPI Rank 1: 05/03/2016 14:21:02:  Epoch[ 2 of 4]-Minibatch[ 141- 150, 37.50%]: CrossEntropyWithSoftmax = 0.15087849 * 250; EvalClassificationError = 0.05200000 * 250; time = 0.0405s; samplesPerSecond = 6169.3
-MPI Rank 1: 05/03/2016 14:21:02:  Epoch[ 2 of 4]-Minibatch[ 151- 160, 40.00%]: CrossEntropyWithSoftmax = 0.19253016 * 250; EvalClassificationError = 0.08000000 * 250; time = 0.0403s; samplesPerSecond = 6197.5
-MPI Rank 1: 05/03/2016 14:21:02:  Epoch[ 2 of 4]-Minibatch[ 161- 170, 42.50%]: CrossEntropyWithSoftmax = 0.17830682 * 250; EvalClassificationError = 0.08800000 * 250; time = 0.0402s; samplesPerSecond = 6216.3
-MPI Rank 1: 05/03/2016 14:21:02:  Epoch[ 2 of 4]-Minibatch[ 171- 180, 45.00%]: CrossEntropyWithSoftmax = 0.15115425 * 250; EvalClassificationError = 0.06400000 * 250; time = 0.0393s; samplesPerSecond = 6369.1
-MPI Rank 1: 05/03/2016 14:21:02:  Epoch[ 2 of 4]-Minibatch[ 181- 190, 47.50%]: CrossEntropyWithSoftmax = 0.19135968 * 250; EvalClassificationError = 0.10000000 * 250; time = 0.0399s; samplesPerSecond = 6268.6
-MPI Rank 1: 05/03/2016 14:21:02:  Epoch[ 2 of 4]-Minibatch[ 191- 200, 50.00%]: CrossEntropyWithSoftmax = 0.21491484 * 250; EvalClassificationError = 0.10400000 * 250; time = 0.0401s; samplesPerSecond = 6231.5
-MPI Rank 1: 05/03/2016 14:21:02:  Epoch[ 2 of 4]-Minibatch[ 201- 210, 52.50%]: CrossEntropyWithSoftmax = 0.18682344 * 250; EvalClassificationError = 0.08400000 * 250; time = 0.0406s; samplesPerSecond = 6163.3
-MPI Rank 1: 05/03/2016 14:21:02:  Epoch[ 2 of 4]-Minibatch[ 211- 220, 55.00%]: CrossEntropyWithSoftmax = 0.18483204 * 250; EvalClassificationError = 0.07600000 * 250; time = 0.0406s; samplesPerSecond = 6159.0
-MPI Rank 1: 05/03/2016 14:21:02:  Epoch[ 2 of 4]-Minibatch[ 221- 230, 57.50%]: CrossEntropyWithSoftmax = 0.14684501 * 250; EvalClassificationError = 0.06000000 * 250; time = 0.0409s; samplesPerSecond = 6114.7
-MPI Rank 1: 05/03/2016 14:21:02:  Epoch[ 2 of 4]-Minibatch[ 231- 240, 60.00%]: CrossEntropyWithSoftmax = 0.15322116 * 250; EvalClassificationError = 0.07600000 * 250; time = 0.0405s; samplesPerSecond = 6179.4
-MPI Rank 1: 05/03/2016 14:21:02:  Epoch[ 2 of 4]-Minibatch[ 241- 250, 62.50%]: CrossEntropyWithSoftmax = 0.19882572 * 250; EvalClassificationError = 0.11600000 * 250; time = 0.0409s; samplesPerSecond = 6109.9
-MPI Rank 1: 05/03/2016 14:21:02:  Epoch[ 2 of 4]-Minibatch[ 251- 260, 65.00%]: CrossEntropyWithSoftmax = 0.13683831 * 250; EvalClassificationError = 0.07200000 * 250; time = 0.0398s; samplesPerSecond = 6274.2
-MPI Rank 1: 05/03/2016 14:21:02:  Epoch[ 2 of 4]-Minibatch[ 261- 270, 67.50%]: CrossEntropyWithSoftmax = 0.18621189 * 250; EvalClassificationError = 0.11600000 * 250; time = 0.0396s; samplesPerSecond = 6308.8
-MPI Rank 1: 05/03/2016 14:21:02:  Epoch[ 2 of 4]-Minibatch[ 271- 280, 70.00%]: CrossEntropyWithSoftmax = 0.19408049 * 250; EvalClassificationError = 0.08000000 * 250; time = 0.0408s; samplesPerSecond = 6126.4
-MPI Rank 1: 05/03/2016 14:21:02:  Epoch[ 2 of 4]-Minibatch[ 281- 290, 72.50%]: CrossEntropyWithSoftmax = 0.17298137 * 250; EvalClassificationError = 0.07200000 * 250; time = 0.0405s; samplesPerSecond = 6167.2
-MPI Rank 1: 05/03/2016 14:21:02:  Epoch[ 2 of 4]-Minibatch[ 291- 300, 75.00%]: CrossEntropyWithSoftmax = 0.13265128 * 250; EvalClassificationError = 0.04800000 * 250; time = 0.0407s; samplesPerSecond = 6143.9
-MPI Rank 1: 05/03/2016 14:21:02:  Epoch[ 2 of 4]-Minibatch[ 301- 310, 77.50%]: CrossEntropyWithSoftmax = 0.17627178 * 250; EvalClassificationError = 0.09200000 * 250; time = 0.0406s; samplesPerSecond = 6154.8
-MPI Rank 1: 05/03/2016 14:21:02:  Epoch[ 2 of 4]-Minibatch[ 311- 320, 80.00%]: CrossEntropyWithSoftmax = 0.12734627 * 250; EvalClassificationError = 0.05600000 * 250; time = 0.0411s; samplesPerSecond = 6083.9
-MPI Rank 1: 05/03/2016 14:21:02:  Epoch[ 2 of 4]-Minibatch[ 321- 330, 82.50%]: CrossEntropyWithSoftmax = 0.15108451 * 250; EvalClassificationError = 0.05600000 * 250; time = 0.0402s; samplesPerSecond = 6214.6
-MPI Rank 1: 05/03/2016 14:21:02:  Epoch[ 2 of 4]-Minibatch[ 331- 340, 85.00%]: CrossEntropyWithSoftmax = 0.19729184 * 250; EvalClassificationError = 0.09200000 * 250; time = 0.0397s; samplesPerSecond = 6298.5
-MPI Rank 1: 05/03/2016 14:21:02:  Epoch[ 2 of 4]-Minibatch[ 341- 350, 87.50%]: CrossEntropyWithSoftmax = 0.12857332 * 250; EvalClassificationError = 0.05200000 * 250; time = 0.0404s; samplesPerSecond = 6185.4
-MPI Rank 1: 05/03/2016 14:21:03:  Epoch[ 2 of 4]-Minibatch[ 351- 360, 90.00%]: CrossEntropyWithSoftmax = 0.13867803 * 250; EvalClassificationError = 0.06000000 * 250; time = 0.0405s; samplesPerSecond = 6175.4
-MPI Rank 1: 05/03/2016 14:21:03:  Epoch[ 2 of 4]-Minibatch[ 361- 370, 92.50%]: CrossEntropyWithSoftmax = 0.12786050 * 250; EvalClassificationError = 0.06000000 * 250; time = 0.0406s; samplesPerSecond = 6164.0
-MPI Rank 1: 05/03/2016 14:21:03:  Epoch[ 2 of 4]-Minibatch[ 371- 380, 95.00%]: CrossEntropyWithSoftmax = 0.16643303 * 250; EvalClassificationError = 0.09600000 * 250; time = 0.0405s; samplesPerSecond = 6165.5
-MPI Rank 1: 05/03/2016 14:21:03:  Epoch[ 2 of 4]-Minibatch[ 381- 390, 97.50%]: CrossEntropyWithSoftmax = 0.20440409 * 250; EvalClassificationError = 0.11200000 * 250; time = 0.0409s; samplesPerSecond = 6119.8
-MPI Rank 1: 05/03/2016 14:21:03:  Epoch[ 2 of 4]-Minibatch[ 391- 400, 100.00%]: CrossEntropyWithSoftmax = 0.14566238 * 250; EvalClassificationError = 0.06800000 * 250; time = 0.0406s; samplesPerSecond = 6157.0
-MPI Rank 1: 05/03/2016 14:21:03: Finished Epoch[ 2 of 4]: [Training] CrossEntropyWithSoftmax = 0.20373014 * 10000; EvalClassificationError = 0.08270000 * 10000; totalSamplesSeen = 20000; learningRatePerSample = 0.0080000004; epochTime=1.62957s
-=======
-MPI Rank 1: 08/16/2016 03:01:45: Starting minibatch loop, DataParallelSGD training (MyRank = 1, NumNodes = 4, NumGradientBits = 32), distributed reading is ENABLED.
-MPI Rank 1: 08/16/2016 03:01:45:  Epoch[ 1 of 4]-Minibatch[   1-  10]: CrossEntropyWithSoftmax = 0.70007977 * 250; EvalErrorPrediction = 0.52400000 * 250; time = 0.0500s; samplesPerSecond = 4999.0
-MPI Rank 1: 08/16/2016 03:01:45:  Epoch[ 1 of 4]-Minibatch[  11-  20]: CrossEntropyWithSoftmax = 0.71514542 * 250; EvalErrorPrediction = 0.52000000 * 250; time = 0.0441s; samplesPerSecond = 5668.0
-MPI Rank 1: 08/16/2016 03:01:45:  Epoch[ 1 of 4]-Minibatch[  21-  30]: CrossEntropyWithSoftmax = 0.72945594 * 250; EvalErrorPrediction = 0.47600000 * 250; time = 0.0438s; samplesPerSecond = 5714.3
-MPI Rank 1: 08/16/2016 03:01:45:  Epoch[ 1 of 4]-Minibatch[  31-  40]: CrossEntropyWithSoftmax = 0.70079058 * 250; EvalErrorPrediction = 0.52400000 * 250; time = 0.0437s; samplesPerSecond = 5717.6
-MPI Rank 1: 08/16/2016 03:01:45:  Epoch[ 1 of 4]-Minibatch[  41-  50]: CrossEntropyWithSoftmax = 0.70605616 * 250; EvalErrorPrediction = 0.54000000 * 250; time = 0.0436s; samplesPerSecond = 5734.5
-MPI Rank 1: 08/16/2016 03:01:46:  Epoch[ 1 of 4]-Minibatch[  51-  60]: CrossEntropyWithSoftmax = 0.71572398 * 250; EvalErrorPrediction = 0.47600000 * 250; time = 0.0434s; samplesPerSecond = 5754.1
-MPI Rank 1: 08/16/2016 03:01:46:  Epoch[ 1 of 4]-Minibatch[  61-  70]: CrossEntropyWithSoftmax = 0.72149851 * 250; EvalErrorPrediction = 0.48000000 * 250; time = 0.0440s; samplesPerSecond = 5687.0
-MPI Rank 1: 08/16/2016 03:01:46:  Epoch[ 1 of 4]-Minibatch[  71-  80]: CrossEntropyWithSoftmax = 0.79845606 * 250; EvalErrorPrediction = 0.47600000 * 250; time = 0.0432s; samplesPerSecond = 5788.0
-MPI Rank 1: 08/16/2016 03:01:46:  Epoch[ 1 of 4]-Minibatch[  81-  90]: CrossEntropyWithSoftmax = 0.69665185 * 250; EvalErrorPrediction = 0.46800000 * 250; time = 0.0434s; samplesPerSecond = 5761.3
-MPI Rank 1: 08/16/2016 03:01:46:  Epoch[ 1 of 4]-Minibatch[  91- 100]: CrossEntropyWithSoftmax = 0.70723327 * 250; EvalErrorPrediction = 0.49200000 * 250; time = 0.0437s; samplesPerSecond = 5715.5
-MPI Rank 1: 08/16/2016 03:01:46:  Epoch[ 1 of 4]-Minibatch[ 101- 110]: CrossEntropyWithSoftmax = 0.71420344 * 250; EvalErrorPrediction = 0.55200000 * 250; time = 0.0439s; samplesPerSecond = 5691.8
-MPI Rank 1: 08/16/2016 03:01:46:  Epoch[ 1 of 4]-Minibatch[ 111- 120]: CrossEntropyWithSoftmax = 0.69535259 * 250; EvalErrorPrediction = 0.43600000 * 250; time = 0.0436s; samplesPerSecond = 5737.2
-MPI Rank 1: 08/16/2016 03:01:46:  Epoch[ 1 of 4]-Minibatch[ 121- 130]: CrossEntropyWithSoftmax = 0.70078531 * 250; EvalErrorPrediction = 0.44000000 * 250; time = 0.0439s; samplesPerSecond = 5698.3
-MPI Rank 1: 08/16/2016 03:01:46:  Epoch[ 1 of 4]-Minibatch[ 131- 140]: CrossEntropyWithSoftmax = 0.71857915 * 250; EvalErrorPrediction = 0.54800000 * 250; time = 0.0437s; samplesPerSecond = 5724.8
-MPI Rank 1: 08/16/2016 03:01:46:  Epoch[ 1 of 4]-Minibatch[ 141- 150]: CrossEntropyWithSoftmax = 0.72088358 * 250; EvalErrorPrediction = 0.48800000 * 250; time = 0.0438s; samplesPerSecond = 5709.8
-MPI Rank 1: 08/16/2016 03:01:46:  Epoch[ 1 of 4]-Minibatch[ 151- 160]: CrossEntropyWithSoftmax = 0.71798840 * 250; EvalErrorPrediction = 0.55200000 * 250; time = 0.0438s; samplesPerSecond = 5710.1
-MPI Rank 1: 08/16/2016 03:01:46:  Epoch[ 1 of 4]-Minibatch[ 161- 170]: CrossEntropyWithSoftmax = 0.74162165 * 250; EvalErrorPrediction = 0.50000000 * 250; time = 0.0437s; samplesPerSecond = 5718.3
-MPI Rank 1: 08/16/2016 03:01:46:  Epoch[ 1 of 4]-Minibatch[ 171- 180]: CrossEntropyWithSoftmax = 0.71835127 * 250; EvalErrorPrediction = 0.51600000 * 250; time = 0.0440s; samplesPerSecond = 5680.8
-MPI Rank 1: 08/16/2016 03:01:46:  Epoch[ 1 of 4]-Minibatch[ 181- 190]: CrossEntropyWithSoftmax = 0.71529463 * 250; EvalErrorPrediction = 0.48400000 * 250; time = 0.0434s; samplesPerSecond = 5754.3
-MPI Rank 1: 08/16/2016 03:01:46:  Epoch[ 1 of 4]-Minibatch[ 191- 200]: CrossEntropyWithSoftmax = 0.71727656 * 250; EvalErrorPrediction = 0.53200000 * 250; time = 0.0437s; samplesPerSecond = 5722.8
-MPI Rank 1: 08/16/2016 03:01:46:  Epoch[ 1 of 4]-Minibatch[ 201- 210]: CrossEntropyWithSoftmax = 0.71745517 * 250; EvalErrorPrediction = 0.50400000 * 250; time = 0.0440s; samplesPerSecond = 5686.0
-MPI Rank 1: 08/16/2016 03:01:46:  Epoch[ 1 of 4]-Minibatch[ 211- 220]: CrossEntropyWithSoftmax = 0.72088397 * 250; EvalErrorPrediction = 0.50000000 * 250; time = 0.0433s; samplesPerSecond = 5777.3
-MPI Rank 1: 08/16/2016 03:01:46:  Epoch[ 1 of 4]-Minibatch[ 221- 230]: CrossEntropyWithSoftmax = 0.72006808 * 250; EvalErrorPrediction = 0.50800000 * 250; time = 0.0433s; samplesPerSecond = 5767.8
-MPI Rank 1: 08/16/2016 03:01:46:  Epoch[ 1 of 4]-Minibatch[ 231- 240]: CrossEntropyWithSoftmax = 0.71275469 * 250; EvalErrorPrediction = 0.51200000 * 250; time = 0.0438s; samplesPerSecond = 5713.0
-MPI Rank 1: 08/16/2016 03:01:46:  Epoch[ 1 of 4]-Minibatch[ 241- 250]: CrossEntropyWithSoftmax = 0.69644781 * 250; EvalErrorPrediction = 0.50400000 * 250; time = 0.0432s; samplesPerSecond = 5787.4
-MPI Rank 1: 08/16/2016 03:01:46:  Epoch[ 1 of 4]-Minibatch[ 251- 260]: CrossEntropyWithSoftmax = 0.70129698 * 250; EvalErrorPrediction = 0.51200000 * 250; time = 0.0436s; samplesPerSecond = 5737.5
-MPI Rank 1: 08/16/2016 03:01:46:  Epoch[ 1 of 4]-Minibatch[ 261- 270]: CrossEntropyWithSoftmax = 0.70768095 * 250; EvalErrorPrediction = 0.54400000 * 250; time = 0.0435s; samplesPerSecond = 5747.0
-MPI Rank 1: 08/16/2016 03:01:46:  Epoch[ 1 of 4]-Minibatch[ 271- 280]: CrossEntropyWithSoftmax = 0.69744380 * 250; EvalErrorPrediction = 0.52800000 * 250; time = 0.0439s; samplesPerSecond = 5701.0
-MPI Rank 1: 08/16/2016 03:01:47:  Epoch[ 1 of 4]-Minibatch[ 281- 290]: CrossEntropyWithSoftmax = 0.69266187 * 250; EvalErrorPrediction = 0.44800000 * 250; time = 0.0438s; samplesPerSecond = 5708.2
-MPI Rank 1: 08/16/2016 03:01:47:  Epoch[ 1 of 4]-Minibatch[ 291- 300]: CrossEntropyWithSoftmax = 0.69347267 * 250; EvalErrorPrediction = 0.49600000 * 250; time = 0.0432s; samplesPerSecond = 5787.3
-MPI Rank 1: 08/16/2016 03:01:47:  Epoch[ 1 of 4]-Minibatch[ 301- 310]: CrossEntropyWithSoftmax = 0.69257410 * 250; EvalErrorPrediction = 0.54000000 * 250; time = 0.0434s; samplesPerSecond = 5758.1
-MPI Rank 1: 08/16/2016 03:01:47:  Epoch[ 1 of 4]-Minibatch[ 311- 320]: CrossEntropyWithSoftmax = 0.68625742 * 250; EvalErrorPrediction = 0.38000000 * 250; time = 0.0432s; samplesPerSecond = 5780.6
-MPI Rank 1: 08/16/2016 03:01:47:  Epoch[ 1 of 4]-Minibatch[ 321- 330]: CrossEntropyWithSoftmax = 0.69064011 * 250; EvalErrorPrediction = 0.46800000 * 250; time = 0.0437s; samplesPerSecond = 5725.5
-MPI Rank 1: 08/16/2016 03:01:47:  Epoch[ 1 of 4]-Minibatch[ 331- 340]: CrossEntropyWithSoftmax = 0.70192154 * 250; EvalErrorPrediction = 0.46000000 * 250; time = 0.0434s; samplesPerSecond = 5766.1
-MPI Rank 1: 08/16/2016 03:01:47:  Epoch[ 1 of 4]-Minibatch[ 341- 350]: CrossEntropyWithSoftmax = 0.69058912 * 250; EvalErrorPrediction = 0.52000000 * 250; time = 0.0440s; samplesPerSecond = 5677.9
-MPI Rank 1: 08/16/2016 03:01:47:  Epoch[ 1 of 4]-Minibatch[ 351- 360]: CrossEntropyWithSoftmax = 0.67041492 * 250; EvalErrorPrediction = 0.39200000 * 250; time = 0.0437s; samplesPerSecond = 5717.0
-MPI Rank 1: 08/16/2016 03:01:47:  Epoch[ 1 of 4]-Minibatch[ 361- 370]: CrossEntropyWithSoftmax = 0.65913974 * 250; EvalErrorPrediction = 0.35600000 * 250; time = 0.0435s; samplesPerSecond = 5745.5
-MPI Rank 1: 08/16/2016 03:01:47:  Epoch[ 1 of 4]-Minibatch[ 371- 380]: CrossEntropyWithSoftmax = 0.63919879 * 250; EvalErrorPrediction = 0.36400000 * 250; time = 0.0433s; samplesPerSecond = 5775.4
-MPI Rank 1: 08/16/2016 03:01:47:  Epoch[ 1 of 4]-Minibatch[ 381- 390]: CrossEntropyWithSoftmax = 0.61293885 * 250; EvalErrorPrediction = 0.19200000 * 250; time = 0.0421s; samplesPerSecond = 5935.3
-MPI Rank 1: 08/16/2016 03:01:47:  Epoch[ 1 of 4]-Minibatch[ 391- 400]: CrossEntropyWithSoftmax = 0.55255354 * 250; EvalErrorPrediction = 0.18800000 * 250; time = 0.0416s; samplesPerSecond = 6007.9
-MPI Rank 1: 08/16/2016 03:01:47: Finished Epoch[ 1 of 4]: [Training] CrossEntropyWithSoftmax = 0.70019556 * 10000; EvalErrorPrediction = 0.47350000 * 10000; totalSamplesSeen = 10000; learningRatePerSample = 0.02; epochTime=1.77061s
->>>>>>> 8493f118
-MPI Rank 1: 
-MPI Rank 1: 08/16/2016 03:01:47: Starting Epoch 2: learning rate per sample = 0.008000  effective momentum = 0.900000  momentum as time constant = 237.3 samples
-MPI Rank 1: 
-<<<<<<< HEAD
+MPI Rank 1: 05/03/2016 14:21:01:  Epoch[ 2 of 4]-Minibatch[   1-  10, 2.50%]: CrossEntropyWithSoftmax = 0.50774544 * 250; EvalErrorPrediction = 0.24000000 * 250; time = 0.0409s; samplesPerSecond = 6119.1
+MPI Rank 1: 05/03/2016 14:21:01:  Epoch[ 2 of 4]-Minibatch[  11-  20, 5.00%]: CrossEntropyWithSoftmax = 0.43388847 * 250; EvalErrorPrediction = 0.11200000 * 250; time = 0.0406s; samplesPerSecond = 6154.8
+MPI Rank 1: 05/03/2016 14:21:01:  Epoch[ 2 of 4]-Minibatch[  21-  30, 7.50%]: CrossEntropyWithSoftmax = 0.36674786 * 250; EvalErrorPrediction = 0.08800000 * 250; time = 0.0404s; samplesPerSecond = 6186.9
+MPI Rank 1: 05/03/2016 14:21:01:  Epoch[ 2 of 4]-Minibatch[  31-  40, 10.00%]: CrossEntropyWithSoftmax = 0.33768687 * 250; EvalErrorPrediction = 0.06800000 * 250; time = 0.0390s; samplesPerSecond = 6416.3
+MPI Rank 1: 05/03/2016 14:21:01:  Epoch[ 2 of 4]-Minibatch[  41-  50, 12.50%]: CrossEntropyWithSoftmax = 0.30320881 * 250; EvalErrorPrediction = 0.08000000 * 250; time = 0.0393s; samplesPerSecond = 6355.8
+MPI Rank 1: 05/03/2016 14:21:01:  Epoch[ 2 of 4]-Minibatch[  51-  60, 15.00%]: CrossEntropyWithSoftmax = 0.29575991 * 250; EvalErrorPrediction = 0.09200000 * 250; time = 0.0402s; samplesPerSecond = 6226.5
+MPI Rank 1: 05/03/2016 14:21:01:  Epoch[ 2 of 4]-Minibatch[  61-  70, 17.50%]: CrossEntropyWithSoftmax = 0.24924451 * 250; EvalErrorPrediction = 0.07600000 * 250; time = 0.0389s; samplesPerSecond = 6430.5
+MPI Rank 1: 05/03/2016 14:21:01:  Epoch[ 2 of 4]-Minibatch[  71-  80, 20.00%]: CrossEntropyWithSoftmax = 0.24632387 * 250; EvalErrorPrediction = 0.10400000 * 250; time = 0.0397s; samplesPerSecond = 6294.5
+MPI Rank 1: 05/03/2016 14:21:01:  Epoch[ 2 of 4]-Minibatch[  81-  90, 22.50%]: CrossEntropyWithSoftmax = 0.20943134 * 250; EvalErrorPrediction = 0.08400000 * 250; time = 0.0407s; samplesPerSecond = 6136.6
+MPI Rank 1: 05/03/2016 14:21:01:  Epoch[ 2 of 4]-Minibatch[  91- 100, 25.00%]: CrossEntropyWithSoftmax = 0.19115976 * 250; EvalErrorPrediction = 0.07200000 * 250; time = 0.0384s; samplesPerSecond = 6512.3
+MPI Rank 1: 05/03/2016 14:21:02:  Epoch[ 2 of 4]-Minibatch[ 101- 110, 27.50%]: CrossEntropyWithSoftmax = 0.17923213 * 250; EvalErrorPrediction = 0.05200000 * 250; time = 0.0390s; samplesPerSecond = 6417.0
+MPI Rank 1: 05/03/2016 14:21:02:  Epoch[ 2 of 4]-Minibatch[ 111- 120, 30.00%]: CrossEntropyWithSoftmax = 0.17075410 * 250; EvalErrorPrediction = 0.06400000 * 250; time = 0.0404s; samplesPerSecond = 6188.3
+MPI Rank 1: 05/03/2016 14:21:02:  Epoch[ 2 of 4]-Minibatch[ 121- 130, 32.50%]: CrossEntropyWithSoftmax = 0.14442362 * 250; EvalErrorPrediction = 0.05600000 * 250; time = 0.0410s; samplesPerSecond = 6098.8
+MPI Rank 1: 05/03/2016 14:21:02:  Epoch[ 2 of 4]-Minibatch[ 131- 140, 35.00%]: CrossEntropyWithSoftmax = 0.17753813 * 250; EvalErrorPrediction = 0.08800000 * 250; time = 0.0403s; samplesPerSecond = 6196.9
+MPI Rank 1: 05/03/2016 14:21:02:  Epoch[ 2 of 4]-Minibatch[ 141- 150, 37.50%]: CrossEntropyWithSoftmax = 0.15087849 * 250; EvalErrorPrediction = 0.05200000 * 250; time = 0.0405s; samplesPerSecond = 6169.3
+MPI Rank 1: 05/03/2016 14:21:02:  Epoch[ 2 of 4]-Minibatch[ 151- 160, 40.00%]: CrossEntropyWithSoftmax = 0.19253016 * 250; EvalErrorPrediction = 0.08000000 * 250; time = 0.0403s; samplesPerSecond = 6197.5
+MPI Rank 1: 05/03/2016 14:21:02:  Epoch[ 2 of 4]-Minibatch[ 161- 170, 42.50%]: CrossEntropyWithSoftmax = 0.17830682 * 250; EvalErrorPrediction = 0.08800000 * 250; time = 0.0402s; samplesPerSecond = 6216.3
+MPI Rank 1: 05/03/2016 14:21:02:  Epoch[ 2 of 4]-Minibatch[ 171- 180, 45.00%]: CrossEntropyWithSoftmax = 0.15115425 * 250; EvalErrorPrediction = 0.06400000 * 250; time = 0.0393s; samplesPerSecond = 6369.1
+MPI Rank 1: 05/03/2016 14:21:02:  Epoch[ 2 of 4]-Minibatch[ 181- 190, 47.50%]: CrossEntropyWithSoftmax = 0.19135968 * 250; EvalErrorPrediction = 0.10000000 * 250; time = 0.0399s; samplesPerSecond = 6268.6
+MPI Rank 1: 05/03/2016 14:21:02:  Epoch[ 2 of 4]-Minibatch[ 191- 200, 50.00%]: CrossEntropyWithSoftmax = 0.21491484 * 250; EvalErrorPrediction = 0.10400000 * 250; time = 0.0401s; samplesPerSecond = 6231.5
+MPI Rank 1: 05/03/2016 14:21:02:  Epoch[ 2 of 4]-Minibatch[ 201- 210, 52.50%]: CrossEntropyWithSoftmax = 0.18682344 * 250; EvalErrorPrediction = 0.08400000 * 250; time = 0.0406s; samplesPerSecond = 6163.3
+MPI Rank 1: 05/03/2016 14:21:02:  Epoch[ 2 of 4]-Minibatch[ 211- 220, 55.00%]: CrossEntropyWithSoftmax = 0.18483204 * 250; EvalErrorPrediction = 0.07600000 * 250; time = 0.0406s; samplesPerSecond = 6159.0
+MPI Rank 1: 05/03/2016 14:21:02:  Epoch[ 2 of 4]-Minibatch[ 221- 230, 57.50%]: CrossEntropyWithSoftmax = 0.14684501 * 250; EvalErrorPrediction = 0.06000000 * 250; time = 0.0409s; samplesPerSecond = 6114.7
+MPI Rank 1: 05/03/2016 14:21:02:  Epoch[ 2 of 4]-Minibatch[ 231- 240, 60.00%]: CrossEntropyWithSoftmax = 0.15322116 * 250; EvalErrorPrediction = 0.07600000 * 250; time = 0.0405s; samplesPerSecond = 6179.4
+MPI Rank 1: 05/03/2016 14:21:02:  Epoch[ 2 of 4]-Minibatch[ 241- 250, 62.50%]: CrossEntropyWithSoftmax = 0.19882572 * 250; EvalErrorPrediction = 0.11600000 * 250; time = 0.0409s; samplesPerSecond = 6109.9
+MPI Rank 1: 05/03/2016 14:21:02:  Epoch[ 2 of 4]-Minibatch[ 251- 260, 65.00%]: CrossEntropyWithSoftmax = 0.13683831 * 250; EvalErrorPrediction = 0.07200000 * 250; time = 0.0398s; samplesPerSecond = 6274.2
+MPI Rank 1: 05/03/2016 14:21:02:  Epoch[ 2 of 4]-Minibatch[ 261- 270, 67.50%]: CrossEntropyWithSoftmax = 0.18621189 * 250; EvalErrorPrediction = 0.11600000 * 250; time = 0.0396s; samplesPerSecond = 6308.8
+MPI Rank 1: 05/03/2016 14:21:02:  Epoch[ 2 of 4]-Minibatch[ 271- 280, 70.00%]: CrossEntropyWithSoftmax = 0.19408049 * 250; EvalErrorPrediction = 0.08000000 * 250; time = 0.0408s; samplesPerSecond = 6126.4
+MPI Rank 1: 05/03/2016 14:21:02:  Epoch[ 2 of 4]-Minibatch[ 281- 290, 72.50%]: CrossEntropyWithSoftmax = 0.17298137 * 250; EvalErrorPrediction = 0.07200000 * 250; time = 0.0405s; samplesPerSecond = 6167.2
+MPI Rank 1: 05/03/2016 14:21:02:  Epoch[ 2 of 4]-Minibatch[ 291- 300, 75.00%]: CrossEntropyWithSoftmax = 0.13265128 * 250; EvalErrorPrediction = 0.04800000 * 250; time = 0.0407s; samplesPerSecond = 6143.9
+MPI Rank 1: 05/03/2016 14:21:02:  Epoch[ 2 of 4]-Minibatch[ 301- 310, 77.50%]: CrossEntropyWithSoftmax = 0.17627178 * 250; EvalErrorPrediction = 0.09200000 * 250; time = 0.0406s; samplesPerSecond = 6154.8
+MPI Rank 1: 05/03/2016 14:21:02:  Epoch[ 2 of 4]-Minibatch[ 311- 320, 80.00%]: CrossEntropyWithSoftmax = 0.12734627 * 250; EvalErrorPrediction = 0.05600000 * 250; time = 0.0411s; samplesPerSecond = 6083.9
+MPI Rank 1: 05/03/2016 14:21:02:  Epoch[ 2 of 4]-Minibatch[ 321- 330, 82.50%]: CrossEntropyWithSoftmax = 0.15108451 * 250; EvalErrorPrediction = 0.05600000 * 250; time = 0.0402s; samplesPerSecond = 6214.6
+MPI Rank 1: 05/03/2016 14:21:02:  Epoch[ 2 of 4]-Minibatch[ 331- 340, 85.00%]: CrossEntropyWithSoftmax = 0.19729184 * 250; EvalErrorPrediction = 0.09200000 * 250; time = 0.0397s; samplesPerSecond = 6298.5
+MPI Rank 1: 05/03/2016 14:21:02:  Epoch[ 2 of 4]-Minibatch[ 341- 350, 87.50%]: CrossEntropyWithSoftmax = 0.12857332 * 250; EvalErrorPrediction = 0.05200000 * 250; time = 0.0404s; samplesPerSecond = 6185.4
+MPI Rank 1: 05/03/2016 14:21:03:  Epoch[ 2 of 4]-Minibatch[ 351- 360, 90.00%]: CrossEntropyWithSoftmax = 0.13867803 * 250; EvalErrorPrediction = 0.06000000 * 250; time = 0.0405s; samplesPerSecond = 6175.4
+MPI Rank 1: 05/03/2016 14:21:03:  Epoch[ 2 of 4]-Minibatch[ 361- 370, 92.50%]: CrossEntropyWithSoftmax = 0.12786050 * 250; EvalErrorPrediction = 0.06000000 * 250; time = 0.0406s; samplesPerSecond = 6164.0
+MPI Rank 1: 05/03/2016 14:21:03:  Epoch[ 2 of 4]-Minibatch[ 371- 380, 95.00%]: CrossEntropyWithSoftmax = 0.16643303 * 250; EvalErrorPrediction = 0.09600000 * 250; time = 0.0405s; samplesPerSecond = 6165.5
+MPI Rank 1: 05/03/2016 14:21:03:  Epoch[ 2 of 4]-Minibatch[ 381- 390, 97.50%]: CrossEntropyWithSoftmax = 0.20440409 * 250; EvalErrorPrediction = 0.11200000 * 250; time = 0.0409s; samplesPerSecond = 6119.8
+MPI Rank 1: 05/03/2016 14:21:03:  Epoch[ 2 of 4]-Minibatch[ 391- 400, 100.00%]: CrossEntropyWithSoftmax = 0.14566238 * 250; EvalErrorPrediction = 0.06800000 * 250; time = 0.0406s; samplesPerSecond = 6157.0
+MPI Rank 1: 05/03/2016 14:21:03: Finished Epoch[ 2 of 4]: [Training] CrossEntropyWithSoftmax = 0.20373014 * 10000; EvalErrorPrediction = 0.08270000 * 10000; totalSamplesSeen = 20000; learningRatePerSample = 0.0080000004; epochTime=1.62957s
+MPI Rank 1: 
+MPI Rank 1: 05/03/2016 14:21:03: Starting Epoch 3: learning rate per sample = 0.008000  effective momentum = 0.900000  momentum as time constant = 237.3 samples
+MPI Rank 1: starting epoch 2 at record count 20000, and file position 0
+MPI Rank 1: already there from last epoch
+MPI Rank 1: 
 MPI Rank 1: 05/03/2016 14:21:03: Starting minibatch loop, DataParallelSGD training (MyRank = 1, NumNodes = 4, NumGradientBits = 32).
-MPI Rank 1: 05/03/2016 14:21:03:  Epoch[ 3 of 4]-Minibatch[   1-  10, 2.50%]: CrossEntropyWithSoftmax = 0.12590085 * 250; EvalClassificationError = 0.05600000 * 250; time = 0.0406s; samplesPerSecond = 6150.2
-MPI Rank 1: 05/03/2016 14:21:03:  Epoch[ 3 of 4]-Minibatch[  11-  20, 5.00%]: CrossEntropyWithSoftmax = 0.17780230 * 250; EvalClassificationError = 0.09600000 * 250; time = 0.0405s; samplesPerSecond = 6178.6
-MPI Rank 1: 05/03/2016 14:21:03:  Epoch[ 3 of 4]-Minibatch[  21-  30, 7.50%]: CrossEntropyWithSoftmax = 0.14417637 * 250; EvalClassificationError = 0.07600000 * 250; time = 0.0404s; samplesPerSecond = 6183.1
-MPI Rank 1: 05/03/2016 14:21:03:  Epoch[ 3 of 4]-Minibatch[  31-  40, 10.00%]: CrossEntropyWithSoftmax = 0.15796895 * 250; EvalClassificationError = 0.06400000 * 250; time = 0.0404s; samplesPerSecond = 6189.7
-MPI Rank 1: 05/03/2016 14:21:03:  Epoch[ 3 of 4]-Minibatch[  41-  50, 12.50%]: CrossEntropyWithSoftmax = 0.17002999 * 250; EvalClassificationError = 0.10000000 * 250; time = 0.0407s; samplesPerSecond = 6144.2
-MPI Rank 1: 05/03/2016 14:21:03:  Epoch[ 3 of 4]-Minibatch[  51-  60, 15.00%]: CrossEntropyWithSoftmax = 0.18262114 * 250; EvalClassificationError = 0.07600000 * 250; time = 0.0407s; samplesPerSecond = 6136.3
-MPI Rank 1: 05/03/2016 14:21:03:  Epoch[ 3 of 4]-Minibatch[  61-  70, 17.50%]: CrossEntropyWithSoftmax = 0.14643695 * 250; EvalClassificationError = 0.07200000 * 250; time = 0.0405s; samplesPerSecond = 6176.3
-MPI Rank 1: 05/03/2016 14:21:03:  Epoch[ 3 of 4]-Minibatch[  71-  80, 20.00%]: CrossEntropyWithSoftmax = 0.18030529 * 250; EvalClassificationError = 0.09600000 * 250; time = 0.0410s; samplesPerSecond = 6093.5
-MPI Rank 1: 05/03/2016 14:21:03:  Epoch[ 3 of 4]-Minibatch[  81-  90, 22.50%]: CrossEntropyWithSoftmax = 0.15846150 * 250; EvalClassificationError = 0.07200000 * 250; time = 0.0410s; samplesPerSecond = 6095.3
-MPI Rank 1: 05/03/2016 14:21:03:  Epoch[ 3 of 4]-Minibatch[  91- 100, 25.00%]: CrossEntropyWithSoftmax = 0.14486535 * 250; EvalClassificationError = 0.07200000 * 250; time = 0.0387s; samplesPerSecond = 6465.3
-MPI Rank 1: 05/03/2016 14:21:03:  Epoch[ 3 of 4]-Minibatch[ 101- 110, 27.50%]: CrossEntropyWithSoftmax = 0.13469094 * 250; EvalClassificationError = 0.05200000 * 250; time = 0.0391s; samplesPerSecond = 6401.6
-MPI Rank 1: 05/03/2016 14:21:03:  Epoch[ 3 of 4]-Minibatch[ 111- 120, 30.00%]: CrossEntropyWithSoftmax = 0.13720021 * 250; EvalClassificationError = 0.06400000 * 250; time = 0.0405s; samplesPerSecond = 6167.4
-MPI Rank 1: 05/03/2016 14:21:03:  Epoch[ 3 of 4]-Minibatch[ 121- 130, 32.50%]: CrossEntropyWithSoftmax = 0.11641295 * 250; EvalClassificationError = 0.05600000 * 250; time = 0.0407s; samplesPerSecond = 6143.7
-MPI Rank 1: 05/03/2016 14:21:03:  Epoch[ 3 of 4]-Minibatch[ 131- 140, 35.00%]: CrossEntropyWithSoftmax = 0.16786647 * 250; EvalClassificationError = 0.08800000 * 250; time = 0.0406s; samplesPerSecond = 6154.6
-MPI Rank 1: 05/03/2016 14:21:03:  Epoch[ 3 of 4]-Minibatch[ 141- 150, 37.50%]: CrossEntropyWithSoftmax = 0.12811513 * 250; EvalClassificationError = 0.04800000 * 250; time = 0.0407s; samplesPerSecond = 6146.1
-MPI Rank 1: 05/03/2016 14:21:03:  Epoch[ 3 of 4]-Minibatch[ 151- 160, 40.00%]: CrossEntropyWithSoftmax = 0.17257851 * 250; EvalClassificationError = 0.08000000 * 250; time = 0.0408s; samplesPerSecond = 6132.4
-MPI Rank 1: 05/03/2016 14:21:03:  Epoch[ 3 of 4]-Minibatch[ 161- 170, 42.50%]: CrossEntropyWithSoftmax = 0.17623656 * 250; EvalClassificationError = 0.09600000 * 250; time = 0.0406s; samplesPerSecond = 6152.6
-MPI Rank 1: 05/03/2016 14:21:03:  Epoch[ 3 of 4]-Minibatch[ 171- 180, 45.00%]: CrossEntropyWithSoftmax = 0.14121116 * 250; EvalClassificationError = 0.06400000 * 250; time = 0.0404s; samplesPerSecond = 6185.7
-MPI Rank 1: 05/03/2016 14:21:03:  Epoch[ 3 of 4]-Minibatch[ 181- 190, 47.50%]: CrossEntropyWithSoftmax = 0.19243444 * 250; EvalClassificationError = 0.10000000 * 250; time = 0.0407s; samplesPerSecond = 6145.7
-MPI Rank 1: 05/03/2016 14:21:04:  Epoch[ 3 of 4]-Minibatch[ 191- 200, 50.00%]: CrossEntropyWithSoftmax = 0.20908161 * 250; EvalClassificationError = 0.10000000 * 250; time = 0.0407s; samplesPerSecond = 6140.5
-MPI Rank 1: 05/03/2016 14:21:04:  Epoch[ 3 of 4]-Minibatch[ 201- 210, 52.50%]: CrossEntropyWithSoftmax = 0.18472066 * 250; EvalClassificationError = 0.08000000 * 250; time = 0.0407s; samplesPerSecond = 6144.2
-MPI Rank 1: 05/03/2016 14:21:04:  Epoch[ 3 of 4]-Minibatch[ 211- 220, 55.00%]: CrossEntropyWithSoftmax = 0.18185536 * 250; EvalClassificationError = 0.07600000 * 250; time = 0.0405s; samplesPerSecond = 6170.2
-MPI Rank 1: 05/03/2016 14:21:04:  Epoch[ 3 of 4]-Minibatch[ 221- 230, 57.50%]: CrossEntropyWithSoftmax = 0.14074205 * 250; EvalClassificationError = 0.06000000 * 250; time = 0.0404s; samplesPerSecond = 6189.0
-MPI Rank 1: 05/03/2016 14:21:04:  Epoch[ 3 of 4]-Minibatch[ 231- 240, 60.00%]: CrossEntropyWithSoftmax = 0.14871620 * 250; EvalClassificationError = 0.07600000 * 250; time = 0.0403s; samplesPerSecond = 6196.2
-MPI Rank 1: 05/03/2016 14:21:04:  Epoch[ 3 of 4]-Minibatch[ 241- 250, 62.50%]: CrossEntropyWithSoftmax = 0.20299705 * 250; EvalClassificationError = 0.11200000 * 250; time = 0.0415s; samplesPerSecond = 6022.8
-MPI Rank 1: 05/03/2016 14:21:04:  Epoch[ 3 of 4]-Minibatch[ 251- 260, 65.00%]: CrossEntropyWithSoftmax = 0.12852038 * 250; EvalClassificationError = 0.07200000 * 250; time = 0.0405s; samplesPerSecond = 6169.9
-MPI Rank 1: 05/03/2016 14:21:04:  Epoch[ 3 of 4]-Minibatch[ 261- 270, 67.50%]: CrossEntropyWithSoftmax = 0.18660439 * 250; EvalClassificationError = 0.11600000 * 250; time = 0.0407s; samplesPerSecond = 6147.0
-MPI Rank 1: 05/03/2016 14:21:04:  Epoch[ 3 of 4]-Minibatch[ 271- 280, 70.00%]: CrossEntropyWithSoftmax = 0.19575997 * 250; EvalClassificationError = 0.08800000 * 250; time = 0.0404s; samplesPerSecond = 6186.1
-MPI Rank 1: 05/03/2016 14:21:04:  Epoch[ 3 of 4]-Minibatch[ 281- 290, 72.50%]: CrossEntropyWithSoftmax = 0.16667675 * 250; EvalClassificationError = 0.06800000 * 250; time = 0.0407s; samplesPerSecond = 6149.3
-MPI Rank 1: 05/03/2016 14:21:04:  Epoch[ 3 of 4]-Minibatch[ 291- 300, 75.00%]: CrossEntropyWithSoftmax = 0.12526169 * 250; EvalClassificationError = 0.04400000 * 250; time = 0.0389s; samplesPerSecond = 6428.6
-MPI Rank 1: 05/03/2016 14:21:04:  Epoch[ 3 of 4]-Minibatch[ 301- 310, 77.50%]: CrossEntropyWithSoftmax = 0.17392132 * 250; EvalClassificationError = 0.08800000 * 250; time = 0.0398s; samplesPerSecond = 6280.0
-MPI Rank 1: 05/03/2016 14:21:04:  Epoch[ 3 of 4]-Minibatch[ 311- 320, 80.00%]: CrossEntropyWithSoftmax = 0.12281615 * 250; EvalClassificationError = 0.05200000 * 250; time = 0.0405s; samplesPerSecond = 6175.9
-MPI Rank 1: 05/03/2016 14:21:04:  Epoch[ 3 of 4]-Minibatch[ 321- 330, 82.50%]: CrossEntropyWithSoftmax = 0.14759389 * 250; EvalClassificationError = 0.06000000 * 250; time = 0.0408s; samplesPerSecond = 6130.8
-MPI Rank 1: 05/03/2016 14:21:04:  Epoch[ 3 of 4]-Minibatch[ 331- 340, 85.00%]: CrossEntropyWithSoftmax = 0.19801300 * 250; EvalClassificationError = 0.09200000 * 250; time = 0.0404s; samplesPerSecond = 6181.7
-MPI Rank 1: 05/03/2016 14:21:04:  Epoch[ 3 of 4]-Minibatch[ 341- 350, 87.50%]: CrossEntropyWithSoftmax = 0.12593394 * 250; EvalClassificationError = 0.05200000 * 250; time = 0.0407s; samplesPerSecond = 6149.9
-MPI Rank 1: 05/03/2016 14:21:04:  Epoch[ 3 of 4]-Minibatch[ 351- 360, 90.00%]: CrossEntropyWithSoftmax = 0.13756617 * 250; EvalClassificationError = 0.06000000 * 250; time = 0.0411s; samplesPerSecond = 6081.8
-MPI Rank 1: 05/03/2016 14:21:04:  Epoch[ 3 of 4]-Minibatch[ 361- 370, 92.50%]: CrossEntropyWithSoftmax = 0.12838526 * 250; EvalClassificationError = 0.06000000 * 250; time = 0.0408s; samplesPerSecond = 6124.4
-MPI Rank 1: 05/03/2016 14:21:04:  Epoch[ 3 of 4]-Minibatch[ 371- 380, 95.00%]: CrossEntropyWithSoftmax = 0.16654369 * 250; EvalClassificationError = 0.09600000 * 250; time = 0.0409s; samplesPerSecond = 6109.0
-MPI Rank 1: 05/03/2016 14:21:04:  Epoch[ 3 of 4]-Minibatch[ 381- 390, 97.50%]: CrossEntropyWithSoftmax = 0.20658950 * 250; EvalClassificationError = 0.11600000 * 250; time = 0.0403s; samplesPerSecond = 6198.7
-MPI Rank 1: 05/03/2016 14:21:04:  Epoch[ 3 of 4]-Minibatch[ 391- 400, 100.00%]: CrossEntropyWithSoftmax = 0.14583322 * 250; EvalClassificationError = 0.06800000 * 250; time = 0.0407s; samplesPerSecond = 6146.0
-MPI Rank 1: 05/03/2016 14:21:04: Finished Epoch[ 3 of 4]: [Training] CrossEntropyWithSoftmax = 0.15948618 * 10000; EvalClassificationError = 0.07660000 * 10000; totalSamplesSeen = 30000; learningRatePerSample = 0.0080000004; epochTime=1.6405s
-=======
-MPI Rank 1: 08/16/2016 03:01:47: Starting minibatch loop, DataParallelSGD training (MyRank = 1, NumNodes = 4, NumGradientBits = 32), distributed reading is ENABLED.
-MPI Rank 1: 08/16/2016 03:01:47:  Epoch[ 2 of 4]-Minibatch[   1-  10, 2.50%]: CrossEntropyWithSoftmax = 0.50774630 * 250; EvalErrorPrediction = 0.24000000 * 250; time = 0.0419s; samplesPerSecond = 5968.3
-MPI Rank 1: 08/16/2016 03:01:47:  Epoch[ 2 of 4]-Minibatch[  11-  20, 5.00%]: CrossEntropyWithSoftmax = 0.43388931 * 250; EvalErrorPrediction = 0.11200000 * 250; time = 0.0417s; samplesPerSecond = 5993.5
-MPI Rank 1: 08/16/2016 03:01:47:  Epoch[ 2 of 4]-Minibatch[  21-  30, 7.50%]: CrossEntropyWithSoftmax = 0.36674875 * 250; EvalErrorPrediction = 0.08800000 * 250; time = 0.0414s; samplesPerSecond = 6033.4
-MPI Rank 1: 08/16/2016 03:01:47:  Epoch[ 2 of 4]-Minibatch[  31-  40, 10.00%]: CrossEntropyWithSoftmax = 0.33768768 * 250; EvalErrorPrediction = 0.06800000 * 250; time = 0.0415s; samplesPerSecond = 6019.0
-MPI Rank 1: 08/16/2016 03:01:47:  Epoch[ 2 of 4]-Minibatch[  41-  50, 12.50%]: CrossEntropyWithSoftmax = 0.30320949 * 250; EvalErrorPrediction = 0.08000000 * 250; time = 0.0419s; samplesPerSecond = 5971.1
-MPI Rank 1: 08/16/2016 03:01:47:  Epoch[ 2 of 4]-Minibatch[  51-  60, 15.00%]: CrossEntropyWithSoftmax = 0.29576045 * 250; EvalErrorPrediction = 0.09200000 * 250; time = 0.0420s; samplesPerSecond = 5945.9
-MPI Rank 1: 08/16/2016 03:01:47:  Epoch[ 2 of 4]-Minibatch[  61-  70, 17.50%]: CrossEntropyWithSoftmax = 0.24924493 * 250; EvalErrorPrediction = 0.07600000 * 250; time = 0.0411s; samplesPerSecond = 6088.7
-MPI Rank 1: 08/16/2016 03:01:47:  Epoch[ 2 of 4]-Minibatch[  71-  80, 20.00%]: CrossEntropyWithSoftmax = 0.24632415 * 250; EvalErrorPrediction = 0.10400000 * 250; time = 0.0409s; samplesPerSecond = 6114.7
-MPI Rank 1: 08/16/2016 03:01:47:  Epoch[ 2 of 4]-Minibatch[  81-  90, 22.50%]: CrossEntropyWithSoftmax = 0.20943157 * 250; EvalErrorPrediction = 0.08400000 * 250; time = 0.0411s; samplesPerSecond = 6078.4
-MPI Rank 1: 08/16/2016 03:01:47:  Epoch[ 2 of 4]-Minibatch[  91- 100, 25.00%]: CrossEntropyWithSoftmax = 0.19115997 * 250; EvalErrorPrediction = 0.07200000 * 250; time = 0.0418s; samplesPerSecond = 5978.3
-MPI Rank 1: 08/16/2016 03:01:47:  Epoch[ 2 of 4]-Minibatch[ 101- 110, 27.50%]: CrossEntropyWithSoftmax = 0.17923231 * 250; EvalErrorPrediction = 0.05200000 * 250; time = 0.0414s; samplesPerSecond = 6033.8
-MPI Rank 1: 08/16/2016 03:01:48:  Epoch[ 2 of 4]-Minibatch[ 111- 120, 30.00%]: CrossEntropyWithSoftmax = 0.17075423 * 250; EvalErrorPrediction = 0.06400000 * 250; time = 0.0418s; samplesPerSecond = 5987.0
-MPI Rank 1: 08/16/2016 03:01:48:  Epoch[ 2 of 4]-Minibatch[ 121- 130, 32.50%]: CrossEntropyWithSoftmax = 0.14442372 * 250; EvalErrorPrediction = 0.05600000 * 250; time = 0.0412s; samplesPerSecond = 6064.3
-MPI Rank 1: 08/16/2016 03:01:48:  Epoch[ 2 of 4]-Minibatch[ 131- 140, 35.00%]: CrossEntropyWithSoftmax = 0.17753820 * 250; EvalErrorPrediction = 0.08800000 * 250; time = 0.0410s; samplesPerSecond = 6091.2
-MPI Rank 1: 08/16/2016 03:01:48:  Epoch[ 2 of 4]-Minibatch[ 141- 150, 37.50%]: CrossEntropyWithSoftmax = 0.15087856 * 250; EvalErrorPrediction = 0.05200000 * 250; time = 0.0412s; samplesPerSecond = 6071.9
-MPI Rank 1: 08/16/2016 03:01:48:  Epoch[ 2 of 4]-Minibatch[ 151- 160, 40.00%]: CrossEntropyWithSoftmax = 0.19253022 * 250; EvalErrorPrediction = 0.08000000 * 250; time = 0.0416s; samplesPerSecond = 6004.3
-MPI Rank 1: 08/16/2016 03:01:48:  Epoch[ 2 of 4]-Minibatch[ 161- 170, 42.50%]: CrossEntropyWithSoftmax = 0.17830683 * 250; EvalErrorPrediction = 0.08800000 * 250; time = 0.0414s; samplesPerSecond = 6037.3
-MPI Rank 1: 08/16/2016 03:01:48:  Epoch[ 2 of 4]-Minibatch[ 171- 180, 45.00%]: CrossEntropyWithSoftmax = 0.15115429 * 250; EvalErrorPrediction = 0.06400000 * 250; time = 0.0416s; samplesPerSecond = 6014.5
-MPI Rank 1: 08/16/2016 03:01:48:  Epoch[ 2 of 4]-Minibatch[ 181- 190, 47.50%]: CrossEntropyWithSoftmax = 0.19135968 * 250; EvalErrorPrediction = 0.10000000 * 250; time = 0.0417s; samplesPerSecond = 5991.3
-MPI Rank 1: 08/16/2016 03:01:48:  Epoch[ 2 of 4]-Minibatch[ 191- 200, 50.00%]: CrossEntropyWithSoftmax = 0.21491485 * 250; EvalErrorPrediction = 0.10400000 * 250; time = 0.0416s; samplesPerSecond = 6014.1
-MPI Rank 1: 08/16/2016 03:01:48:  Epoch[ 2 of 4]-Minibatch[ 201- 210, 52.50%]: CrossEntropyWithSoftmax = 0.18682346 * 250; EvalErrorPrediction = 0.08400000 * 250; time = 0.0415s; samplesPerSecond = 6031.2
-MPI Rank 1: 08/16/2016 03:01:48:  Epoch[ 2 of 4]-Minibatch[ 211- 220, 55.00%]: CrossEntropyWithSoftmax = 0.18483206 * 250; EvalErrorPrediction = 0.07600000 * 250; time = 0.0411s; samplesPerSecond = 6087.9
-MPI Rank 1: 08/16/2016 03:01:48:  Epoch[ 2 of 4]-Minibatch[ 221- 230, 57.50%]: CrossEntropyWithSoftmax = 0.14684503 * 250; EvalErrorPrediction = 0.06000000 * 250; time = 0.0415s; samplesPerSecond = 6025.7
-MPI Rank 1: 08/16/2016 03:01:48:  Epoch[ 2 of 4]-Minibatch[ 231- 240, 60.00%]: CrossEntropyWithSoftmax = 0.15322116 * 250; EvalErrorPrediction = 0.07600000 * 250; time = 0.0420s; samplesPerSecond = 5959.2
-MPI Rank 1: 08/16/2016 03:01:48:  Epoch[ 2 of 4]-Minibatch[ 241- 250, 62.50%]: CrossEntropyWithSoftmax = 0.19882571 * 250; EvalErrorPrediction = 0.11600000 * 250; time = 0.0411s; samplesPerSecond = 6075.9
-MPI Rank 1: 08/16/2016 03:01:48:  Epoch[ 2 of 4]-Minibatch[ 251- 260, 65.00%]: CrossEntropyWithSoftmax = 0.13683833 * 250; EvalErrorPrediction = 0.07200000 * 250; time = 0.0413s; samplesPerSecond = 6046.5
-MPI Rank 1: 08/16/2016 03:01:48:  Epoch[ 2 of 4]-Minibatch[ 261- 270, 67.50%]: CrossEntropyWithSoftmax = 0.18621188 * 250; EvalErrorPrediction = 0.11600000 * 250; time = 0.0412s; samplesPerSecond = 6067.1
-MPI Rank 1: 08/16/2016 03:01:48:  Epoch[ 2 of 4]-Minibatch[ 271- 280, 70.00%]: CrossEntropyWithSoftmax = 0.19408051 * 250; EvalErrorPrediction = 0.08000000 * 250; time = 0.0414s; samplesPerSecond = 6040.0
-MPI Rank 1: 08/16/2016 03:01:48:  Epoch[ 2 of 4]-Minibatch[ 281- 290, 72.50%]: CrossEntropyWithSoftmax = 0.17298137 * 250; EvalErrorPrediction = 0.07200000 * 250; time = 0.0414s; samplesPerSecond = 6045.7
-MPI Rank 1: 08/16/2016 03:01:48:  Epoch[ 2 of 4]-Minibatch[ 291- 300, 75.00%]: CrossEntropyWithSoftmax = 0.13265130 * 250; EvalErrorPrediction = 0.04800000 * 250; time = 0.0418s; samplesPerSecond = 5986.7
-MPI Rank 1: 08/16/2016 03:01:48:  Epoch[ 2 of 4]-Minibatch[ 301- 310, 77.50%]: CrossEntropyWithSoftmax = 0.17627179 * 250; EvalErrorPrediction = 0.09200000 * 250; time = 0.0413s; samplesPerSecond = 6052.4
-MPI Rank 1: 08/16/2016 03:01:48:  Epoch[ 2 of 4]-Minibatch[ 311- 320, 80.00%]: CrossEntropyWithSoftmax = 0.12734628 * 250; EvalErrorPrediction = 0.05600000 * 250; time = 0.0414s; samplesPerSecond = 6034.4
-MPI Rank 1: 08/16/2016 03:01:48:  Epoch[ 2 of 4]-Minibatch[ 321- 330, 82.50%]: CrossEntropyWithSoftmax = 0.15108452 * 250; EvalErrorPrediction = 0.05600000 * 250; time = 0.0409s; samplesPerSecond = 6118.2
-MPI Rank 1: 08/16/2016 03:01:48:  Epoch[ 2 of 4]-Minibatch[ 331- 340, 85.00%]: CrossEntropyWithSoftmax = 0.19729184 * 250; EvalErrorPrediction = 0.09200000 * 250; time = 0.0413s; samplesPerSecond = 6047.3
-MPI Rank 1: 08/16/2016 03:01:48:  Epoch[ 2 of 4]-Minibatch[ 341- 350, 87.50%]: CrossEntropyWithSoftmax = 0.12857333 * 250; EvalErrorPrediction = 0.05200000 * 250; time = 0.0417s; samplesPerSecond = 5997.6
-MPI Rank 1: 08/16/2016 03:01:49:  Epoch[ 2 of 4]-Minibatch[ 351- 360, 90.00%]: CrossEntropyWithSoftmax = 0.13867804 * 250; EvalErrorPrediction = 0.06000000 * 250; time = 0.0418s; samplesPerSecond = 5979.0
-MPI Rank 1: 08/16/2016 03:01:49:  Epoch[ 2 of 4]-Minibatch[ 361- 370, 92.50%]: CrossEntropyWithSoftmax = 0.12786050 * 250; EvalErrorPrediction = 0.06000000 * 250; time = 0.0413s; samplesPerSecond = 6046.8
-MPI Rank 1: 08/16/2016 03:01:49:  Epoch[ 2 of 4]-Minibatch[ 371- 380, 95.00%]: CrossEntropyWithSoftmax = 0.16643303 * 250; EvalErrorPrediction = 0.09600000 * 250; time = 0.0412s; samplesPerSecond = 6063.8
-MPI Rank 1: 08/16/2016 03:01:49:  Epoch[ 2 of 4]-Minibatch[ 381- 390, 97.50%]: CrossEntropyWithSoftmax = 0.20440408 * 250; EvalErrorPrediction = 0.11200000 * 250; time = 0.0414s; samplesPerSecond = 6039.5
-MPI Rank 1: 08/16/2016 03:01:49:  Epoch[ 2 of 4]-Minibatch[ 391- 400, 100.00%]: CrossEntropyWithSoftmax = 0.14566237 * 250; EvalErrorPrediction = 0.06800000 * 250; time = 0.0415s; samplesPerSecond = 6025.5
-MPI Rank 1: 08/16/2016 03:01:49: Finished Epoch[ 2 of 4]: [Training] CrossEntropyWithSoftmax = 0.20373030 * 10000; EvalErrorPrediction = 0.08270000 * 10000; totalSamplesSeen = 20000; learningRatePerSample = 0.0080000004; epochTime=1.67948s
->>>>>>> 8493f118
-MPI Rank 1: 
-MPI Rank 1: 08/16/2016 03:01:49: Starting Epoch 3: learning rate per sample = 0.008000  effective momentum = 0.900000  momentum as time constant = 237.3 samples
-MPI Rank 1: 
-<<<<<<< HEAD
+MPI Rank 1: 05/03/2016 14:21:03:  Epoch[ 3 of 4]-Minibatch[   1-  10, 2.50%]: CrossEntropyWithSoftmax = 0.12590085 * 250; EvalErrorPrediction = 0.05600000 * 250; time = 0.0406s; samplesPerSecond = 6150.2
+MPI Rank 1: 05/03/2016 14:21:03:  Epoch[ 3 of 4]-Minibatch[  11-  20, 5.00%]: CrossEntropyWithSoftmax = 0.17780230 * 250; EvalErrorPrediction = 0.09600000 * 250; time = 0.0405s; samplesPerSecond = 6178.6
+MPI Rank 1: 05/03/2016 14:21:03:  Epoch[ 3 of 4]-Minibatch[  21-  30, 7.50%]: CrossEntropyWithSoftmax = 0.14417637 * 250; EvalErrorPrediction = 0.07600000 * 250; time = 0.0404s; samplesPerSecond = 6183.1
+MPI Rank 1: 05/03/2016 14:21:03:  Epoch[ 3 of 4]-Minibatch[  31-  40, 10.00%]: CrossEntropyWithSoftmax = 0.15796895 * 250; EvalErrorPrediction = 0.06400000 * 250; time = 0.0404s; samplesPerSecond = 6189.7
+MPI Rank 1: 05/03/2016 14:21:03:  Epoch[ 3 of 4]-Minibatch[  41-  50, 12.50%]: CrossEntropyWithSoftmax = 0.17002999 * 250; EvalErrorPrediction = 0.10000000 * 250; time = 0.0407s; samplesPerSecond = 6144.2
+MPI Rank 1: 05/03/2016 14:21:03:  Epoch[ 3 of 4]-Minibatch[  51-  60, 15.00%]: CrossEntropyWithSoftmax = 0.18262114 * 250; EvalErrorPrediction = 0.07600000 * 250; time = 0.0407s; samplesPerSecond = 6136.3
+MPI Rank 1: 05/03/2016 14:21:03:  Epoch[ 3 of 4]-Minibatch[  61-  70, 17.50%]: CrossEntropyWithSoftmax = 0.14643695 * 250; EvalErrorPrediction = 0.07200000 * 250; time = 0.0405s; samplesPerSecond = 6176.3
+MPI Rank 1: 05/03/2016 14:21:03:  Epoch[ 3 of 4]-Minibatch[  71-  80, 20.00%]: CrossEntropyWithSoftmax = 0.18030529 * 250; EvalErrorPrediction = 0.09600000 * 250; time = 0.0410s; samplesPerSecond = 6093.5
+MPI Rank 1: 05/03/2016 14:21:03:  Epoch[ 3 of 4]-Minibatch[  81-  90, 22.50%]: CrossEntropyWithSoftmax = 0.15846150 * 250; EvalErrorPrediction = 0.07200000 * 250; time = 0.0410s; samplesPerSecond = 6095.3
+MPI Rank 1: 05/03/2016 14:21:03:  Epoch[ 3 of 4]-Minibatch[  91- 100, 25.00%]: CrossEntropyWithSoftmax = 0.14486535 * 250; EvalErrorPrediction = 0.07200000 * 250; time = 0.0387s; samplesPerSecond = 6465.3
+MPI Rank 1: 05/03/2016 14:21:03:  Epoch[ 3 of 4]-Minibatch[ 101- 110, 27.50%]: CrossEntropyWithSoftmax = 0.13469094 * 250; EvalErrorPrediction = 0.05200000 * 250; time = 0.0391s; samplesPerSecond = 6401.6
+MPI Rank 1: 05/03/2016 14:21:03:  Epoch[ 3 of 4]-Minibatch[ 111- 120, 30.00%]: CrossEntropyWithSoftmax = 0.13720021 * 250; EvalErrorPrediction = 0.06400000 * 250; time = 0.0405s; samplesPerSecond = 6167.4
+MPI Rank 1: 05/03/2016 14:21:03:  Epoch[ 3 of 4]-Minibatch[ 121- 130, 32.50%]: CrossEntropyWithSoftmax = 0.11641295 * 250; EvalErrorPrediction = 0.05600000 * 250; time = 0.0407s; samplesPerSecond = 6143.7
+MPI Rank 1: 05/03/2016 14:21:03:  Epoch[ 3 of 4]-Minibatch[ 131- 140, 35.00%]: CrossEntropyWithSoftmax = 0.16786647 * 250; EvalErrorPrediction = 0.08800000 * 250; time = 0.0406s; samplesPerSecond = 6154.6
+MPI Rank 1: 05/03/2016 14:21:03:  Epoch[ 3 of 4]-Minibatch[ 141- 150, 37.50%]: CrossEntropyWithSoftmax = 0.12811513 * 250; EvalErrorPrediction = 0.04800000 * 250; time = 0.0407s; samplesPerSecond = 6146.1
+MPI Rank 1: 05/03/2016 14:21:03:  Epoch[ 3 of 4]-Minibatch[ 151- 160, 40.00%]: CrossEntropyWithSoftmax = 0.17257851 * 250; EvalErrorPrediction = 0.08000000 * 250; time = 0.0408s; samplesPerSecond = 6132.4
+MPI Rank 1: 05/03/2016 14:21:03:  Epoch[ 3 of 4]-Minibatch[ 161- 170, 42.50%]: CrossEntropyWithSoftmax = 0.17623656 * 250; EvalErrorPrediction = 0.09600000 * 250; time = 0.0406s; samplesPerSecond = 6152.6
+MPI Rank 1: 05/03/2016 14:21:03:  Epoch[ 3 of 4]-Minibatch[ 171- 180, 45.00%]: CrossEntropyWithSoftmax = 0.14121116 * 250; EvalErrorPrediction = 0.06400000 * 250; time = 0.0404s; samplesPerSecond = 6185.7
+MPI Rank 1: 05/03/2016 14:21:03:  Epoch[ 3 of 4]-Minibatch[ 181- 190, 47.50%]: CrossEntropyWithSoftmax = 0.19243444 * 250; EvalErrorPrediction = 0.10000000 * 250; time = 0.0407s; samplesPerSecond = 6145.7
+MPI Rank 1: 05/03/2016 14:21:04:  Epoch[ 3 of 4]-Minibatch[ 191- 200, 50.00%]: CrossEntropyWithSoftmax = 0.20908161 * 250; EvalErrorPrediction = 0.10000000 * 250; time = 0.0407s; samplesPerSecond = 6140.5
+MPI Rank 1: 05/03/2016 14:21:04:  Epoch[ 3 of 4]-Minibatch[ 201- 210, 52.50%]: CrossEntropyWithSoftmax = 0.18472066 * 250; EvalErrorPrediction = 0.08000000 * 250; time = 0.0407s; samplesPerSecond = 6144.2
+MPI Rank 1: 05/03/2016 14:21:04:  Epoch[ 3 of 4]-Minibatch[ 211- 220, 55.00%]: CrossEntropyWithSoftmax = 0.18185536 * 250; EvalErrorPrediction = 0.07600000 * 250; time = 0.0405s; samplesPerSecond = 6170.2
+MPI Rank 1: 05/03/2016 14:21:04:  Epoch[ 3 of 4]-Minibatch[ 221- 230, 57.50%]: CrossEntropyWithSoftmax = 0.14074205 * 250; EvalErrorPrediction = 0.06000000 * 250; time = 0.0404s; samplesPerSecond = 6189.0
+MPI Rank 1: 05/03/2016 14:21:04:  Epoch[ 3 of 4]-Minibatch[ 231- 240, 60.00%]: CrossEntropyWithSoftmax = 0.14871620 * 250; EvalErrorPrediction = 0.07600000 * 250; time = 0.0403s; samplesPerSecond = 6196.2
+MPI Rank 1: 05/03/2016 14:21:04:  Epoch[ 3 of 4]-Minibatch[ 241- 250, 62.50%]: CrossEntropyWithSoftmax = 0.20299705 * 250; EvalErrorPrediction = 0.11200000 * 250; time = 0.0415s; samplesPerSecond = 6022.8
+MPI Rank 1: 05/03/2016 14:21:04:  Epoch[ 3 of 4]-Minibatch[ 251- 260, 65.00%]: CrossEntropyWithSoftmax = 0.12852038 * 250; EvalErrorPrediction = 0.07200000 * 250; time = 0.0405s; samplesPerSecond = 6169.9
+MPI Rank 1: 05/03/2016 14:21:04:  Epoch[ 3 of 4]-Minibatch[ 261- 270, 67.50%]: CrossEntropyWithSoftmax = 0.18660439 * 250; EvalErrorPrediction = 0.11600000 * 250; time = 0.0407s; samplesPerSecond = 6147.0
+MPI Rank 1: 05/03/2016 14:21:04:  Epoch[ 3 of 4]-Minibatch[ 271- 280, 70.00%]: CrossEntropyWithSoftmax = 0.19575997 * 250; EvalErrorPrediction = 0.08800000 * 250; time = 0.0404s; samplesPerSecond = 6186.1
+MPI Rank 1: 05/03/2016 14:21:04:  Epoch[ 3 of 4]-Minibatch[ 281- 290, 72.50%]: CrossEntropyWithSoftmax = 0.16667675 * 250; EvalErrorPrediction = 0.06800000 * 250; time = 0.0407s; samplesPerSecond = 6149.3
+MPI Rank 1: 05/03/2016 14:21:04:  Epoch[ 3 of 4]-Minibatch[ 291- 300, 75.00%]: CrossEntropyWithSoftmax = 0.12526169 * 250; EvalErrorPrediction = 0.04400000 * 250; time = 0.0389s; samplesPerSecond = 6428.6
+MPI Rank 1: 05/03/2016 14:21:04:  Epoch[ 3 of 4]-Minibatch[ 301- 310, 77.50%]: CrossEntropyWithSoftmax = 0.17392132 * 250; EvalErrorPrediction = 0.08800000 * 250; time = 0.0398s; samplesPerSecond = 6280.0
+MPI Rank 1: 05/03/2016 14:21:04:  Epoch[ 3 of 4]-Minibatch[ 311- 320, 80.00%]: CrossEntropyWithSoftmax = 0.12281615 * 250; EvalErrorPrediction = 0.05200000 * 250; time = 0.0405s; samplesPerSecond = 6175.9
+MPI Rank 1: 05/03/2016 14:21:04:  Epoch[ 3 of 4]-Minibatch[ 321- 330, 82.50%]: CrossEntropyWithSoftmax = 0.14759389 * 250; EvalErrorPrediction = 0.06000000 * 250; time = 0.0408s; samplesPerSecond = 6130.8
+MPI Rank 1: 05/03/2016 14:21:04:  Epoch[ 3 of 4]-Minibatch[ 331- 340, 85.00%]: CrossEntropyWithSoftmax = 0.19801300 * 250; EvalErrorPrediction = 0.09200000 * 250; time = 0.0404s; samplesPerSecond = 6181.7
+MPI Rank 1: 05/03/2016 14:21:04:  Epoch[ 3 of 4]-Minibatch[ 341- 350, 87.50%]: CrossEntropyWithSoftmax = 0.12593394 * 250; EvalErrorPrediction = 0.05200000 * 250; time = 0.0407s; samplesPerSecond = 6149.9
+MPI Rank 1: 05/03/2016 14:21:04:  Epoch[ 3 of 4]-Minibatch[ 351- 360, 90.00%]: CrossEntropyWithSoftmax = 0.13756617 * 250; EvalErrorPrediction = 0.06000000 * 250; time = 0.0411s; samplesPerSecond = 6081.8
+MPI Rank 1: 05/03/2016 14:21:04:  Epoch[ 3 of 4]-Minibatch[ 361- 370, 92.50%]: CrossEntropyWithSoftmax = 0.12838526 * 250; EvalErrorPrediction = 0.06000000 * 250; time = 0.0408s; samplesPerSecond = 6124.4
+MPI Rank 1: 05/03/2016 14:21:04:  Epoch[ 3 of 4]-Minibatch[ 371- 380, 95.00%]: CrossEntropyWithSoftmax = 0.16654369 * 250; EvalErrorPrediction = 0.09600000 * 250; time = 0.0409s; samplesPerSecond = 6109.0
+MPI Rank 1: 05/03/2016 14:21:04:  Epoch[ 3 of 4]-Minibatch[ 381- 390, 97.50%]: CrossEntropyWithSoftmax = 0.20658950 * 250; EvalErrorPrediction = 0.11600000 * 250; time = 0.0403s; samplesPerSecond = 6198.7
+MPI Rank 1: 05/03/2016 14:21:04:  Epoch[ 3 of 4]-Minibatch[ 391- 400, 100.00%]: CrossEntropyWithSoftmax = 0.14583322 * 250; EvalErrorPrediction = 0.06800000 * 250; time = 0.0407s; samplesPerSecond = 6146.0
+MPI Rank 1: 05/03/2016 14:21:04: Finished Epoch[ 3 of 4]: [Training] CrossEntropyWithSoftmax = 0.15948618 * 10000; EvalErrorPrediction = 0.07660000 * 10000; totalSamplesSeen = 30000; learningRatePerSample = 0.0080000004; epochTime=1.6405s
+MPI Rank 1: 
+MPI Rank 1: 05/03/2016 14:21:04: Starting Epoch 4: learning rate per sample = 0.008000  effective momentum = 0.900000  momentum as time constant = 237.3 samples
+MPI Rank 1: starting epoch 3 at record count 30000, and file position 0
+MPI Rank 1: already there from last epoch
+MPI Rank 1: 
 MPI Rank 1: 05/03/2016 14:21:04: Starting minibatch loop, DataParallelSGD training (MyRank = 1, NumNodes = 4, NumGradientBits = 32).
-MPI Rank 1: 05/03/2016 14:21:04:  Epoch[ 4 of 4]-Minibatch[   1-  10, 2.50%]: CrossEntropyWithSoftmax = 0.12371233 * 250; EvalClassificationError = 0.06000000 * 250; time = 0.0405s; samplesPerSecond = 6166.1
-MPI Rank 1: 05/03/2016 14:21:04:  Epoch[ 4 of 4]-Minibatch[  11-  20, 5.00%]: CrossEntropyWithSoftmax = 0.18070514 * 250; EvalClassificationError = 0.09600000 * 250; time = 0.0407s; samplesPerSecond = 6139.0
-MPI Rank 1: 05/03/2016 14:21:04:  Epoch[ 4 of 4]-Minibatch[  21-  30, 7.50%]: CrossEntropyWithSoftmax = 0.14239731 * 250; EvalClassificationError = 0.07600000 * 250; time = 0.0408s; samplesPerSecond = 6126.4
-MPI Rank 1: 05/03/2016 14:21:05:  Epoch[ 4 of 4]-Minibatch[  31-  40, 10.00%]: CrossEntropyWithSoftmax = 0.15630154 * 250; EvalClassificationError = 0.06400000 * 250; time = 0.0405s; samplesPerSecond = 6166.3
-MPI Rank 1: 05/03/2016 14:21:05:  Epoch[ 4 of 4]-Minibatch[  41-  50, 12.50%]: CrossEntropyWithSoftmax = 0.16935525 * 250; EvalClassificationError = 0.09600000 * 250; time = 0.0405s; samplesPerSecond = 6171.0
-MPI Rank 1: 05/03/2016 14:21:05:  Epoch[ 4 of 4]-Minibatch[  51-  60, 15.00%]: CrossEntropyWithSoftmax = 0.18198833 * 250; EvalClassificationError = 0.08000000 * 250; time = 0.0404s; samplesPerSecond = 6183.7
-MPI Rank 1: 05/03/2016 14:21:05:  Epoch[ 4 of 4]-Minibatch[  61-  70, 17.50%]: CrossEntropyWithSoftmax = 0.14475947 * 250; EvalClassificationError = 0.07200000 * 250; time = 0.0404s; samplesPerSecond = 6186.0
-MPI Rank 1: 05/03/2016 14:21:05:  Epoch[ 4 of 4]-Minibatch[  71-  80, 20.00%]: CrossEntropyWithSoftmax = 0.18021603 * 250; EvalClassificationError = 0.09600000 * 250; time = 0.0405s; samplesPerSecond = 6166.6
-MPI Rank 1: 05/03/2016 14:21:05:  Epoch[ 4 of 4]-Minibatch[  81-  90, 22.50%]: CrossEntropyWithSoftmax = 0.15849307 * 250; EvalClassificationError = 0.07600000 * 250; time = 0.0409s; samplesPerSecond = 6112.6
-MPI Rank 1: 05/03/2016 14:21:05:  Epoch[ 4 of 4]-Minibatch[  91- 100, 25.00%]: CrossEntropyWithSoftmax = 0.14474426 * 250; EvalClassificationError = 0.07200000 * 250; time = 0.0402s; samplesPerSecond = 6220.0
-MPI Rank 1: 05/03/2016 14:21:05:  Epoch[ 4 of 4]-Minibatch[ 101- 110, 27.50%]: CrossEntropyWithSoftmax = 0.13362926 * 250; EvalClassificationError = 0.05200000 * 250; time = 0.0406s; samplesPerSecond = 6156.7
-MPI Rank 1: 05/03/2016 14:21:05:  Epoch[ 4 of 4]-Minibatch[ 111- 120, 30.00%]: CrossEntropyWithSoftmax = 0.13708300 * 250; EvalClassificationError = 0.06400000 * 250; time = 0.0406s; samplesPerSecond = 6160.2
-MPI Rank 1: 05/03/2016 14:21:05:  Epoch[ 4 of 4]-Minibatch[ 121- 130, 32.50%]: CrossEntropyWithSoftmax = 0.11569776 * 250; EvalClassificationError = 0.05600000 * 250; time = 0.0408s; samplesPerSecond = 6129.0
-MPI Rank 1: 05/03/2016 14:21:05:  Epoch[ 4 of 4]-Minibatch[ 131- 140, 35.00%]: CrossEntropyWithSoftmax = 0.16892331 * 250; EvalClassificationError = 0.09200000 * 250; time = 0.0403s; samplesPerSecond = 6204.1
-MPI Rank 1: 05/03/2016 14:21:05:  Epoch[ 4 of 4]-Minibatch[ 141- 150, 37.50%]: CrossEntropyWithSoftmax = 0.12752163 * 250; EvalClassificationError = 0.04800000 * 250; time = 0.0410s; samplesPerSecond = 6101.1
-MPI Rank 1: 05/03/2016 14:21:05:  Epoch[ 4 of 4]-Minibatch[ 151- 160, 40.00%]: CrossEntropyWithSoftmax = 0.17100866 * 250; EvalClassificationError = 0.08400000 * 250; time = 0.0405s; samplesPerSecond = 6170.6
-MPI Rank 1: 05/03/2016 14:21:05:  Epoch[ 4 of 4]-Minibatch[ 161- 170, 42.50%]: CrossEntropyWithSoftmax = 0.17660425 * 250; EvalClassificationError = 0.10000000 * 250; time = 0.0407s; samplesPerSecond = 6138.3
-MPI Rank 1: 05/03/2016 14:21:05:  Epoch[ 4 of 4]-Minibatch[ 171- 180, 45.00%]: CrossEntropyWithSoftmax = 0.14105804 * 250; EvalClassificationError = 0.06400000 * 250; time = 0.0391s; samplesPerSecond = 6389.4
-MPI Rank 1: 05/03/2016 14:21:05:  Epoch[ 4 of 4]-Minibatch[ 181- 190, 47.50%]: CrossEntropyWithSoftmax = 0.19333553 * 250; EvalClassificationError = 0.10000000 * 250; time = 0.0405s; samplesPerSecond = 6172.4
-MPI Rank 1: 05/03/2016 14:21:05:  Epoch[ 4 of 4]-Minibatch[ 191- 200, 50.00%]: CrossEntropyWithSoftmax = 0.20859523 * 250; EvalClassificationError = 0.10000000 * 250; time = 0.0404s; samplesPerSecond = 6193.2
-MPI Rank 1: 05/03/2016 14:21:05:  Epoch[ 4 of 4]-Minibatch[ 201- 210, 52.50%]: CrossEntropyWithSoftmax = 0.18499677 * 250; EvalClassificationError = 0.08000000 * 250; time = 0.0406s; samplesPerSecond = 6159.2
-MPI Rank 1: 05/03/2016 14:21:05:  Epoch[ 4 of 4]-Minibatch[ 211- 220, 55.00%]: CrossEntropyWithSoftmax = 0.18152437 * 250; EvalClassificationError = 0.07600000 * 250; time = 0.0404s; samplesPerSecond = 6181.7
-MPI Rank 1: 05/03/2016 14:21:05:  Epoch[ 4 of 4]-Minibatch[ 221- 230, 57.50%]: CrossEntropyWithSoftmax = 0.14037158 * 250; EvalClassificationError = 0.05600000 * 250; time = 0.0401s; samplesPerSecond = 6241.9
-MPI Rank 1: 05/03/2016 14:21:05:  Epoch[ 4 of 4]-Minibatch[ 231- 240, 60.00%]: CrossEntropyWithSoftmax = 0.14866863 * 250; EvalClassificationError = 0.07600000 * 250; time = 0.0408s; samplesPerSecond = 6124.7
-MPI Rank 1: 05/03/2016 14:21:05:  Epoch[ 4 of 4]-Minibatch[ 241- 250, 62.50%]: CrossEntropyWithSoftmax = 0.20347747 * 250; EvalClassificationError = 0.11200000 * 250; time = 0.0400s; samplesPerSecond = 6245.3
-MPI Rank 1: 05/03/2016 14:21:05:  Epoch[ 4 of 4]-Minibatch[ 251- 260, 65.00%]: CrossEntropyWithSoftmax = 0.12815013 * 250; EvalClassificationError = 0.07200000 * 250; time = 0.0408s; samplesPerSecond = 6132.0
-MPI Rank 1: 05/03/2016 14:21:05:  Epoch[ 4 of 4]-Minibatch[ 261- 270, 67.50%]: CrossEntropyWithSoftmax = 0.18672809 * 250; EvalClassificationError = 0.11600000 * 250; time = 0.0405s; samplesPerSecond = 6167.7
-MPI Rank 1: 05/03/2016 14:21:06:  Epoch[ 4 of 4]-Minibatch[ 271- 280, 70.00%]: CrossEntropyWithSoftmax = 0.19552989 * 250; EvalClassificationError = 0.08400000 * 250; time = 0.0401s; samplesPerSecond = 6229.8
-MPI Rank 1: 05/03/2016 14:21:06:  Epoch[ 4 of 4]-Minibatch[ 281- 290, 72.50%]: CrossEntropyWithSoftmax = 0.16452641 * 250; EvalClassificationError = 0.06800000 * 250; time = 0.0402s; samplesPerSecond = 6212.6
-MPI Rank 1: 05/03/2016 14:21:06:  Epoch[ 4 of 4]-Minibatch[ 291- 300, 75.00%]: CrossEntropyWithSoftmax = 0.12461825 * 250; EvalClassificationError = 0.04400000 * 250; time = 0.0407s; samplesPerSecond = 6135.9
-MPI Rank 1: 05/03/2016 14:21:06:  Epoch[ 4 of 4]-Minibatch[ 301- 310, 77.50%]: CrossEntropyWithSoftmax = 0.17285250 * 250; EvalClassificationError = 0.08400000 * 250; time = 0.0401s; samplesPerSecond = 6236.3
-MPI Rank 1: 05/03/2016 14:21:06:  Epoch[ 4 of 4]-Minibatch[ 311- 320, 80.00%]: CrossEntropyWithSoftmax = 0.12253620 * 250; EvalClassificationError = 0.05200000 * 250; time = 0.0394s; samplesPerSecond = 6349.4
-MPI Rank 1: 05/03/2016 14:21:06:  Epoch[ 4 of 4]-Minibatch[ 321- 330, 82.50%]: CrossEntropyWithSoftmax = 0.14723333 * 250; EvalClassificationError = 0.06000000 * 250; time = 0.0407s; samplesPerSecond = 6137.5
-MPI Rank 1: 05/03/2016 14:21:06:  Epoch[ 4 of 4]-Minibatch[ 331- 340, 85.00%]: CrossEntropyWithSoftmax = 0.19789537 * 250; EvalClassificationError = 0.09200000 * 250; time = 0.0408s; samplesPerSecond = 6131.5
-MPI Rank 1: 05/03/2016 14:21:06:  Epoch[ 4 of 4]-Minibatch[ 341- 350, 87.50%]: CrossEntropyWithSoftmax = 0.12575877 * 250; EvalClassificationError = 0.05200000 * 250; time = 0.0411s; samplesPerSecond = 6089.5
-MPI Rank 1: 05/03/2016 14:21:06:  Epoch[ 4 of 4]-Minibatch[ 351- 360, 90.00%]: CrossEntropyWithSoftmax = 0.13745928 * 250; EvalClassificationError = 0.06000000 * 250; time = 0.0408s; samplesPerSecond = 6126.4
-MPI Rank 1: 05/03/2016 14:21:06:  Epoch[ 4 of 4]-Minibatch[ 361- 370, 92.50%]: CrossEntropyWithSoftmax = 0.12839651 * 250; EvalClassificationError = 0.06000000 * 250; time = 0.0408s; samplesPerSecond = 6126.4
-MPI Rank 1: 05/03/2016 14:21:06:  Epoch[ 4 of 4]-Minibatch[ 371- 380, 95.00%]: CrossEntropyWithSoftmax = 0.16647280 * 250; EvalClassificationError = 0.09600000 * 250; time = 0.0409s; samplesPerSecond = 6113.7
-MPI Rank 1: 05/03/2016 14:21:06:  Epoch[ 4 of 4]-Minibatch[ 381- 390, 97.50%]: CrossEntropyWithSoftmax = 0.20679433 * 250; EvalClassificationError = 0.11600000 * 250; time = 0.0409s; samplesPerSecond = 6116.1
-MPI Rank 1: 05/03/2016 14:21:06:  Epoch[ 4 of 4]-Minibatch[ 391- 400, 100.00%]: CrossEntropyWithSoftmax = 0.14585244 * 250; EvalClassificationError = 0.06400000 * 250; time = 0.0406s; samplesPerSecond = 6162.3
-MPI Rank 1: 05/03/2016 14:21:06: Finished Epoch[ 4 of 4]: [Training] CrossEntropyWithSoftmax = 0.15914931 * 10000; EvalClassificationError = 0.07670000 * 10000; totalSamplesSeen = 40000; learningRatePerSample = 0.0080000004; epochTime=1.6409s
+MPI Rank 1: 05/03/2016 14:21:04:  Epoch[ 4 of 4]-Minibatch[   1-  10, 2.50%]: CrossEntropyWithSoftmax = 0.12371233 * 250; EvalErrorPrediction = 0.06000000 * 250; time = 0.0405s; samplesPerSecond = 6166.1
+MPI Rank 1: 05/03/2016 14:21:04:  Epoch[ 4 of 4]-Minibatch[  11-  20, 5.00%]: CrossEntropyWithSoftmax = 0.18070514 * 250; EvalErrorPrediction = 0.09600000 * 250; time = 0.0407s; samplesPerSecond = 6139.0
+MPI Rank 1: 05/03/2016 14:21:04:  Epoch[ 4 of 4]-Minibatch[  21-  30, 7.50%]: CrossEntropyWithSoftmax = 0.14239731 * 250; EvalErrorPrediction = 0.07600000 * 250; time = 0.0408s; samplesPerSecond = 6126.4
+MPI Rank 1: 05/03/2016 14:21:05:  Epoch[ 4 of 4]-Minibatch[  31-  40, 10.00%]: CrossEntropyWithSoftmax = 0.15630154 * 250; EvalErrorPrediction = 0.06400000 * 250; time = 0.0405s; samplesPerSecond = 6166.3
+MPI Rank 1: 05/03/2016 14:21:05:  Epoch[ 4 of 4]-Minibatch[  41-  50, 12.50%]: CrossEntropyWithSoftmax = 0.16935525 * 250; EvalErrorPrediction = 0.09600000 * 250; time = 0.0405s; samplesPerSecond = 6171.0
+MPI Rank 1: 05/03/2016 14:21:05:  Epoch[ 4 of 4]-Minibatch[  51-  60, 15.00%]: CrossEntropyWithSoftmax = 0.18198833 * 250; EvalErrorPrediction = 0.08000000 * 250; time = 0.0404s; samplesPerSecond = 6183.7
+MPI Rank 1: 05/03/2016 14:21:05:  Epoch[ 4 of 4]-Minibatch[  61-  70, 17.50%]: CrossEntropyWithSoftmax = 0.14475947 * 250; EvalErrorPrediction = 0.07200000 * 250; time = 0.0404s; samplesPerSecond = 6186.0
+MPI Rank 1: 05/03/2016 14:21:05:  Epoch[ 4 of 4]-Minibatch[  71-  80, 20.00%]: CrossEntropyWithSoftmax = 0.18021603 * 250; EvalErrorPrediction = 0.09600000 * 250; time = 0.0405s; samplesPerSecond = 6166.6
+MPI Rank 1: 05/03/2016 14:21:05:  Epoch[ 4 of 4]-Minibatch[  81-  90, 22.50%]: CrossEntropyWithSoftmax = 0.15849307 * 250; EvalErrorPrediction = 0.07600000 * 250; time = 0.0409s; samplesPerSecond = 6112.6
+MPI Rank 1: 05/03/2016 14:21:05:  Epoch[ 4 of 4]-Minibatch[  91- 100, 25.00%]: CrossEntropyWithSoftmax = 0.14474426 * 250; EvalErrorPrediction = 0.07200000 * 250; time = 0.0402s; samplesPerSecond = 6220.0
+MPI Rank 1: 05/03/2016 14:21:05:  Epoch[ 4 of 4]-Minibatch[ 101- 110, 27.50%]: CrossEntropyWithSoftmax = 0.13362926 * 250; EvalErrorPrediction = 0.05200000 * 250; time = 0.0406s; samplesPerSecond = 6156.7
+MPI Rank 1: 05/03/2016 14:21:05:  Epoch[ 4 of 4]-Minibatch[ 111- 120, 30.00%]: CrossEntropyWithSoftmax = 0.13708300 * 250; EvalErrorPrediction = 0.06400000 * 250; time = 0.0406s; samplesPerSecond = 6160.2
+MPI Rank 1: 05/03/2016 14:21:05:  Epoch[ 4 of 4]-Minibatch[ 121- 130, 32.50%]: CrossEntropyWithSoftmax = 0.11569776 * 250; EvalErrorPrediction = 0.05600000 * 250; time = 0.0408s; samplesPerSecond = 6129.0
+MPI Rank 1: 05/03/2016 14:21:05:  Epoch[ 4 of 4]-Minibatch[ 131- 140, 35.00%]: CrossEntropyWithSoftmax = 0.16892331 * 250; EvalErrorPrediction = 0.09200000 * 250; time = 0.0403s; samplesPerSecond = 6204.1
+MPI Rank 1: 05/03/2016 14:21:05:  Epoch[ 4 of 4]-Minibatch[ 141- 150, 37.50%]: CrossEntropyWithSoftmax = 0.12752163 * 250; EvalErrorPrediction = 0.04800000 * 250; time = 0.0410s; samplesPerSecond = 6101.1
+MPI Rank 1: 05/03/2016 14:21:05:  Epoch[ 4 of 4]-Minibatch[ 151- 160, 40.00%]: CrossEntropyWithSoftmax = 0.17100866 * 250; EvalErrorPrediction = 0.08400000 * 250; time = 0.0405s; samplesPerSecond = 6170.6
+MPI Rank 1: 05/03/2016 14:21:05:  Epoch[ 4 of 4]-Minibatch[ 161- 170, 42.50%]: CrossEntropyWithSoftmax = 0.17660425 * 250; EvalErrorPrediction = 0.10000000 * 250; time = 0.0407s; samplesPerSecond = 6138.3
+MPI Rank 1: 05/03/2016 14:21:05:  Epoch[ 4 of 4]-Minibatch[ 171- 180, 45.00%]: CrossEntropyWithSoftmax = 0.14105804 * 250; EvalErrorPrediction = 0.06400000 * 250; time = 0.0391s; samplesPerSecond = 6389.4
+MPI Rank 1: 05/03/2016 14:21:05:  Epoch[ 4 of 4]-Minibatch[ 181- 190, 47.50%]: CrossEntropyWithSoftmax = 0.19333553 * 250; EvalErrorPrediction = 0.10000000 * 250; time = 0.0405s; samplesPerSecond = 6172.4
+MPI Rank 1: 05/03/2016 14:21:05:  Epoch[ 4 of 4]-Minibatch[ 191- 200, 50.00%]: CrossEntropyWithSoftmax = 0.20859523 * 250; EvalErrorPrediction = 0.10000000 * 250; time = 0.0404s; samplesPerSecond = 6193.2
+MPI Rank 1: 05/03/2016 14:21:05:  Epoch[ 4 of 4]-Minibatch[ 201- 210, 52.50%]: CrossEntropyWithSoftmax = 0.18499677 * 250; EvalErrorPrediction = 0.08000000 * 250; time = 0.0406s; samplesPerSecond = 6159.2
+MPI Rank 1: 05/03/2016 14:21:05:  Epoch[ 4 of 4]-Minibatch[ 211- 220, 55.00%]: CrossEntropyWithSoftmax = 0.18152437 * 250; EvalErrorPrediction = 0.07600000 * 250; time = 0.0404s; samplesPerSecond = 6181.7
+MPI Rank 1: 05/03/2016 14:21:05:  Epoch[ 4 of 4]-Minibatch[ 221- 230, 57.50%]: CrossEntropyWithSoftmax = 0.14037158 * 250; EvalErrorPrediction = 0.05600000 * 250; time = 0.0401s; samplesPerSecond = 6241.9
+MPI Rank 1: 05/03/2016 14:21:05:  Epoch[ 4 of 4]-Minibatch[ 231- 240, 60.00%]: CrossEntropyWithSoftmax = 0.14866863 * 250; EvalErrorPrediction = 0.07600000 * 250; time = 0.0408s; samplesPerSecond = 6124.7
+MPI Rank 1: 05/03/2016 14:21:05:  Epoch[ 4 of 4]-Minibatch[ 241- 250, 62.50%]: CrossEntropyWithSoftmax = 0.20347747 * 250; EvalErrorPrediction = 0.11200000 * 250; time = 0.0400s; samplesPerSecond = 6245.3
+MPI Rank 1: 05/03/2016 14:21:05:  Epoch[ 4 of 4]-Minibatch[ 251- 260, 65.00%]: CrossEntropyWithSoftmax = 0.12815013 * 250; EvalErrorPrediction = 0.07200000 * 250; time = 0.0408s; samplesPerSecond = 6132.0
+MPI Rank 1: 05/03/2016 14:21:05:  Epoch[ 4 of 4]-Minibatch[ 261- 270, 67.50%]: CrossEntropyWithSoftmax = 0.18672809 * 250; EvalErrorPrediction = 0.11600000 * 250; time = 0.0405s; samplesPerSecond = 6167.7
+MPI Rank 1: 05/03/2016 14:21:06:  Epoch[ 4 of 4]-Minibatch[ 271- 280, 70.00%]: CrossEntropyWithSoftmax = 0.19552989 * 250; EvalErrorPrediction = 0.08400000 * 250; time = 0.0401s; samplesPerSecond = 6229.8
+MPI Rank 1: 05/03/2016 14:21:06:  Epoch[ 4 of 4]-Minibatch[ 281- 290, 72.50%]: CrossEntropyWithSoftmax = 0.16452641 * 250; EvalErrorPrediction = 0.06800000 * 250; time = 0.0402s; samplesPerSecond = 6212.6
+MPI Rank 1: 05/03/2016 14:21:06:  Epoch[ 4 of 4]-Minibatch[ 291- 300, 75.00%]: CrossEntropyWithSoftmax = 0.12461825 * 250; EvalErrorPrediction = 0.04400000 * 250; time = 0.0407s; samplesPerSecond = 6135.9
+MPI Rank 1: 05/03/2016 14:21:06:  Epoch[ 4 of 4]-Minibatch[ 301- 310, 77.50%]: CrossEntropyWithSoftmax = 0.17285250 * 250; EvalErrorPrediction = 0.08400000 * 250; time = 0.0401s; samplesPerSecond = 6236.3
+MPI Rank 1: 05/03/2016 14:21:06:  Epoch[ 4 of 4]-Minibatch[ 311- 320, 80.00%]: CrossEntropyWithSoftmax = 0.12253620 * 250; EvalErrorPrediction = 0.05200000 * 250; time = 0.0394s; samplesPerSecond = 6349.4
+MPI Rank 1: 05/03/2016 14:21:06:  Epoch[ 4 of 4]-Minibatch[ 321- 330, 82.50%]: CrossEntropyWithSoftmax = 0.14723333 * 250; EvalErrorPrediction = 0.06000000 * 250; time = 0.0407s; samplesPerSecond = 6137.5
+MPI Rank 1: 05/03/2016 14:21:06:  Epoch[ 4 of 4]-Minibatch[ 331- 340, 85.00%]: CrossEntropyWithSoftmax = 0.19789537 * 250; EvalErrorPrediction = 0.09200000 * 250; time = 0.0408s; samplesPerSecond = 6131.5
+MPI Rank 1: 05/03/2016 14:21:06:  Epoch[ 4 of 4]-Minibatch[ 341- 350, 87.50%]: CrossEntropyWithSoftmax = 0.12575877 * 250; EvalErrorPrediction = 0.05200000 * 250; time = 0.0411s; samplesPerSecond = 6089.5
+MPI Rank 1: 05/03/2016 14:21:06:  Epoch[ 4 of 4]-Minibatch[ 351- 360, 90.00%]: CrossEntropyWithSoftmax = 0.13745928 * 250; EvalErrorPrediction = 0.06000000 * 250; time = 0.0408s; samplesPerSecond = 6126.4
+MPI Rank 1: 05/03/2016 14:21:06:  Epoch[ 4 of 4]-Minibatch[ 361- 370, 92.50%]: CrossEntropyWithSoftmax = 0.12839651 * 250; EvalErrorPrediction = 0.06000000 * 250; time = 0.0408s; samplesPerSecond = 6126.4
+MPI Rank 1: 05/03/2016 14:21:06:  Epoch[ 4 of 4]-Minibatch[ 371- 380, 95.00%]: CrossEntropyWithSoftmax = 0.16647280 * 250; EvalErrorPrediction = 0.09600000 * 250; time = 0.0409s; samplesPerSecond = 6113.7
+MPI Rank 1: 05/03/2016 14:21:06:  Epoch[ 4 of 4]-Minibatch[ 381- 390, 97.50%]: CrossEntropyWithSoftmax = 0.20679433 * 250; EvalErrorPrediction = 0.11600000 * 250; time = 0.0409s; samplesPerSecond = 6116.1
+MPI Rank 1: 05/03/2016 14:21:06:  Epoch[ 4 of 4]-Minibatch[ 391- 400, 100.00%]: CrossEntropyWithSoftmax = 0.14585244 * 250; EvalErrorPrediction = 0.06400000 * 250; time = 0.0406s; samplesPerSecond = 6162.3
+MPI Rank 1: 05/03/2016 14:21:06: Finished Epoch[ 4 of 4]: [Training] CrossEntropyWithSoftmax = 0.15914931 * 10000; EvalErrorPrediction = 0.07670000 * 10000; totalSamplesSeen = 40000; learningRatePerSample = 0.0080000004; epochTime=1.6409s
 MPI Rank 1: 05/03/2016 14:21:06: CNTKCommandTrainEnd: SimpleMultiGPU
-=======
-MPI Rank 1: 08/16/2016 03:01:49: Starting minibatch loop, DataParallelSGD training (MyRank = 1, NumNodes = 4, NumGradientBits = 32), distributed reading is ENABLED.
-MPI Rank 1: 08/16/2016 03:01:49:  Epoch[ 3 of 4]-Minibatch[   1-  10, 2.50%]: CrossEntropyWithSoftmax = 0.12590085 * 250; EvalErrorPrediction = 0.05600000 * 250; time = 0.0409s; samplesPerSecond = 6107.4
-MPI Rank 1: 08/16/2016 03:01:49:  Epoch[ 3 of 4]-Minibatch[  11-  20, 5.00%]: CrossEntropyWithSoftmax = 0.17780229 * 250; EvalErrorPrediction = 0.09600000 * 250; time = 0.0407s; samplesPerSecond = 6135.7
-MPI Rank 1: 08/16/2016 03:01:49:  Epoch[ 3 of 4]-Minibatch[  21-  30, 7.50%]: CrossEntropyWithSoftmax = 0.14417637 * 250; EvalErrorPrediction = 0.07600000 * 250; time = 0.0408s; samplesPerSecond = 6131.4
-MPI Rank 1: 08/16/2016 03:01:49:  Epoch[ 3 of 4]-Minibatch[  31-  40, 10.00%]: CrossEntropyWithSoftmax = 0.15796895 * 250; EvalErrorPrediction = 0.06400000 * 250; time = 0.0416s; samplesPerSecond = 6014.7
-MPI Rank 1: 08/16/2016 03:01:49:  Epoch[ 3 of 4]-Minibatch[  41-  50, 12.50%]: CrossEntropyWithSoftmax = 0.17002999 * 250; EvalErrorPrediction = 0.10000000 * 250; time = 0.0410s; samplesPerSecond = 6097.6
-MPI Rank 1: 08/16/2016 03:01:49:  Epoch[ 3 of 4]-Minibatch[  51-  60, 15.00%]: CrossEntropyWithSoftmax = 0.18262114 * 250; EvalErrorPrediction = 0.07600000 * 250; time = 0.0411s; samplesPerSecond = 6076.7
-MPI Rank 1: 08/16/2016 03:01:49:  Epoch[ 3 of 4]-Minibatch[  61-  70, 17.50%]: CrossEntropyWithSoftmax = 0.14643695 * 250; EvalErrorPrediction = 0.07200000 * 250; time = 0.0415s; samplesPerSecond = 6022.9
-MPI Rank 1: 08/16/2016 03:01:49:  Epoch[ 3 of 4]-Minibatch[  71-  80, 20.00%]: CrossEntropyWithSoftmax = 0.18030527 * 250; EvalErrorPrediction = 0.09600000 * 250; time = 0.0414s; samplesPerSecond = 6036.8
-MPI Rank 1: 08/16/2016 03:01:49:  Epoch[ 3 of 4]-Minibatch[  81-  90, 22.50%]: CrossEntropyWithSoftmax = 0.15846150 * 250; EvalErrorPrediction = 0.07200000 * 250; time = 0.0410s; samplesPerSecond = 6104.9
-MPI Rank 1: 08/16/2016 03:01:49:  Epoch[ 3 of 4]-Minibatch[  91- 100, 25.00%]: CrossEntropyWithSoftmax = 0.14486534 * 250; EvalErrorPrediction = 0.07200000 * 250; time = 0.0411s; samplesPerSecond = 6086.1
-MPI Rank 1: 08/16/2016 03:01:49:  Epoch[ 3 of 4]-Minibatch[ 101- 110, 27.50%]: CrossEntropyWithSoftmax = 0.13469094 * 250; EvalErrorPrediction = 0.05200000 * 250; time = 0.0414s; samplesPerSecond = 6036.9
-MPI Rank 1: 08/16/2016 03:01:49:  Epoch[ 3 of 4]-Minibatch[ 111- 120, 30.00%]: CrossEntropyWithSoftmax = 0.13720019 * 250; EvalErrorPrediction = 0.06400000 * 250; time = 0.0417s; samplesPerSecond = 6001.4
-MPI Rank 1: 08/16/2016 03:01:49:  Epoch[ 3 of 4]-Minibatch[ 121- 130, 32.50%]: CrossEntropyWithSoftmax = 0.11641296 * 250; EvalErrorPrediction = 0.05600000 * 250; time = 0.0417s; samplesPerSecond = 5999.7
-MPI Rank 1: 08/16/2016 03:01:49:  Epoch[ 3 of 4]-Minibatch[ 131- 140, 35.00%]: CrossEntropyWithSoftmax = 0.16786647 * 250; EvalErrorPrediction = 0.08800000 * 250; time = 0.0416s; samplesPerSecond = 6016.3
-MPI Rank 1: 08/16/2016 03:01:49:  Epoch[ 3 of 4]-Minibatch[ 141- 150, 37.50%]: CrossEntropyWithSoftmax = 0.12811514 * 250; EvalErrorPrediction = 0.04800000 * 250; time = 0.0413s; samplesPerSecond = 6049.9
-MPI Rank 1: 08/16/2016 03:01:49:  Epoch[ 3 of 4]-Minibatch[ 151- 160, 40.00%]: CrossEntropyWithSoftmax = 0.17257852 * 250; EvalErrorPrediction = 0.08000000 * 250; time = 0.0411s; samplesPerSecond = 6076.2
-MPI Rank 1: 08/16/2016 03:01:49:  Epoch[ 3 of 4]-Minibatch[ 161- 170, 42.50%]: CrossEntropyWithSoftmax = 0.17623655 * 250; EvalErrorPrediction = 0.09600000 * 250; time = 0.0410s; samplesPerSecond = 6098.3
-MPI Rank 1: 08/16/2016 03:01:49:  Epoch[ 3 of 4]-Minibatch[ 171- 180, 45.00%]: CrossEntropyWithSoftmax = 0.14121117 * 250; EvalErrorPrediction = 0.06400000 * 250; time = 0.0414s; samplesPerSecond = 6044.0
-MPI Rank 1: 08/16/2016 03:01:50:  Epoch[ 3 of 4]-Minibatch[ 181- 190, 47.50%]: CrossEntropyWithSoftmax = 0.19243443 * 250; EvalErrorPrediction = 0.10000000 * 250; time = 0.0413s; samplesPerSecond = 6056.8
-MPI Rank 1: 08/16/2016 03:01:50:  Epoch[ 3 of 4]-Minibatch[ 191- 200, 50.00%]: CrossEntropyWithSoftmax = 0.20908162 * 250; EvalErrorPrediction = 0.10000000 * 250; time = 0.0414s; samplesPerSecond = 6040.8
-MPI Rank 1: 08/16/2016 03:01:50:  Epoch[ 3 of 4]-Minibatch[ 201- 210, 52.50%]: CrossEntropyWithSoftmax = 0.18472065 * 250; EvalErrorPrediction = 0.08000000 * 250; time = 0.0411s; samplesPerSecond = 6083.2
-MPI Rank 1: 08/16/2016 03:01:50:  Epoch[ 3 of 4]-Minibatch[ 211- 220, 55.00%]: CrossEntropyWithSoftmax = 0.18185535 * 250; EvalErrorPrediction = 0.07600000 * 250; time = 0.0411s; samplesPerSecond = 6078.4
-MPI Rank 1: 08/16/2016 03:01:50:  Epoch[ 3 of 4]-Minibatch[ 221- 230, 57.50%]: CrossEntropyWithSoftmax = 0.14074205 * 250; EvalErrorPrediction = 0.06000000 * 250; time = 0.0415s; samplesPerSecond = 6018.4
-MPI Rank 1: 08/16/2016 03:01:50:  Epoch[ 3 of 4]-Minibatch[ 231- 240, 60.00%]: CrossEntropyWithSoftmax = 0.14871621 * 250; EvalErrorPrediction = 0.07600000 * 250; time = 0.0411s; samplesPerSecond = 6085.1
-MPI Rank 1: 08/16/2016 03:01:50:  Epoch[ 3 of 4]-Minibatch[ 241- 250, 62.50%]: CrossEntropyWithSoftmax = 0.20299705 * 250; EvalErrorPrediction = 0.11200000 * 250; time = 0.0412s; samplesPerSecond = 6062.5
-MPI Rank 1: 08/16/2016 03:01:50:  Epoch[ 3 of 4]-Minibatch[ 251- 260, 65.00%]: CrossEntropyWithSoftmax = 0.12852038 * 250; EvalErrorPrediction = 0.07200000 * 250; time = 0.0413s; samplesPerSecond = 6054.3
-MPI Rank 1: 08/16/2016 03:01:50:  Epoch[ 3 of 4]-Minibatch[ 261- 270, 67.50%]: CrossEntropyWithSoftmax = 0.18660439 * 250; EvalErrorPrediction = 0.11600000 * 250; time = 0.0416s; samplesPerSecond = 6015.7
-MPI Rank 1: 08/16/2016 03:01:50:  Epoch[ 3 of 4]-Minibatch[ 271- 280, 70.00%]: CrossEntropyWithSoftmax = 0.19575997 * 250; EvalErrorPrediction = 0.08800000 * 250; time = 0.0417s; samplesPerSecond = 5996.8
-MPI Rank 1: 08/16/2016 03:01:50:  Epoch[ 3 of 4]-Minibatch[ 281- 290, 72.50%]: CrossEntropyWithSoftmax = 0.16667676 * 250; EvalErrorPrediction = 0.06800000 * 250; time = 0.0412s; samplesPerSecond = 6061.0
-MPI Rank 1: 08/16/2016 03:01:50:  Epoch[ 3 of 4]-Minibatch[ 291- 300, 75.00%]: CrossEntropyWithSoftmax = 0.12526169 * 250; EvalErrorPrediction = 0.04400000 * 250; time = 0.0413s; samplesPerSecond = 6058.5
-MPI Rank 1: 08/16/2016 03:01:50:  Epoch[ 3 of 4]-Minibatch[ 301- 310, 77.50%]: CrossEntropyWithSoftmax = 0.17392133 * 250; EvalErrorPrediction = 0.08800000 * 250; time = 0.0413s; samplesPerSecond = 6047.9
-MPI Rank 1: 08/16/2016 03:01:50:  Epoch[ 3 of 4]-Minibatch[ 311- 320, 80.00%]: CrossEntropyWithSoftmax = 0.12281615 * 250; EvalErrorPrediction = 0.05200000 * 250; time = 0.0410s; samplesPerSecond = 6105.0
-MPI Rank 1: 08/16/2016 03:01:50:  Epoch[ 3 of 4]-Minibatch[ 321- 330, 82.50%]: CrossEntropyWithSoftmax = 0.14759390 * 250; EvalErrorPrediction = 0.06000000 * 250; time = 0.0414s; samplesPerSecond = 6035.6
-MPI Rank 1: 08/16/2016 03:01:50:  Epoch[ 3 of 4]-Minibatch[ 331- 340, 85.00%]: CrossEntropyWithSoftmax = 0.19801300 * 250; EvalErrorPrediction = 0.09200000 * 250; time = 0.0415s; samplesPerSecond = 6031.1
-MPI Rank 1: 08/16/2016 03:01:50:  Epoch[ 3 of 4]-Minibatch[ 341- 350, 87.50%]: CrossEntropyWithSoftmax = 0.12593396 * 250; EvalErrorPrediction = 0.05200000 * 250; time = 0.0410s; samplesPerSecond = 6100.2
-MPI Rank 1: 08/16/2016 03:01:50:  Epoch[ 3 of 4]-Minibatch[ 351- 360, 90.00%]: CrossEntropyWithSoftmax = 0.13756618 * 250; EvalErrorPrediction = 0.06000000 * 250; time = 0.0413s; samplesPerSecond = 6058.5
-MPI Rank 1: 08/16/2016 03:01:50:  Epoch[ 3 of 4]-Minibatch[ 361- 370, 92.50%]: CrossEntropyWithSoftmax = 0.12838526 * 250; EvalErrorPrediction = 0.06000000 * 250; time = 0.0416s; samplesPerSecond = 6004.7
-MPI Rank 1: 08/16/2016 03:01:50:  Epoch[ 3 of 4]-Minibatch[ 371- 380, 95.00%]: CrossEntropyWithSoftmax = 0.16654369 * 250; EvalErrorPrediction = 0.09600000 * 250; time = 0.0412s; samplesPerSecond = 6060.8
-MPI Rank 1: 08/16/2016 03:01:50:  Epoch[ 3 of 4]-Minibatch[ 381- 390, 97.50%]: CrossEntropyWithSoftmax = 0.20658950 * 250; EvalErrorPrediction = 0.11600000 * 250; time = 0.0410s; samplesPerSecond = 6103.7
-MPI Rank 1: 08/16/2016 03:01:50:  Epoch[ 3 of 4]-Minibatch[ 391- 400, 100.00%]: CrossEntropyWithSoftmax = 0.14583322 * 250; EvalErrorPrediction = 0.06800000 * 250; time = 0.0416s; samplesPerSecond = 6016.0
-MPI Rank 1: 08/16/2016 03:01:50: Finished Epoch[ 3 of 4]: [Training] CrossEntropyWithSoftmax = 0.15948618 * 10000; EvalErrorPrediction = 0.07660000 * 10000; totalSamplesSeen = 30000; learningRatePerSample = 0.0080000004; epochTime=1.67222s
->>>>>>> 8493f118
-MPI Rank 1: 
-MPI Rank 1: 08/16/2016 03:01:50: Starting Epoch 4: learning rate per sample = 0.008000  effective momentum = 0.900000  momentum as time constant = 237.3 samples
-MPI Rank 1: 
-MPI Rank 1: 08/16/2016 03:01:50: Starting minibatch loop, DataParallelSGD training (MyRank = 1, NumNodes = 4, NumGradientBits = 32), distributed reading is ENABLED.
-MPI Rank 1: 08/16/2016 03:01:50:  Epoch[ 4 of 4]-Minibatch[   1-  10, 2.50%]: CrossEntropyWithSoftmax = 0.12371233 * 250; EvalErrorPrediction = 0.06000000 * 250; time = 0.0417s; samplesPerSecond = 5996.9
-MPI Rank 1: 08/16/2016 03:01:50:  Epoch[ 4 of 4]-Minibatch[  11-  20, 5.00%]: CrossEntropyWithSoftmax = 0.18070513 * 250; EvalErrorPrediction = 0.09600000 * 250; time = 0.0410s; samplesPerSecond = 6099.5
-MPI Rank 1: 08/16/2016 03:01:51:  Epoch[ 4 of 4]-Minibatch[  21-  30, 7.50%]: CrossEntropyWithSoftmax = 0.14239730 * 250; EvalErrorPrediction = 0.07600000 * 250; time = 0.0409s; samplesPerSecond = 6108.3
-MPI Rank 1: 08/16/2016 03:01:51:  Epoch[ 4 of 4]-Minibatch[  31-  40, 10.00%]: CrossEntropyWithSoftmax = 0.15630155 * 250; EvalErrorPrediction = 0.06400000 * 250; time = 0.0413s; samplesPerSecond = 6058.8
-MPI Rank 1: 08/16/2016 03:01:51:  Epoch[ 4 of 4]-Minibatch[  41-  50, 12.50%]: CrossEntropyWithSoftmax = 0.16935526 * 250; EvalErrorPrediction = 0.09600000 * 250; time = 0.0412s; samplesPerSecond = 6066.8
-MPI Rank 1: 08/16/2016 03:01:51:  Epoch[ 4 of 4]-Minibatch[  51-  60, 15.00%]: CrossEntropyWithSoftmax = 0.18198833 * 250; EvalErrorPrediction = 0.08000000 * 250; time = 0.0409s; samplesPerSecond = 6105.8
-MPI Rank 1: 08/16/2016 03:01:51:  Epoch[ 4 of 4]-Minibatch[  61-  70, 17.50%]: CrossEntropyWithSoftmax = 0.14475945 * 250; EvalErrorPrediction = 0.07200000 * 250; time = 0.0412s; samplesPerSecond = 6074.9
-MPI Rank 1: 08/16/2016 03:01:51:  Epoch[ 4 of 4]-Minibatch[  71-  80, 20.00%]: CrossEntropyWithSoftmax = 0.18021602 * 250; EvalErrorPrediction = 0.09600000 * 250; time = 0.0414s; samplesPerSecond = 6039.1
-MPI Rank 1: 08/16/2016 03:01:51:  Epoch[ 4 of 4]-Minibatch[  81-  90, 22.50%]: CrossEntropyWithSoftmax = 0.15849307 * 250; EvalErrorPrediction = 0.07600000 * 250; time = 0.0419s; samplesPerSecond = 5962.0
-MPI Rank 1: 08/16/2016 03:01:51:  Epoch[ 4 of 4]-Minibatch[  91- 100, 25.00%]: CrossEntropyWithSoftmax = 0.14474426 * 250; EvalErrorPrediction = 0.07200000 * 250; time = 0.0413s; samplesPerSecond = 6055.2
-MPI Rank 1: 08/16/2016 03:01:51:  Epoch[ 4 of 4]-Minibatch[ 101- 110, 27.50%]: CrossEntropyWithSoftmax = 0.13362925 * 250; EvalErrorPrediction = 0.05200000 * 250; time = 0.0417s; samplesPerSecond = 5992.5
-MPI Rank 1: 08/16/2016 03:01:51:  Epoch[ 4 of 4]-Minibatch[ 111- 120, 30.00%]: CrossEntropyWithSoftmax = 0.13708299 * 250; EvalErrorPrediction = 0.06400000 * 250; time = 0.0413s; samplesPerSecond = 6055.3
-MPI Rank 1: 08/16/2016 03:01:51:  Epoch[ 4 of 4]-Minibatch[ 121- 130, 32.50%]: CrossEntropyWithSoftmax = 0.11569776 * 250; EvalErrorPrediction = 0.05600000 * 250; time = 0.0418s; samplesPerSecond = 5978.4
-MPI Rank 1: 08/16/2016 03:01:51:  Epoch[ 4 of 4]-Minibatch[ 131- 140, 35.00%]: CrossEntropyWithSoftmax = 0.16892331 * 250; EvalErrorPrediction = 0.09200000 * 250; time = 0.0413s; samplesPerSecond = 6056.3
-MPI Rank 1: 08/16/2016 03:01:51:  Epoch[ 4 of 4]-Minibatch[ 141- 150, 37.50%]: CrossEntropyWithSoftmax = 0.12752162 * 250; EvalErrorPrediction = 0.04800000 * 250; time = 0.0412s; samplesPerSecond = 6067.4
-MPI Rank 1: 08/16/2016 03:01:51:  Epoch[ 4 of 4]-Minibatch[ 151- 160, 40.00%]: CrossEntropyWithSoftmax = 0.17100867 * 250; EvalErrorPrediction = 0.08400000 * 250; time = 0.0411s; samplesPerSecond = 6085.4
-MPI Rank 1: 08/16/2016 03:01:51:  Epoch[ 4 of 4]-Minibatch[ 161- 170, 42.50%]: CrossEntropyWithSoftmax = 0.17660426 * 250; EvalErrorPrediction = 0.10000000 * 250; time = 0.0417s; samplesPerSecond = 5994.3
-MPI Rank 1: 08/16/2016 03:01:51:  Epoch[ 4 of 4]-Minibatch[ 171- 180, 45.00%]: CrossEntropyWithSoftmax = 0.14105803 * 250; EvalErrorPrediction = 0.06400000 * 250; time = 0.0408s; samplesPerSecond = 6125.0
-MPI Rank 1: 08/16/2016 03:01:51:  Epoch[ 4 of 4]-Minibatch[ 181- 190, 47.50%]: CrossEntropyWithSoftmax = 0.19333552 * 250; EvalErrorPrediction = 0.10000000 * 250; time = 0.0412s; samplesPerSecond = 6069.9
-MPI Rank 1: 08/16/2016 03:01:51:  Epoch[ 4 of 4]-Minibatch[ 191- 200, 50.00%]: CrossEntropyWithSoftmax = 0.20859524 * 250; EvalErrorPrediction = 0.10000000 * 250; time = 0.0414s; samplesPerSecond = 6034.7
-MPI Rank 1: 08/16/2016 03:01:51:  Epoch[ 4 of 4]-Minibatch[ 201- 210, 52.50%]: CrossEntropyWithSoftmax = 0.18499677 * 250; EvalErrorPrediction = 0.08000000 * 250; time = 0.0411s; samplesPerSecond = 6075.9
-MPI Rank 1: 08/16/2016 03:01:51:  Epoch[ 4 of 4]-Minibatch[ 211- 220, 55.00%]: CrossEntropyWithSoftmax = 0.18152438 * 250; EvalErrorPrediction = 0.07600000 * 250; time = 0.0414s; samplesPerSecond = 6041.6
-MPI Rank 1: 08/16/2016 03:01:51:  Epoch[ 4 of 4]-Minibatch[ 221- 230, 57.50%]: CrossEntropyWithSoftmax = 0.14037156 * 250; EvalErrorPrediction = 0.05600000 * 250; time = 0.0411s; samplesPerSecond = 6084.9
-MPI Rank 1: 08/16/2016 03:01:51:  Epoch[ 4 of 4]-Minibatch[ 231- 240, 60.00%]: CrossEntropyWithSoftmax = 0.14866862 * 250; EvalErrorPrediction = 0.07600000 * 250; time = 0.0411s; samplesPerSecond = 6076.8
-MPI Rank 1: 08/16/2016 03:01:51:  Epoch[ 4 of 4]-Minibatch[ 241- 250, 62.50%]: CrossEntropyWithSoftmax = 0.20347746 * 250; EvalErrorPrediction = 0.11200000 * 250; time = 0.0407s; samplesPerSecond = 6136.3
-MPI Rank 1: 08/16/2016 03:01:51:  Epoch[ 4 of 4]-Minibatch[ 251- 260, 65.00%]: CrossEntropyWithSoftmax = 0.12815013 * 250; EvalErrorPrediction = 0.07200000 * 250; time = 0.0409s; samplesPerSecond = 6107.1
-MPI Rank 1: 08/16/2016 03:01:52:  Epoch[ 4 of 4]-Minibatch[ 261- 270, 67.50%]: CrossEntropyWithSoftmax = 0.18672809 * 250; EvalErrorPrediction = 0.11600000 * 250; time = 0.0411s; samplesPerSecond = 6077.5
-MPI Rank 1: 08/16/2016 03:01:52:  Epoch[ 4 of 4]-Minibatch[ 271- 280, 70.00%]: CrossEntropyWithSoftmax = 0.19552989 * 250; EvalErrorPrediction = 0.08400000 * 250; time = 0.0408s; samplesPerSecond = 6126.2
-MPI Rank 1: 08/16/2016 03:01:52:  Epoch[ 4 of 4]-Minibatch[ 281- 290, 72.50%]: CrossEntropyWithSoftmax = 0.16452642 * 250; EvalErrorPrediction = 0.06800000 * 250; time = 0.0409s; samplesPerSecond = 6105.5
-MPI Rank 1: 08/16/2016 03:01:52:  Epoch[ 4 of 4]-Minibatch[ 291- 300, 75.00%]: CrossEntropyWithSoftmax = 0.12461825 * 250; EvalErrorPrediction = 0.04400000 * 250; time = 0.0409s; samplesPerSecond = 6119.7
-MPI Rank 1: 08/16/2016 03:01:52:  Epoch[ 4 of 4]-Minibatch[ 301- 310, 77.50%]: CrossEntropyWithSoftmax = 0.17285251 * 250; EvalErrorPrediction = 0.08400000 * 250; time = 0.0403s; samplesPerSecond = 6210.3
-MPI Rank 1: 08/16/2016 03:01:52:  Epoch[ 4 of 4]-Minibatch[ 311- 320, 80.00%]: CrossEntropyWithSoftmax = 0.12253619 * 250; EvalErrorPrediction = 0.05200000 * 250; time = 0.0408s; samplesPerSecond = 6120.4
-MPI Rank 1: 08/16/2016 03:01:52:  Epoch[ 4 of 4]-Minibatch[ 321- 330, 82.50%]: CrossEntropyWithSoftmax = 0.14723333 * 250; EvalErrorPrediction = 0.06000000 * 250; time = 0.0411s; samplesPerSecond = 6089.2
-MPI Rank 1: 08/16/2016 03:01:52:  Epoch[ 4 of 4]-Minibatch[ 331- 340, 85.00%]: CrossEntropyWithSoftmax = 0.19789537 * 250; EvalErrorPrediction = 0.09200000 * 250; time = 0.0412s; samplesPerSecond = 6062.5
-MPI Rank 1: 08/16/2016 03:01:52:  Epoch[ 4 of 4]-Minibatch[ 341- 350, 87.50%]: CrossEntropyWithSoftmax = 0.12575877 * 250; EvalErrorPrediction = 0.05200000 * 250; time = 0.0408s; samplesPerSecond = 6127.8
-MPI Rank 1: 08/16/2016 03:01:52:  Epoch[ 4 of 4]-Minibatch[ 351- 360, 90.00%]: CrossEntropyWithSoftmax = 0.13745928 * 250; EvalErrorPrediction = 0.06000000 * 250; time = 0.0415s; samplesPerSecond = 6026.9
-MPI Rank 1: 08/16/2016 03:01:52:  Epoch[ 4 of 4]-Minibatch[ 361- 370, 92.50%]: CrossEntropyWithSoftmax = 0.12839652 * 250; EvalErrorPrediction = 0.06000000 * 250; time = 0.0409s; samplesPerSecond = 6113.8
-MPI Rank 1: 08/16/2016 03:01:52:  Epoch[ 4 of 4]-Minibatch[ 371- 380, 95.00%]: CrossEntropyWithSoftmax = 0.16647281 * 250; EvalErrorPrediction = 0.09600000 * 250; time = 0.0405s; samplesPerSecond = 6165.8
-MPI Rank 1: 08/16/2016 03:01:52:  Epoch[ 4 of 4]-Minibatch[ 381- 390, 97.50%]: CrossEntropyWithSoftmax = 0.20679433 * 250; EvalErrorPrediction = 0.11600000 * 250; time = 0.0402s; samplesPerSecond = 6216.3
-MPI Rank 1: 08/16/2016 03:01:52:  Epoch[ 4 of 4]-Minibatch[ 391- 400, 100.00%]: CrossEntropyWithSoftmax = 0.14585245 * 250; EvalErrorPrediction = 0.06400000 * 250; time = 0.0413s; samplesPerSecond = 6047.4
-MPI Rank 1: 08/16/2016 03:01:52: Finished Epoch[ 4 of 4]: [Training] CrossEntropyWithSoftmax = 0.15914931 * 10000; EvalErrorPrediction = 0.07670000 * 10000; totalSamplesSeen = 40000; learningRatePerSample = 0.0080000004; epochTime=1.66656s
-MPI Rank 1: 08/16/2016 03:01:52: CNTKCommandTrainEnd: SimpleMultiGPU
-MPI Rank 1: 
-MPI Rank 1: 08/16/2016 03:01:52: Action "train" complete.
-MPI Rank 1: 
-MPI Rank 1: 08/16/2016 03:01:52: __COMPLETED__
-MPI Rank 1: ~MPIWrapper
-MPI Rank 2: 08/16/2016 03:01:40: Redirecting stderr to file C:\Users\svcphil\AppData\Local\Temp\cntk-test-20160816030048.672180\ParallelTraining\NoQuantization_SinglePrecision@release_gpu/stderr_SimpleMultiGPU.logrank2
-MPI Rank 2: 08/16/2016 03:01:40: -------------------------------------------------------------------
-MPI Rank 2: 08/16/2016 03:01:40: Build info: 
-MPI Rank 2: 
-MPI Rank 2: 08/16/2016 03:01:40: 		Built time: Aug 16 2016 02:54:53
-MPI Rank 2: 08/16/2016 03:01:40: 		Last modified date: Fri Aug 12 05:31:21 2016
-MPI Rank 2: 08/16/2016 03:01:40: 		Build type: Release
-MPI Rank 2: 08/16/2016 03:01:40: 		Build target: GPU
-MPI Rank 2: 08/16/2016 03:01:40: 		With 1bit-SGD: no
-MPI Rank 2: 08/16/2016 03:01:40: 		Math lib: mkl
-MPI Rank 2: 08/16/2016 03:01:40: 		CUDA_PATH: C:\Program Files\NVIDIA GPU Computing Toolkit\CUDA\v7.5
-MPI Rank 2: 08/16/2016 03:01:40: 		CUB_PATH: c:\src\cub-1.4.1
-MPI Rank 2: 08/16/2016 03:01:40: 		CUDNN_PATH: c:\NVIDIA\cudnn-4.0\cuda
-MPI Rank 2: 08/16/2016 03:01:40: 		Build Branch: HEAD
-MPI Rank 2: 08/16/2016 03:01:40: 		Build SHA1: 026b1e772b963461e189f8f00aa7ed6951298f84
-MPI Rank 2: 08/16/2016 03:01:40: 		Built by svcphil on Philly-Pool3
-MPI Rank 2: 08/16/2016 03:01:40: 		Build Path: c:\Jenkins\workspace\CNTK-Build-Windows\Source\CNTK\
-MPI Rank 2: 08/16/2016 03:01:40: -------------------------------------------------------------------
-MPI Rank 2: 08/16/2016 03:01:43: -------------------------------------------------------------------
-MPI Rank 2: 08/16/2016 03:01:43: GPU info:
-MPI Rank 2: 
-MPI Rank 2: 08/16/2016 03:01:43: 		Device[0]: cores = 2880; computeCapability = 3.5; type = "GeForce GTX 780 Ti"; memory = 3072 MB
-MPI Rank 2: 08/16/2016 03:01:43: 		Device[1]: cores = 2880; computeCapability = 3.5; type = "GeForce GTX 780 Ti"; memory = 3072 MB
-MPI Rank 2: 08/16/2016 03:01:43: 		Device[2]: cores = 2880; computeCapability = 3.5; type = "GeForce GTX 780 Ti"; memory = 3072 MB
-MPI Rank 2: 08/16/2016 03:01:43: 		Device[3]: cores = 2880; computeCapability = 3.5; type = "GeForce GTX 780 Ti"; memory = 3072 MB
-MPI Rank 2: 08/16/2016 03:01:43: -------------------------------------------------------------------
-MPI Rank 2: 
-MPI Rank 2: 08/16/2016 03:01:43: Running on DPHAIM-22 at 2016/08/16 03:01:43
-MPI Rank 2: 08/16/2016 03:01:43: Command line: 
-MPI Rank 2: C:\jenkins\workspace\CNTK-Test-Windows-W2\x64\release\cntk.exe  configFile=C:\jenkins\workspace\CNTK-Test-Windows-W2\Tests\EndToEndTests\ParallelTraining/SimpleMultiGPU.cntk  currentDirectory=C:\jenkins\workspace\CNTK-Test-Windows-W2\Tests\EndToEndTests\ParallelTraining\Data  RunDir=C:\Users\svcphil\AppData\Local\Temp\cntk-test-20160816030048.672180\ParallelTraining\NoQuantization_SinglePrecision@release_gpu  DataDir=C:\jenkins\workspace\CNTK-Test-Windows-W2\Tests\EndToEndTests\ParallelTraining\Data  ConfigDir=C:\jenkins\workspace\CNTK-Test-Windows-W2\Tests\EndToEndTests\ParallelTraining  OutputDir=C:\Users\svcphil\AppData\Local\Temp\cntk-test-20160816030048.672180\ParallelTraining\NoQuantization_SinglePrecision@release_gpu  DeviceId=0  timestamping=true  numCPUThreads=6  precision=float  SimpleMultiGPU=[SGD=[ParallelTrain=[DataParallelSGD=[gradientBits=32]]]]  stderr=C:\Users\svcphil\AppData\Local\Temp\cntk-test-20160816030048.672180\ParallelTraining\NoQuantization_SinglePrecision@release_gpu/stderr
-MPI Rank 2: 
-MPI Rank 2: 
-MPI Rank 2: 
-MPI Rank 2: 08/16/2016 03:01:43: >>>>>>>>>>>>>>>>>>>> RAW CONFIG (VARIABLES NOT RESOLVED) >>>>>>>>>>>>>>>>>>>>
-MPI Rank 2: 08/16/2016 03:01:43: deviceId = $DeviceId$
+MPI Rank 1: 
+MPI Rank 1: 05/03/2016 14:21:06: Action "train" complete.
+MPI Rank 1: 
+MPI Rank 1: 05/03/2016 14:21:06: __COMPLETED__
+MPI Rank 2: 05/03/2016 14:20:58: Redirecting stderr to file C:\Users\svcphil\AppData\Local\Temp\cntk-test-20160503141958.750677\ParallelTraining\NoQuantization_SinglePrecision@release_gpu/stderr_SimpleMultiGPU.logrank2
+MPI Rank 2: 05/03/2016 14:20:58: -------------------------------------------------------------------
+MPI Rank 2: 05/03/2016 14:20:58: Build info: 
+MPI Rank 2: 
+MPI Rank 2: 05/03/2016 14:20:58: 		Built time: May  3 2016 13:23:06
+MPI Rank 2: 05/03/2016 14:20:58: 		Last modified date: Mon Apr 18 00:00:12 2016
+MPI Rank 2: 05/03/2016 14:20:58: 		Build type: Release
+MPI Rank 2: 05/03/2016 14:20:58: 		Build target: GPU
+MPI Rank 2: 05/03/2016 14:20:58: 		With 1bit-SGD: no
+MPI Rank 2: 05/03/2016 14:20:58: 		CUDA_PATH: C:\Program Files\NVIDIA GPU Computing Toolkit\CUDA\v7.5
+MPI Rank 2: 05/03/2016 14:20:58: 		CUB_PATH: C:\src\cub-1.4.1
+MPI Rank 2: 05/03/2016 14:20:58: 		CUDNN_PATH: c:\NVIDIA\cudnn-4.0\cuda
+MPI Rank 2: 05/03/2016 14:20:58: 		Build Branch: HEAD
+MPI Rank 2: 05/03/2016 14:20:58: 		Build SHA1: af96f7cce6c3c78a4f1e9315e061291c79360e12
+MPI Rank 2: 05/03/2016 14:20:58: 		Built by svcphil on LIANA-09-w
+MPI Rank 2: 05/03/2016 14:20:58: 		Build Path: c:\jenkins\workspace\CNTK-Build-Windows\Source\CNTK\
+MPI Rank 2: 05/03/2016 14:20:58: -------------------------------------------------------------------
+MPI Rank 2: 
+MPI Rank 2: 05/03/2016 14:20:58: Running on DPHAIM-25 at 2016/05/03 14:20:58
+MPI Rank 2: 05/03/2016 14:20:58: Command line: 
+MPI Rank 2: C:\jenkins\workspace\CNTK-Test-Windows-W2\x64\release\cntk.exe  configFile=C:\jenkins\workspace\CNTK-Test-Windows-W2\Tests\EndToEndTests\ParallelTraining/SimpleMultiGPU.cntk  currentDirectory=C:\jenkins\workspace\CNTK-Test-Windows-W2\Tests\EndToEndTests\ParallelTraining\Data  RunDir=C:\Users\svcphil\AppData\Local\Temp\cntk-test-20160503141958.750677\ParallelTraining\NoQuantization_SinglePrecision@release_gpu  DataDir=C:\jenkins\workspace\CNTK-Test-Windows-W2\Tests\EndToEndTests\ParallelTraining\Data  ConfigDir=C:\jenkins\workspace\CNTK-Test-Windows-W2\Tests\EndToEndTests\ParallelTraining  OutputDir=C:\Users\svcphil\AppData\Local\Temp\cntk-test-20160503141958.750677\ParallelTraining\NoQuantization_SinglePrecision@release_gpu  DeviceId=0  timestamping=true  numCPUThreads=6  precision=float  SimpleMultiGPU=[SGD=[ParallelTrain=[DataParallelSGD=[gradientBits=32]]]]  stderr=C:\Users\svcphil\AppData\Local\Temp\cntk-test-20160503141958.750677\ParallelTraining\NoQuantization_SinglePrecision@release_gpu/stderr
+MPI Rank 2: 
+MPI Rank 2: 
+MPI Rank 2: 
+MPI Rank 2: 05/03/2016 14:20:58: >>>>>>>>>>>>>>>>>>>> RAW CONFIG (VARIABLES NOT RESOLVED) >>>>>>>>>>>>>>>>>>>>
+MPI Rank 2: 05/03/2016 14:20:58: deviceId = $DeviceId$
 MPI Rank 2: command = SimpleMultiGPU
 MPI Rank 2: precision = "float"
 MPI Rank 2: parallelTrain = true
@@ -1695,7 +1213,7 @@
 MPI Rank 2:     SimpleNetworkBuilder = [
 MPI Rank 2:         layerSizes = 2:50*2:2
 MPI Rank 2:         trainingCriterion = "CrossEntropyWithSoftmax"
-MPI Rank 2:         evalCriterion = "ClassificationError"
+MPI Rank 2:         evalCriterion = "ErrorPrediction"
 MPI Rank 2:         layerTypes = "Sigmoid"
 MPI Rank 2:         initValueScale = 1.0
 MPI Rank 2:         applyMeanVarNorm = true
@@ -1710,7 +1228,6 @@
 MPI Rank 2:         dropoutRate = 0.0
 MPI Rank 2:         maxEpochs = 4
 MPI Rank 2:         ParallelTrain = [
-MPI Rank 2:             distributedMBReading = true
 MPI Rank 2:             parallelizationMethod = "DataParallelSGD"
 MPI Rank 2:             DataParallelSGD = [
 MPI Rank 2:                 gradientBits = 1
@@ -1718,50 +1235,50 @@
 MPI Rank 2:         ]
 MPI Rank 2:     ]
 MPI Rank 2:     reader = [
-MPI Rank 2:         readerType = "CNTKTextFormatReader"
-MPI Rank 2:         file = "$DataDir$/SimpleDataTrain_cntk_text.txt"
-MPI Rank 2:         randomize = false
-MPI Rank 2:         input = [
-MPI Rank 2:             features = [
-MPI Rank 2:                 alias = "F"
-MPI Rank 2:                 dim = 2
-MPI Rank 2:                 format = "dense"
-MPI Rank 2:             ]
-MPI Rank 2:             labels = [
-MPI Rank 2:                 alias = "L"
-MPI Rank 2:                 dim = 2
-MPI Rank 2:                 format = "dense"
-MPI Rank 2:             ]
+MPI Rank 2:         readerType = "UCIFastReader"
+MPI Rank 2:         file = "$DataDir$/SimpleDataTrain.txt"
+MPI Rank 2:         miniBatchMode = "partial"
+MPI Rank 2:         randomize = "none"
+MPI Rank 2:         verbosity = 1   
+MPI Rank 2:         features = [
+MPI Rank 2: dim = 2      
+MPI Rank 2: start = 0    
+MPI Rank 2:         ]
+MPI Rank 2:         labels = [
+MPI Rank 2: start = 2      
+MPI Rank 2: dim = 1        
+MPI Rank 2: labelDim = 2   
+MPI Rank 2:             labelMappingFile = "$DataDir$/SimpleMapping.txt"
 MPI Rank 2:         ]
 MPI Rank 2:     ]
 MPI Rank 2: ]
 MPI Rank 2: currentDirectory=C:\jenkins\workspace\CNTK-Test-Windows-W2\Tests\EndToEndTests\ParallelTraining\Data
-MPI Rank 2: RunDir=C:\Users\svcphil\AppData\Local\Temp\cntk-test-20160816030048.672180\ParallelTraining\NoQuantization_SinglePrecision@release_gpu
+MPI Rank 2: RunDir=C:\Users\svcphil\AppData\Local\Temp\cntk-test-20160503141958.750677\ParallelTraining\NoQuantization_SinglePrecision@release_gpu
 MPI Rank 2: DataDir=C:\jenkins\workspace\CNTK-Test-Windows-W2\Tests\EndToEndTests\ParallelTraining\Data
 MPI Rank 2: ConfigDir=C:\jenkins\workspace\CNTK-Test-Windows-W2\Tests\EndToEndTests\ParallelTraining
-MPI Rank 2: OutputDir=C:\Users\svcphil\AppData\Local\Temp\cntk-test-20160816030048.672180\ParallelTraining\NoQuantization_SinglePrecision@release_gpu
+MPI Rank 2: OutputDir=C:\Users\svcphil\AppData\Local\Temp\cntk-test-20160503141958.750677\ParallelTraining\NoQuantization_SinglePrecision@release_gpu
 MPI Rank 2: DeviceId=0
 MPI Rank 2: timestamping=true
 MPI Rank 2: numCPUThreads=6
 MPI Rank 2: precision=float
 MPI Rank 2: SimpleMultiGPU=[SGD=[ParallelTrain=[DataParallelSGD=[gradientBits=32]]]]
-MPI Rank 2: stderr=C:\Users\svcphil\AppData\Local\Temp\cntk-test-20160816030048.672180\ParallelTraining\NoQuantization_SinglePrecision@release_gpu/stderr
-MPI Rank 2: 
-MPI Rank 2: 08/16/2016 03:01:43: <<<<<<<<<<<<<<<<<<<< RAW CONFIG (VARIABLES NOT RESOLVED)  <<<<<<<<<<<<<<<<<<<<
-MPI Rank 2: 
-MPI Rank 2: 08/16/2016 03:01:43: >>>>>>>>>>>>>>>>>>>> RAW CONFIG WITH ALL VARIABLES RESOLVED >>>>>>>>>>>>>>>>>>>>
-MPI Rank 2: 08/16/2016 03:01:43: deviceId = 0
+MPI Rank 2: stderr=C:\Users\svcphil\AppData\Local\Temp\cntk-test-20160503141958.750677\ParallelTraining\NoQuantization_SinglePrecision@release_gpu/stderr
+MPI Rank 2: 
+MPI Rank 2: 05/03/2016 14:20:58: <<<<<<<<<<<<<<<<<<<< RAW CONFIG (VARIABLES NOT RESOLVED)  <<<<<<<<<<<<<<<<<<<<
+MPI Rank 2: 
+MPI Rank 2: 05/03/2016 14:20:58: >>>>>>>>>>>>>>>>>>>> RAW CONFIG WITH ALL VARIABLES RESOLVED >>>>>>>>>>>>>>>>>>>>
+MPI Rank 2: 05/03/2016 14:20:58: deviceId = 0
 MPI Rank 2: command = SimpleMultiGPU
 MPI Rank 2: precision = "float"
 MPI Rank 2: parallelTrain = true
 MPI Rank 2: SimpleMultiGPU = [
 MPI Rank 2:     action = "train"
-MPI Rank 2:     modelPath = "C:\Users\svcphil\AppData\Local\Temp\cntk-test-20160816030048.672180\ParallelTraining\NoQuantization_SinglePrecision@release_gpu/models/Simple.dnn"
+MPI Rank 2:     modelPath = "C:\Users\svcphil\AppData\Local\Temp\cntk-test-20160503141958.750677\ParallelTraining\NoQuantization_SinglePrecision@release_gpu/models/Simple.dnn"
 MPI Rank 2:     traceLevel = 1
 MPI Rank 2:     SimpleNetworkBuilder = [
 MPI Rank 2:         layerSizes = 2:50*2:2
 MPI Rank 2:         trainingCriterion = "CrossEntropyWithSoftmax"
-MPI Rank 2:         evalCriterion = "ClassificationError"
+MPI Rank 2:         evalCriterion = "ErrorPrediction"
 MPI Rank 2:         layerTypes = "Sigmoid"
 MPI Rank 2:         initValueScale = 1.0
 MPI Rank 2:         applyMeanVarNorm = true
@@ -1776,7 +1293,6 @@
 MPI Rank 2:         dropoutRate = 0.0
 MPI Rank 2:         maxEpochs = 4
 MPI Rank 2:         ParallelTrain = [
-MPI Rank 2:             distributedMBReading = true
 MPI Rank 2:             parallelizationMethod = "DataParallelSGD"
 MPI Rank 2:             DataParallelSGD = [
 MPI Rank 2:                 gradientBits = 1
@@ -1784,56 +1300,56 @@
 MPI Rank 2:         ]
 MPI Rank 2:     ]
 MPI Rank 2:     reader = [
-MPI Rank 2:         readerType = "CNTKTextFormatReader"
-MPI Rank 2:         file = "C:\jenkins\workspace\CNTK-Test-Windows-W2\Tests\EndToEndTests\ParallelTraining\Data/SimpleDataTrain_cntk_text.txt"
-MPI Rank 2:         randomize = false
-MPI Rank 2:         input = [
-MPI Rank 2:             features = [
-MPI Rank 2:                 alias = "F"
-MPI Rank 2:                 dim = 2
-MPI Rank 2:                 format = "dense"
-MPI Rank 2:             ]
-MPI Rank 2:             labels = [
-MPI Rank 2:                 alias = "L"
-MPI Rank 2:                 dim = 2
-MPI Rank 2:                 format = "dense"
-MPI Rank 2:             ]
+MPI Rank 2:         readerType = "UCIFastReader"
+MPI Rank 2:         file = "C:\jenkins\workspace\CNTK-Test-Windows-W2\Tests\EndToEndTests\ParallelTraining\Data/SimpleDataTrain.txt"
+MPI Rank 2:         miniBatchMode = "partial"
+MPI Rank 2:         randomize = "none"
+MPI Rank 2:         verbosity = 1   
+MPI Rank 2:         features = [
+MPI Rank 2: dim = 2      
+MPI Rank 2: start = 0    
+MPI Rank 2:         ]
+MPI Rank 2:         labels = [
+MPI Rank 2: start = 2      
+MPI Rank 2: dim = 1        
+MPI Rank 2: labelDim = 2   
+MPI Rank 2:             labelMappingFile = "C:\jenkins\workspace\CNTK-Test-Windows-W2\Tests\EndToEndTests\ParallelTraining\Data/SimpleMapping.txt"
 MPI Rank 2:         ]
 MPI Rank 2:     ]
 MPI Rank 2: ]
 MPI Rank 2: currentDirectory=C:\jenkins\workspace\CNTK-Test-Windows-W2\Tests\EndToEndTests\ParallelTraining\Data
-MPI Rank 2: RunDir=C:\Users\svcphil\AppData\Local\Temp\cntk-test-20160816030048.672180\ParallelTraining\NoQuantization_SinglePrecision@release_gpu
+MPI Rank 2: RunDir=C:\Users\svcphil\AppData\Local\Temp\cntk-test-20160503141958.750677\ParallelTraining\NoQuantization_SinglePrecision@release_gpu
 MPI Rank 2: DataDir=C:\jenkins\workspace\CNTK-Test-Windows-W2\Tests\EndToEndTests\ParallelTraining\Data
 MPI Rank 2: ConfigDir=C:\jenkins\workspace\CNTK-Test-Windows-W2\Tests\EndToEndTests\ParallelTraining
-MPI Rank 2: OutputDir=C:\Users\svcphil\AppData\Local\Temp\cntk-test-20160816030048.672180\ParallelTraining\NoQuantization_SinglePrecision@release_gpu
+MPI Rank 2: OutputDir=C:\Users\svcphil\AppData\Local\Temp\cntk-test-20160503141958.750677\ParallelTraining\NoQuantization_SinglePrecision@release_gpu
 MPI Rank 2: DeviceId=0
 MPI Rank 2: timestamping=true
 MPI Rank 2: numCPUThreads=6
 MPI Rank 2: precision=float
 MPI Rank 2: SimpleMultiGPU=[SGD=[ParallelTrain=[DataParallelSGD=[gradientBits=32]]]]
-MPI Rank 2: stderr=C:\Users\svcphil\AppData\Local\Temp\cntk-test-20160816030048.672180\ParallelTraining\NoQuantization_SinglePrecision@release_gpu/stderr
-MPI Rank 2: 
-MPI Rank 2: 08/16/2016 03:01:43: <<<<<<<<<<<<<<<<<<<< RAW CONFIG WITH ALL VARIABLES RESOLVED <<<<<<<<<<<<<<<<<<<<
-MPI Rank 2: 
-MPI Rank 2: 08/16/2016 03:01:43: >>>>>>>>>>>>>>>>>>>> PROCESSED CONFIG WITH ALL VARIABLES RESOLVED >>>>>>>>>>>>>>>>>>>>
+MPI Rank 2: stderr=C:\Users\svcphil\AppData\Local\Temp\cntk-test-20160503141958.750677\ParallelTraining\NoQuantization_SinglePrecision@release_gpu/stderr
+MPI Rank 2: 
+MPI Rank 2: 05/03/2016 14:20:58: <<<<<<<<<<<<<<<<<<<< RAW CONFIG WITH ALL VARIABLES RESOLVED <<<<<<<<<<<<<<<<<<<<
+MPI Rank 2: 
+MPI Rank 2: 05/03/2016 14:20:58: >>>>>>>>>>>>>>>>>>>> PROCESSED CONFIG WITH ALL VARIABLES RESOLVED >>>>>>>>>>>>>>>>>>>>
 MPI Rank 2: configparameters: SimpleMultiGPU.cntk:command=SimpleMultiGPU
 MPI Rank 2: configparameters: SimpleMultiGPU.cntk:ConfigDir=C:\jenkins\workspace\CNTK-Test-Windows-W2\Tests\EndToEndTests\ParallelTraining
 MPI Rank 2: configparameters: SimpleMultiGPU.cntk:currentDirectory=C:\jenkins\workspace\CNTK-Test-Windows-W2\Tests\EndToEndTests\ParallelTraining\Data
 MPI Rank 2: configparameters: SimpleMultiGPU.cntk:DataDir=C:\jenkins\workspace\CNTK-Test-Windows-W2\Tests\EndToEndTests\ParallelTraining\Data
 MPI Rank 2: configparameters: SimpleMultiGPU.cntk:deviceId=0
 MPI Rank 2: configparameters: SimpleMultiGPU.cntk:numCPUThreads=6
-MPI Rank 2: configparameters: SimpleMultiGPU.cntk:OutputDir=C:\Users\svcphil\AppData\Local\Temp\cntk-test-20160816030048.672180\ParallelTraining\NoQuantization_SinglePrecision@release_gpu
+MPI Rank 2: configparameters: SimpleMultiGPU.cntk:OutputDir=C:\Users\svcphil\AppData\Local\Temp\cntk-test-20160503141958.750677\ParallelTraining\NoQuantization_SinglePrecision@release_gpu
 MPI Rank 2: configparameters: SimpleMultiGPU.cntk:parallelTrain=true
 MPI Rank 2: configparameters: SimpleMultiGPU.cntk:precision=float
-MPI Rank 2: configparameters: SimpleMultiGPU.cntk:RunDir=C:\Users\svcphil\AppData\Local\Temp\cntk-test-20160816030048.672180\ParallelTraining\NoQuantization_SinglePrecision@release_gpu
+MPI Rank 2: configparameters: SimpleMultiGPU.cntk:RunDir=C:\Users\svcphil\AppData\Local\Temp\cntk-test-20160503141958.750677\ParallelTraining\NoQuantization_SinglePrecision@release_gpu
 MPI Rank 2: configparameters: SimpleMultiGPU.cntk:SimpleMultiGPU=[
 MPI Rank 2:     action = "train"
-MPI Rank 2:     modelPath = "C:\Users\svcphil\AppData\Local\Temp\cntk-test-20160816030048.672180\ParallelTraining\NoQuantization_SinglePrecision@release_gpu/models/Simple.dnn"
+MPI Rank 2:     modelPath = "C:\Users\svcphil\AppData\Local\Temp\cntk-test-20160503141958.750677\ParallelTraining\NoQuantization_SinglePrecision@release_gpu/models/Simple.dnn"
 MPI Rank 2:     traceLevel = 1
 MPI Rank 2:     SimpleNetworkBuilder = [
 MPI Rank 2:         layerSizes = 2:50*2:2
 MPI Rank 2:         trainingCriterion = "CrossEntropyWithSoftmax"
-MPI Rank 2:         evalCriterion = "ClassificationError"
+MPI Rank 2:         evalCriterion = "ErrorPrediction"
 MPI Rank 2:         layerTypes = "Sigmoid"
 MPI Rank 2:         initValueScale = 1.0
 MPI Rank 2:         applyMeanVarNorm = true
@@ -1848,7 +1364,6 @@
 MPI Rank 2:         dropoutRate = 0.0
 MPI Rank 2:         maxEpochs = 4
 MPI Rank 2:         ParallelTrain = [
-MPI Rank 2:             distributedMBReading = true
 MPI Rank 2:             parallelizationMethod = "DataParallelSGD"
 MPI Rank 2:             DataParallelSGD = [
 MPI Rank 2:                 gradientBits = 1
@@ -1856,63 +1371,52 @@
 MPI Rank 2:         ]
 MPI Rank 2:     ]
 MPI Rank 2:     reader = [
-MPI Rank 2:         readerType = "CNTKTextFormatReader"
-MPI Rank 2:         file = "C:\jenkins\workspace\CNTK-Test-Windows-W2\Tests\EndToEndTests\ParallelTraining\Data/SimpleDataTrain_cntk_text.txt"
-MPI Rank 2:         randomize = false
-MPI Rank 2:         input = [
-MPI Rank 2:             features = [
-MPI Rank 2:                 alias = "F"
-MPI Rank 2:                 dim = 2
-MPI Rank 2:                 format = "dense"
-MPI Rank 2:             ]
-MPI Rank 2:             labels = [
-MPI Rank 2:                 alias = "L"
-MPI Rank 2:                 dim = 2
-MPI Rank 2:                 format = "dense"
-MPI Rank 2:             ]
+MPI Rank 2:         readerType = "UCIFastReader"
+MPI Rank 2:         file = "C:\jenkins\workspace\CNTK-Test-Windows-W2\Tests\EndToEndTests\ParallelTraining\Data/SimpleDataTrain.txt"
+MPI Rank 2:         miniBatchMode = "partial"
+MPI Rank 2:         randomize = "none"
+MPI Rank 2:         verbosity = 1   
+MPI Rank 2:         features = [
+MPI Rank 2: dim = 2      
+MPI Rank 2: start = 0    
+MPI Rank 2:         ]
+MPI Rank 2:         labels = [
+MPI Rank 2: start = 2      
+MPI Rank 2: dim = 1        
+MPI Rank 2: labelDim = 2   
+MPI Rank 2:             labelMappingFile = "C:\jenkins\workspace\CNTK-Test-Windows-W2\Tests\EndToEndTests\ParallelTraining\Data/SimpleMapping.txt"
 MPI Rank 2:         ]
 MPI Rank 2:     ]
 MPI Rank 2: ] [SGD=[ParallelTrain=[DataParallelSGD=[gradientBits=32]]]]
 MPI Rank 2: 
-MPI Rank 2: configparameters: SimpleMultiGPU.cntk:stderr=C:\Users\svcphil\AppData\Local\Temp\cntk-test-20160816030048.672180\ParallelTraining\NoQuantization_SinglePrecision@release_gpu/stderr
+MPI Rank 2: configparameters: SimpleMultiGPU.cntk:stderr=C:\Users\svcphil\AppData\Local\Temp\cntk-test-20160503141958.750677\ParallelTraining\NoQuantization_SinglePrecision@release_gpu/stderr
 MPI Rank 2: configparameters: SimpleMultiGPU.cntk:timestamping=true
-MPI Rank 2: 08/16/2016 03:01:43: <<<<<<<<<<<<<<<<<<<< PROCESSED CONFIG WITH ALL VARIABLES RESOLVED <<<<<<<<<<<<<<<<<<<<
-MPI Rank 2: 08/16/2016 03:01:43: Commands: SimpleMultiGPU
-MPI Rank 2: 08/16/2016 03:01:43: Precision = "float"
-MPI Rank 2: 08/16/2016 03:01:43: Using 6 CPU threads.
-MPI Rank 2: 08/16/2016 03:01:43: CNTKModelPath: C:\Users\svcphil\AppData\Local\Temp\cntk-test-20160816030048.672180\ParallelTraining\NoQuantization_SinglePrecision@release_gpu/models/Simple.dnn
-MPI Rank 2: 08/16/2016 03:01:43: CNTKCommandTrainInfo: SimpleMultiGPU : 4
-MPI Rank 2: 08/16/2016 03:01:43: CNTKCommandTrainInfo: CNTKNoMoreCommands_Total : 4
-MPI Rank 2: 
-MPI Rank 2: 08/16/2016 03:01:43: ##############################################################################
-MPI Rank 2: 08/16/2016 03:01:43: #                                                                            #
-MPI Rank 2: 08/16/2016 03:01:43: # Action "train"                                                             #
-MPI Rank 2: 08/16/2016 03:01:43: #                                                                            #
-MPI Rank 2: 08/16/2016 03:01:43: ##############################################################################
-MPI Rank 2: 
-MPI Rank 2: 08/16/2016 03:01:43: CNTKCommandTrainBegin: SimpleMultiGPU
+MPI Rank 2: 05/03/2016 14:20:58: <<<<<<<<<<<<<<<<<<<< PROCESSED CONFIG WITH ALL VARIABLES RESOLVED <<<<<<<<<<<<<<<<<<<<
+MPI Rank 2: 05/03/2016 14:20:58: Commands: SimpleMultiGPU
+MPI Rank 2: 05/03/2016 14:20:58: Precision = "float"
+MPI Rank 2: 05/03/2016 14:20:58: Using 6 CPU threads.
+MPI Rank 2: 05/03/2016 14:20:58: CNTKModelPath: C:\Users\svcphil\AppData\Local\Temp\cntk-test-20160503141958.750677\ParallelTraining\NoQuantization_SinglePrecision@release_gpu/models/Simple.dnn
+MPI Rank 2: 05/03/2016 14:20:58: CNTKCommandTrainInfo: SimpleMultiGPU : 4
+MPI Rank 2: 05/03/2016 14:20:58: CNTKCommandTrainInfo: CNTKNoMoreCommands_Total : 4
+MPI Rank 2: 
+MPI Rank 2: 05/03/2016 14:20:58: ##############################################################################
+MPI Rank 2: 05/03/2016 14:20:58: #                                                                            #
+MPI Rank 2: 05/03/2016 14:20:58: # Action "train"                                                             #
+MPI Rank 2: 05/03/2016 14:20:58: #                                                                            #
+MPI Rank 2: 05/03/2016 14:20:58: ##############################################################################
+MPI Rank 2: 
+MPI Rank 2: 05/03/2016 14:20:58: CNTKCommandTrainBegin: SimpleMultiGPU
 MPI Rank 2: SimpleNetworkBuilder Using GPU 0
-MPI Rank 2: 
-MPI Rank 2: 08/16/2016 03:01:43: Creating virgin network.
-MPI Rank 2: Node 'W0' (LearnableParameter operation): Initializing Parameter[50 x 2] <- 0.000000.
-MPI Rank 2: Node 'W0' (LearnableParameter operation): Initializing Parameter[50 x 2] <- uniform(seed=1, range=0.050000*1.000000, onCPU=false).
+MPI Rank 2: Reading UCI file C:\jenkins\workspace\CNTK-Test-Windows-W2\Tests\EndToEndTests\ParallelTraining\Data/SimpleDataTrain.txt
+MPI Rank 2: 
+MPI Rank 2: 05/03/2016 14:20:58: Creating virgin network.
 MPI Rank 2: Microsoft::MSR::CNTK::GPUMatrix<ElemType>::SetUniformRandomValue (GPU): creating curand object with seed 1, sizeof(ElemType)==4
-MPI Rank 2: Node 'B0' (LearnableParameter operation): Initializing Parameter[50 x 1] <- 0.000000.
-MPI Rank 2: Node 'B0' (LearnableParameter operation): Initializing Parameter[50 x 1] <- 0.000000.
-MPI Rank 2: Node 'W1' (LearnableParameter operation): Initializing Parameter[50 x 50] <- 0.000000.
-MPI Rank 2: Node 'W1' (LearnableParameter operation): Initializing Parameter[50 x 50] <- uniform(seed=2, range=0.050000*1.000000, onCPU=false).
-MPI Rank 2: Node 'B1' (LearnableParameter operation): Initializing Parameter[50 x 1] <- 0.000000.
-MPI Rank 2: Node 'B1' (LearnableParameter operation): Initializing Parameter[50 x 1] <- 0.000000.
-MPI Rank 2: Node 'W2' (LearnableParameter operation): Initializing Parameter[2 x 50] <- 0.000000.
-MPI Rank 2: Node 'W2' (LearnableParameter operation): Initializing Parameter[2 x 50] <- uniform(seed=3, range=0.050000*1.000000, onCPU=false).
-MPI Rank 2: Node 'B2' (LearnableParameter operation): Initializing Parameter[2 x 1] <- 0.000000.
-MPI Rank 2: Node 'B2' (LearnableParameter operation): Initializing Parameter[2 x 1] <- 0.000000.
 MPI Rank 2: 
 MPI Rank 2: Post-processing network...
 MPI Rank 2: 
 MPI Rank 2: 7 roots:
 MPI Rank 2: 	CrossEntropyWithSoftmax = CrossEntropyWithSoftmax()
-MPI Rank 2: 	EvalClassificationError = ClassificationError()
+MPI Rank 2: 	EvalErrorPrediction = ErrorPrediction()
 MPI Rank 2: 	InvStdOfFeatures = InvStdDev()
 MPI Rank 2: 	MeanOfFeatures = Mean()
 MPI Rank 2: 	PosteriorProb = Softmax()
@@ -1941,7 +1445,7 @@
 MPI Rank 2: Validating --> B2 = LearnableParameter() :  -> [2 x 1]
 MPI Rank 2: Validating --> HLast = Plus (W2*H1, B2) : [2 x 1 x *], [2 x 1] -> [2 x 1 x *]
 MPI Rank 2: Validating --> CrossEntropyWithSoftmax = CrossEntropyWithSoftmax (labels, HLast) : [2 x *], [2 x 1 x *] -> [1]
-MPI Rank 2: Validating --> EvalClassificationError = ClassificationError (labels, HLast) : [2 x *], [2 x 1 x *] -> [1]
+MPI Rank 2: Validating --> EvalErrorPrediction = ErrorPrediction (labels, HLast) : [2 x *], [2 x 1 x *] -> [1]
 MPI Rank 2: Validating --> PosteriorProb = Softmax (HLast) : [2 x 1 x *] -> [2 x 1 x *]
 MPI Rank 2: Validating --> Prior = Mean (labels) : [2 x *] -> [2]
 MPI Rank 2: Validating --> LogOfPrior = Log (Prior) : [2] -> [2]
@@ -1958,25 +1462,21 @@
 MPI Rank 2: 
 MPI Rank 2: Post-processing network complete.
 MPI Rank 2: 
-MPI Rank 2: 08/16/2016 03:01:44: Created model with 25 nodes on GPU 0.
-MPI Rank 2: 
-MPI Rank 2: 08/16/2016 03:01:44: Training criterion node(s):
-MPI Rank 2: 08/16/2016 03:01:44: 	CrossEntropyWithSoftmax = CrossEntropyWithSoftmax
-MPI Rank 2: 
-<<<<<<< HEAD
-MPI Rank 2: 05/03/2016 14:20:58: 	EvalClassificationError = ClassificationError
-=======
-MPI Rank 2: 08/16/2016 03:01:44: Evaluation criterion node(s):
-MPI Rank 2: 08/16/2016 03:01:44: 	EvalErrorPrediction = ErrorPrediction
->>>>>>> 8493f118
+MPI Rank 2: 05/03/2016 14:20:58: Created model with 25 nodes on GPU 0.
+MPI Rank 2: 
+MPI Rank 2: 05/03/2016 14:20:58: Training criterion node(s):
+MPI Rank 2: 05/03/2016 14:20:58: 	CrossEntropyWithSoftmax = CrossEntropyWithSoftmax
+MPI Rank 2: 
+MPI Rank 2: 05/03/2016 14:20:58: Evaluation criterion node(s):
+MPI Rank 2: 
+MPI Rank 2: 05/03/2016 14:20:58: 	EvalErrorPrediction = ErrorPrediction
 MPI Rank 2: 
 MPI Rank 2: 
 MPI Rank 2: Allocating matrices for forward and/or backward propagation.
 MPI Rank 2: 
-MPI Rank 2: Memory Sharing: Out of 40 matrices, 19 are shared as 8, and 21 are not shared.
-MPI Rank 2: 
-<<<<<<< HEAD
-MPI Rank 2: 0000000000000000: {[EvalClassificationError Gradient[1]] [InvStdOfFeatures Gradient[2]] [LogOfPrior Gradient[2]] [MVNormalizedFeatures Gradient[2 x *]] [MeanOfFeatures Gradient[2]] [PosteriorProb Gradient[2 x 1 x *]] [PosteriorProb Value[2 x 1 x *]] [Prior Gradient[2]] [ScaledLogLikelihood Gradient[2 x 1 x *]] [features Gradient[2 x *]] [labels Gradient[2 x *]] }
+MPI Rank 2: Memory Sharing Structure:
+MPI Rank 2: 
+MPI Rank 2: 0000000000000000: {[EvalErrorPrediction Gradient[1]] [InvStdOfFeatures Gradient[2]] [LogOfPrior Gradient[2]] [MVNormalizedFeatures Gradient[2 x *]] [MeanOfFeatures Gradient[2]] [PosteriorProb Gradient[2 x 1 x *]] [PosteriorProb Value[2 x 1 x *]] [Prior Gradient[2]] [ScaledLogLikelihood Gradient[2 x 1 x *]] [features Gradient[2 x *]] [labels Gradient[2 x *]] }
 MPI Rank 2: 0000004609AFF910: {[features Value[2 x *]] }
 MPI Rank 2: 0000004627A2C430: {[InvStdOfFeatures Value[2]] }
 MPI Rank 2: 0000004627A2C930: {[MeanOfFeatures Value[2]] }
@@ -1989,7 +1489,7 @@
 MPI Rank 2: 000000462AD197B0: {[W2 Value[2 x 50]] }
 MPI Rank 2: 000000462AD19A30: {[labels Value[2 x *]] }
 MPI Rank 2: 000000462AD19AD0: {[B1 Value[50 x 1]] }
-MPI Rank 2: 000000462AD19F30: {[EvalClassificationError Value[1]] }
+MPI Rank 2: 000000462AD19F30: {[EvalErrorPrediction Value[1]] }
 MPI Rank 2: 000000462AD1A070: {[W1 Value[50 x 50]] }
 MPI Rank 2: 000000462AD1A110: {[ScaledLogLikelihood Value[2 x 1 x *]] }
 MPI Rank 2: 000000462AD1A1B0: {[CrossEntropyWithSoftmax Value[1]] }
@@ -2005,449 +1505,239 @@
 MPI Rank 2: 000000462AD1AF70: {[W1 Gradient[50 x 50]] [W1*H1+B1 Value[50 x 1 x *]] }
 MPI Rank 2: 000000462AD25620: {[B2 Gradient[2 x 1]] }
 MPI Rank 2: 000000462AD26980: {[W2*H1 Gradient[2 x 1 x *]] }
-=======
-MPI Rank 2: 	{ W0*features+B0 : [50 x 1 x *] (gradient)
-MPI Rank 2: 	  W1*H1 : [50 x 1 x *] }
-MPI Rank 2: 	{ W1 : [50 x 50] (gradient)
-MPI Rank 2: 	  W1*H1+B1 : [50 x 1 x *] }
-MPI Rank 2: 	{ H2 : [50 x 1 x *]
-MPI Rank 2: 	  W1*H1 : [50 x 1 x *] (gradient) }
-MPI Rank 2: 	{ W0 : [50 x 2] (gradient)
-MPI Rank 2: 	  W0*features+B0 : [50 x 1 x *] }
-MPI Rank 2: 	{ B0 : [50 x 1] (gradient)
-MPI Rank 2: 	  H1 : [50 x 1 x *] (gradient)
-MPI Rank 2: 	  W1*H1+B1 : [50 x 1 x *] (gradient)
-MPI Rank 2: 	  W2*H1 : [2 x 1 x *] }
-MPI Rank 2: 	{ HLast : [2 x 1 x *]
-MPI Rank 2: 	  W2 : [2 x 50] (gradient) }
-MPI Rank 2: 	{ H1 : [50 x 1 x *]
-MPI Rank 2: 	  W0*features : [50 x *] (gradient) }
-MPI Rank 2: 	{ B1 : [50 x 1] (gradient)
-MPI Rank 2: 	  H2 : [50 x 1 x *] (gradient)
-MPI Rank 2: 	  HLast : [2 x 1 x *] (gradient) }
->>>>>>> 8493f118
-MPI Rank 2: 
-MPI Rank 2: 
-MPI Rank 2: 08/16/2016 03:01:44: Training 2802 parameters in 6 out of 6 parameter tensors and 15 nodes with gradient:
-MPI Rank 2: 
-MPI Rank 2: 08/16/2016 03:01:44: 	Node 'B0' (LearnableParameter operation) : [50 x 1]
-MPI Rank 2: 08/16/2016 03:01:44: 	Node 'B1' (LearnableParameter operation) : [50 x 1]
-MPI Rank 2: 08/16/2016 03:01:44: 	Node 'B2' (LearnableParameter operation) : [2 x 1]
-MPI Rank 2: 08/16/2016 03:01:44: 	Node 'W0' (LearnableParameter operation) : [50 x 2]
-MPI Rank 2: 08/16/2016 03:01:44: 	Node 'W1' (LearnableParameter operation) : [50 x 50]
-MPI Rank 2: 08/16/2016 03:01:44: 	Node 'W2' (LearnableParameter operation) : [2 x 50]
-MPI Rank 2: 
-MPI Rank 2: 
-MPI Rank 2: 08/16/2016 03:01:44: Precomputing --> 3 PreCompute nodes found.
-MPI Rank 2: 
-MPI Rank 2: 08/16/2016 03:01:44: 	MeanOfFeatures = Mean()
-MPI Rank 2: 08/16/2016 03:01:44: 	InvStdOfFeatures = InvStdDev()
-MPI Rank 2: 08/16/2016 03:01:44: 	Prior = Mean()
-MPI Rank 2: 
-<<<<<<< HEAD
+MPI Rank 2: 
+MPI Rank 2: 
+MPI Rank 2: 05/03/2016 14:20:58: Precomputing --> 3 PreCompute nodes found.
+MPI Rank 2: 
+MPI Rank 2: 05/03/2016 14:20:58: 	MeanOfFeatures = Mean()
+MPI Rank 2: 05/03/2016 14:20:58: 	InvStdOfFeatures = InvStdDev()
+MPI Rank 2: 05/03/2016 14:20:58: 	Prior = Mean()
+MPI Rank 2: UCIFastReader: Starting at epoch 0, counting lines to determine record count...
+MPI Rank 2:  10000 records found.
+MPI Rank 2: starting epoch 0 at record count 0, and file position 0
+MPI Rank 2: already there from last epoch
+MPI Rank 2: 
+MPI Rank 2: 05/03/2016 14:20:59: Precomputing --> Completed.
+MPI Rank 2: 
+MPI Rank 2: 
+MPI Rank 2: 05/03/2016 14:20:59: Starting Epoch 1: learning rate per sample = 0.020000  effective momentum = 0.900000  momentum as time constant = 237.3 samples
+MPI Rank 2: starting epoch 0 at record count 0, and file position 0
+MPI Rank 2: already there from last epoch
+MPI Rank 2: 
 MPI Rank 2: 05/03/2016 14:20:59: Starting minibatch loop, DataParallelSGD training (MyRank = 2, NumNodes = 4, NumGradientBits = 32).
-MPI Rank 2: 05/03/2016 14:20:59:  Epoch[ 1 of 4]-Minibatch[   1-  10]: CrossEntropyWithSoftmax = 0.70007977 * 250; EvalClassificationError = 0.52400000 * 250; time = 0.0500s; samplesPerSecond = 5004.8
-MPI Rank 2: 05/03/2016 14:20:59:  Epoch[ 1 of 4]-Minibatch[  11-  20]: CrossEntropyWithSoftmax = 0.71514542 * 250; EvalClassificationError = 0.52000000 * 250; time = 0.0405s; samplesPerSecond = 6170.9
-MPI Rank 2: 05/03/2016 14:21:00:  Epoch[ 1 of 4]-Minibatch[  21-  30]: CrossEntropyWithSoftmax = 0.72945595 * 250; EvalClassificationError = 0.47600000 * 250; time = 0.0408s; samplesPerSecond = 6133.5
-MPI Rank 2: 05/03/2016 14:21:00:  Epoch[ 1 of 4]-Minibatch[  31-  40]: CrossEntropyWithSoftmax = 0.70079058 * 250; EvalClassificationError = 0.52400000 * 250; time = 0.0404s; samplesPerSecond = 6191.3
-MPI Rank 2: 05/03/2016 14:21:00:  Epoch[ 1 of 4]-Minibatch[  41-  50]: CrossEntropyWithSoftmax = 0.70605616 * 250; EvalClassificationError = 0.54000000 * 250; time = 0.0411s; samplesPerSecond = 6087.9
-MPI Rank 2: 05/03/2016 14:21:00:  Epoch[ 1 of 4]-Minibatch[  51-  60]: CrossEntropyWithSoftmax = 0.71572398 * 250; EvalClassificationError = 0.47600000 * 250; time = 0.0409s; samplesPerSecond = 6117.4
-MPI Rank 2: 05/03/2016 14:21:00:  Epoch[ 1 of 4]-Minibatch[  61-  70]: CrossEntropyWithSoftmax = 0.72149851 * 250; EvalClassificationError = 0.48000000 * 250; time = 0.0407s; samplesPerSecond = 6147.6
-MPI Rank 2: 05/03/2016 14:21:00:  Epoch[ 1 of 4]-Minibatch[  71-  80]: CrossEntropyWithSoftmax = 0.79845604 * 250; EvalClassificationError = 0.47600000 * 250; time = 0.0404s; samplesPerSecond = 6185.8
-MPI Rank 2: 05/03/2016 14:21:00:  Epoch[ 1 of 4]-Minibatch[  81-  90]: CrossEntropyWithSoftmax = 0.69665185 * 250; EvalClassificationError = 0.46800000 * 250; time = 0.0410s; samplesPerSecond = 6104.0
-MPI Rank 2: 05/03/2016 14:21:00:  Epoch[ 1 of 4]-Minibatch[  91- 100]: CrossEntropyWithSoftmax = 0.70723327 * 250; EvalClassificationError = 0.49200000 * 250; time = 0.0408s; samplesPerSecond = 6133.3
-MPI Rank 2: 05/03/2016 14:21:00:  Epoch[ 1 of 4]-Minibatch[ 101- 110]: CrossEntropyWithSoftmax = 0.71420345 * 250; EvalClassificationError = 0.55200000 * 250; time = 0.0404s; samplesPerSecond = 6189.7
-MPI Rank 2: 05/03/2016 14:21:00:  Epoch[ 1 of 4]-Minibatch[ 111- 120]: CrossEntropyWithSoftmax = 0.69535259 * 250; EvalClassificationError = 0.43600000 * 250; time = 0.0407s; samplesPerSecond = 6138.1
-MPI Rank 2: 05/03/2016 14:21:00:  Epoch[ 1 of 4]-Minibatch[ 121- 130]: CrossEntropyWithSoftmax = 0.70078531 * 250; EvalClassificationError = 0.44000000 * 250; time = 0.0405s; samplesPerSecond = 6176.0
-MPI Rank 2: 05/03/2016 14:21:00:  Epoch[ 1 of 4]-Minibatch[ 131- 140]: CrossEntropyWithSoftmax = 0.71857915 * 250; EvalClassificationError = 0.54800000 * 250; time = 0.0404s; samplesPerSecond = 6194.7
-MPI Rank 2: 05/03/2016 14:21:00:  Epoch[ 1 of 4]-Minibatch[ 141- 150]: CrossEntropyWithSoftmax = 0.72088357 * 250; EvalClassificationError = 0.48800000 * 250; time = 0.0406s; samplesPerSecond = 6162.9
-MPI Rank 2: 05/03/2016 14:21:00:  Epoch[ 1 of 4]-Minibatch[ 151- 160]: CrossEntropyWithSoftmax = 0.71798840 * 250; EvalClassificationError = 0.55200000 * 250; time = 0.0404s; samplesPerSecond = 6183.1
-MPI Rank 2: 05/03/2016 14:21:00:  Epoch[ 1 of 4]-Minibatch[ 161- 170]: CrossEntropyWithSoftmax = 0.74162165 * 250; EvalClassificationError = 0.50000000 * 250; time = 0.0408s; samplesPerSecond = 6125.3
-MPI Rank 2: 05/03/2016 14:21:00:  Epoch[ 1 of 4]-Minibatch[ 171- 180]: CrossEntropyWithSoftmax = 0.71835129 * 250; EvalClassificationError = 0.51600000 * 250; time = 0.0388s; samplesPerSecond = 6443.1
-MPI Rank 2: 05/03/2016 14:21:00:  Epoch[ 1 of 4]-Minibatch[ 181- 190]: CrossEntropyWithSoftmax = 0.71529462 * 250; EvalClassificationError = 0.48400000 * 250; time = 0.0404s; samplesPerSecond = 6188.0
-MPI Rank 2: 05/03/2016 14:21:00:  Epoch[ 1 of 4]-Minibatch[ 191- 200]: CrossEntropyWithSoftmax = 0.71727657 * 250; EvalClassificationError = 0.53200000 * 250; time = 0.0403s; samplesPerSecond = 6197.5
-MPI Rank 2: 05/03/2016 14:21:00:  Epoch[ 1 of 4]-Minibatch[ 201- 210]: CrossEntropyWithSoftmax = 0.71745516 * 250; EvalClassificationError = 0.50400000 * 250; time = 0.0411s; samplesPerSecond = 6084.8
-MPI Rank 2: 05/03/2016 14:21:00:  Epoch[ 1 of 4]-Minibatch[ 211- 220]: CrossEntropyWithSoftmax = 0.72088397 * 250; EvalClassificationError = 0.50000000 * 250; time = 0.0408s; samplesPerSecond = 6128.5
-MPI Rank 2: 05/03/2016 14:21:00:  Epoch[ 1 of 4]-Minibatch[ 221- 230]: CrossEntropyWithSoftmax = 0.72006808 * 250; EvalClassificationError = 0.50800000 * 250; time = 0.0405s; samplesPerSecond = 6166.6
-MPI Rank 2: 05/03/2016 14:21:00:  Epoch[ 1 of 4]-Minibatch[ 231- 240]: CrossEntropyWithSoftmax = 0.71275468 * 250; EvalClassificationError = 0.51200000 * 250; time = 0.0407s; samplesPerSecond = 6148.1
-MPI Rank 2: 05/03/2016 14:21:00:  Epoch[ 1 of 4]-Minibatch[ 241- 250]: CrossEntropyWithSoftmax = 0.69644781 * 250; EvalClassificationError = 0.50400000 * 250; time = 0.0404s; samplesPerSecond = 6190.0
-MPI Rank 2: 05/03/2016 14:21:00:  Epoch[ 1 of 4]-Minibatch[ 251- 260]: CrossEntropyWithSoftmax = 0.70129698 * 250; EvalClassificationError = 0.51200000 * 250; time = 0.0398s; samplesPerSecond = 6287.7
-MPI Rank 2: 05/03/2016 14:21:01:  Epoch[ 1 of 4]-Minibatch[ 261- 270]: CrossEntropyWithSoftmax = 0.70768095 * 250; EvalClassificationError = 0.54400000 * 250; time = 0.0400s; samplesPerSecond = 6252.0
-MPI Rank 2: 05/03/2016 14:21:01:  Epoch[ 1 of 4]-Minibatch[ 271- 280]: CrossEntropyWithSoftmax = 0.69744379 * 250; EvalClassificationError = 0.52800000 * 250; time = 0.0403s; samplesPerSecond = 6209.9
-MPI Rank 2: 05/03/2016 14:21:01:  Epoch[ 1 of 4]-Minibatch[ 281- 290]: CrossEntropyWithSoftmax = 0.69266187 * 250; EvalClassificationError = 0.44800000 * 250; time = 0.0404s; samplesPerSecond = 6194.1
-MPI Rank 2: 05/03/2016 14:21:01:  Epoch[ 1 of 4]-Minibatch[ 291- 300]: CrossEntropyWithSoftmax = 0.69347265 * 250; EvalClassificationError = 0.49600000 * 250; time = 0.0407s; samplesPerSecond = 6148.4
-MPI Rank 2: 05/03/2016 14:21:01:  Epoch[ 1 of 4]-Minibatch[ 301- 310]: CrossEntropyWithSoftmax = 0.69257408 * 250; EvalClassificationError = 0.54000000 * 250; time = 0.0399s; samplesPerSecond = 6260.3
-MPI Rank 2: 05/03/2016 14:21:01:  Epoch[ 1 of 4]-Minibatch[ 311- 320]: CrossEntropyWithSoftmax = 0.68625740 * 250; EvalClassificationError = 0.38000000 * 250; time = 0.0404s; samplesPerSecond = 6183.8
-MPI Rank 2: 05/03/2016 14:21:01:  Epoch[ 1 of 4]-Minibatch[ 321- 330]: CrossEntropyWithSoftmax = 0.69064008 * 250; EvalClassificationError = 0.46800000 * 250; time = 0.0409s; samplesPerSecond = 6116.1
-MPI Rank 2: 05/03/2016 14:21:01:  Epoch[ 1 of 4]-Minibatch[ 331- 340]: CrossEntropyWithSoftmax = 0.70192150 * 250; EvalClassificationError = 0.46000000 * 250; time = 0.0408s; samplesPerSecond = 6121.9
-MPI Rank 2: 05/03/2016 14:21:01:  Epoch[ 1 of 4]-Minibatch[ 341- 350]: CrossEntropyWithSoftmax = 0.69058909 * 250; EvalClassificationError = 0.52000000 * 250; time = 0.0406s; samplesPerSecond = 6159.3
-MPI Rank 2: 05/03/2016 14:21:01:  Epoch[ 1 of 4]-Minibatch[ 351- 360]: CrossEntropyWithSoftmax = 0.67041484 * 250; EvalClassificationError = 0.39200000 * 250; time = 0.0405s; samplesPerSecond = 6175.9
-MPI Rank 2: 05/03/2016 14:21:01:  Epoch[ 1 of 4]-Minibatch[ 361- 370]: CrossEntropyWithSoftmax = 0.65913960 * 250; EvalClassificationError = 0.35600000 * 250; time = 0.0407s; samplesPerSecond = 6139.3
-MPI Rank 2: 05/03/2016 14:21:01:  Epoch[ 1 of 4]-Minibatch[ 371- 380]: CrossEntropyWithSoftmax = 0.63919860 * 250; EvalClassificationError = 0.36400000 * 250; time = 0.0406s; samplesPerSecond = 6163.9
-MPI Rank 2: 05/03/2016 14:21:01:  Epoch[ 1 of 4]-Minibatch[ 381- 390]: CrossEntropyWithSoftmax = 0.61293852 * 250; EvalClassificationError = 0.19200000 * 250; time = 0.0412s; samplesPerSecond = 6062.4
-MPI Rank 2: 05/03/2016 14:21:01:  Epoch[ 1 of 4]-Minibatch[ 391- 400]: CrossEntropyWithSoftmax = 0.55255298 * 250; EvalClassificationError = 0.18800000 * 250; time = 0.0408s; samplesPerSecond = 6134.8
-MPI Rank 2: 05/03/2016 14:21:01: Finished Epoch[ 1 of 4]: [Training] CrossEntropyWithSoftmax = 0.70019552 * 10000; EvalClassificationError = 0.47350000 * 10000; totalSamplesSeen = 10000; learningRatePerSample = 0.02; epochTime=1.65004s
-=======
-MPI Rank 2: 08/16/2016 03:01:44: Precomputing --> Completed.
->>>>>>> 8493f118
-MPI Rank 2: 
-MPI Rank 2: 
-<<<<<<< HEAD
+MPI Rank 2: 05/03/2016 14:20:59:  Epoch[ 1 of 4]-Minibatch[   1-  10]: CrossEntropyWithSoftmax = 0.70007977 * 250; EvalErrorPrediction = 0.52400000 * 250; time = 0.0500s; samplesPerSecond = 5004.8
+MPI Rank 2: 05/03/2016 14:20:59:  Epoch[ 1 of 4]-Minibatch[  11-  20]: CrossEntropyWithSoftmax = 0.71514542 * 250; EvalErrorPrediction = 0.52000000 * 250; time = 0.0405s; samplesPerSecond = 6170.9
+MPI Rank 2: 05/03/2016 14:21:00:  Epoch[ 1 of 4]-Minibatch[  21-  30]: CrossEntropyWithSoftmax = 0.72945595 * 250; EvalErrorPrediction = 0.47600000 * 250; time = 0.0408s; samplesPerSecond = 6133.5
+MPI Rank 2: 05/03/2016 14:21:00:  Epoch[ 1 of 4]-Minibatch[  31-  40]: CrossEntropyWithSoftmax = 0.70079058 * 250; EvalErrorPrediction = 0.52400000 * 250; time = 0.0404s; samplesPerSecond = 6191.3
+MPI Rank 2: 05/03/2016 14:21:00:  Epoch[ 1 of 4]-Minibatch[  41-  50]: CrossEntropyWithSoftmax = 0.70605616 * 250; EvalErrorPrediction = 0.54000000 * 250; time = 0.0411s; samplesPerSecond = 6087.9
+MPI Rank 2: 05/03/2016 14:21:00:  Epoch[ 1 of 4]-Minibatch[  51-  60]: CrossEntropyWithSoftmax = 0.71572398 * 250; EvalErrorPrediction = 0.47600000 * 250; time = 0.0409s; samplesPerSecond = 6117.4
+MPI Rank 2: 05/03/2016 14:21:00:  Epoch[ 1 of 4]-Minibatch[  61-  70]: CrossEntropyWithSoftmax = 0.72149851 * 250; EvalErrorPrediction = 0.48000000 * 250; time = 0.0407s; samplesPerSecond = 6147.6
+MPI Rank 2: 05/03/2016 14:21:00:  Epoch[ 1 of 4]-Minibatch[  71-  80]: CrossEntropyWithSoftmax = 0.79845604 * 250; EvalErrorPrediction = 0.47600000 * 250; time = 0.0404s; samplesPerSecond = 6185.8
+MPI Rank 2: 05/03/2016 14:21:00:  Epoch[ 1 of 4]-Minibatch[  81-  90]: CrossEntropyWithSoftmax = 0.69665185 * 250; EvalErrorPrediction = 0.46800000 * 250; time = 0.0410s; samplesPerSecond = 6104.0
+MPI Rank 2: 05/03/2016 14:21:00:  Epoch[ 1 of 4]-Minibatch[  91- 100]: CrossEntropyWithSoftmax = 0.70723327 * 250; EvalErrorPrediction = 0.49200000 * 250; time = 0.0408s; samplesPerSecond = 6133.3
+MPI Rank 2: 05/03/2016 14:21:00:  Epoch[ 1 of 4]-Minibatch[ 101- 110]: CrossEntropyWithSoftmax = 0.71420345 * 250; EvalErrorPrediction = 0.55200000 * 250; time = 0.0404s; samplesPerSecond = 6189.7
+MPI Rank 2: 05/03/2016 14:21:00:  Epoch[ 1 of 4]-Minibatch[ 111- 120]: CrossEntropyWithSoftmax = 0.69535259 * 250; EvalErrorPrediction = 0.43600000 * 250; time = 0.0407s; samplesPerSecond = 6138.1
+MPI Rank 2: 05/03/2016 14:21:00:  Epoch[ 1 of 4]-Minibatch[ 121- 130]: CrossEntropyWithSoftmax = 0.70078531 * 250; EvalErrorPrediction = 0.44000000 * 250; time = 0.0405s; samplesPerSecond = 6176.0
+MPI Rank 2: 05/03/2016 14:21:00:  Epoch[ 1 of 4]-Minibatch[ 131- 140]: CrossEntropyWithSoftmax = 0.71857915 * 250; EvalErrorPrediction = 0.54800000 * 250; time = 0.0404s; samplesPerSecond = 6194.7
+MPI Rank 2: 05/03/2016 14:21:00:  Epoch[ 1 of 4]-Minibatch[ 141- 150]: CrossEntropyWithSoftmax = 0.72088357 * 250; EvalErrorPrediction = 0.48800000 * 250; time = 0.0406s; samplesPerSecond = 6162.9
+MPI Rank 2: 05/03/2016 14:21:00:  Epoch[ 1 of 4]-Minibatch[ 151- 160]: CrossEntropyWithSoftmax = 0.71798840 * 250; EvalErrorPrediction = 0.55200000 * 250; time = 0.0404s; samplesPerSecond = 6183.1
+MPI Rank 2: 05/03/2016 14:21:00:  Epoch[ 1 of 4]-Minibatch[ 161- 170]: CrossEntropyWithSoftmax = 0.74162165 * 250; EvalErrorPrediction = 0.50000000 * 250; time = 0.0408s; samplesPerSecond = 6125.3
+MPI Rank 2: 05/03/2016 14:21:00:  Epoch[ 1 of 4]-Minibatch[ 171- 180]: CrossEntropyWithSoftmax = 0.71835129 * 250; EvalErrorPrediction = 0.51600000 * 250; time = 0.0388s; samplesPerSecond = 6443.1
+MPI Rank 2: 05/03/2016 14:21:00:  Epoch[ 1 of 4]-Minibatch[ 181- 190]: CrossEntropyWithSoftmax = 0.71529462 * 250; EvalErrorPrediction = 0.48400000 * 250; time = 0.0404s; samplesPerSecond = 6188.0
+MPI Rank 2: 05/03/2016 14:21:00:  Epoch[ 1 of 4]-Minibatch[ 191- 200]: CrossEntropyWithSoftmax = 0.71727657 * 250; EvalErrorPrediction = 0.53200000 * 250; time = 0.0403s; samplesPerSecond = 6197.5
+MPI Rank 2: 05/03/2016 14:21:00:  Epoch[ 1 of 4]-Minibatch[ 201- 210]: CrossEntropyWithSoftmax = 0.71745516 * 250; EvalErrorPrediction = 0.50400000 * 250; time = 0.0411s; samplesPerSecond = 6084.8
+MPI Rank 2: 05/03/2016 14:21:00:  Epoch[ 1 of 4]-Minibatch[ 211- 220]: CrossEntropyWithSoftmax = 0.72088397 * 250; EvalErrorPrediction = 0.50000000 * 250; time = 0.0408s; samplesPerSecond = 6128.5
+MPI Rank 2: 05/03/2016 14:21:00:  Epoch[ 1 of 4]-Minibatch[ 221- 230]: CrossEntropyWithSoftmax = 0.72006808 * 250; EvalErrorPrediction = 0.50800000 * 250; time = 0.0405s; samplesPerSecond = 6166.6
+MPI Rank 2: 05/03/2016 14:21:00:  Epoch[ 1 of 4]-Minibatch[ 231- 240]: CrossEntropyWithSoftmax = 0.71275468 * 250; EvalErrorPrediction = 0.51200000 * 250; time = 0.0407s; samplesPerSecond = 6148.1
+MPI Rank 2: 05/03/2016 14:21:00:  Epoch[ 1 of 4]-Minibatch[ 241- 250]: CrossEntropyWithSoftmax = 0.69644781 * 250; EvalErrorPrediction = 0.50400000 * 250; time = 0.0404s; samplesPerSecond = 6190.0
+MPI Rank 2: 05/03/2016 14:21:00:  Epoch[ 1 of 4]-Minibatch[ 251- 260]: CrossEntropyWithSoftmax = 0.70129698 * 250; EvalErrorPrediction = 0.51200000 * 250; time = 0.0398s; samplesPerSecond = 6287.7
+MPI Rank 2: 05/03/2016 14:21:01:  Epoch[ 1 of 4]-Minibatch[ 261- 270]: CrossEntropyWithSoftmax = 0.70768095 * 250; EvalErrorPrediction = 0.54400000 * 250; time = 0.0400s; samplesPerSecond = 6252.0
+MPI Rank 2: 05/03/2016 14:21:01:  Epoch[ 1 of 4]-Minibatch[ 271- 280]: CrossEntropyWithSoftmax = 0.69744379 * 250; EvalErrorPrediction = 0.52800000 * 250; time = 0.0403s; samplesPerSecond = 6209.9
+MPI Rank 2: 05/03/2016 14:21:01:  Epoch[ 1 of 4]-Minibatch[ 281- 290]: CrossEntropyWithSoftmax = 0.69266187 * 250; EvalErrorPrediction = 0.44800000 * 250; time = 0.0404s; samplesPerSecond = 6194.1
+MPI Rank 2: 05/03/2016 14:21:01:  Epoch[ 1 of 4]-Minibatch[ 291- 300]: CrossEntropyWithSoftmax = 0.69347265 * 250; EvalErrorPrediction = 0.49600000 * 250; time = 0.0407s; samplesPerSecond = 6148.4
+MPI Rank 2: 05/03/2016 14:21:01:  Epoch[ 1 of 4]-Minibatch[ 301- 310]: CrossEntropyWithSoftmax = 0.69257408 * 250; EvalErrorPrediction = 0.54000000 * 250; time = 0.0399s; samplesPerSecond = 6260.3
+MPI Rank 2: 05/03/2016 14:21:01:  Epoch[ 1 of 4]-Minibatch[ 311- 320]: CrossEntropyWithSoftmax = 0.68625740 * 250; EvalErrorPrediction = 0.38000000 * 250; time = 0.0404s; samplesPerSecond = 6183.8
+MPI Rank 2: 05/03/2016 14:21:01:  Epoch[ 1 of 4]-Minibatch[ 321- 330]: CrossEntropyWithSoftmax = 0.69064008 * 250; EvalErrorPrediction = 0.46800000 * 250; time = 0.0409s; samplesPerSecond = 6116.1
+MPI Rank 2: 05/03/2016 14:21:01:  Epoch[ 1 of 4]-Minibatch[ 331- 340]: CrossEntropyWithSoftmax = 0.70192150 * 250; EvalErrorPrediction = 0.46000000 * 250; time = 0.0408s; samplesPerSecond = 6121.9
+MPI Rank 2: 05/03/2016 14:21:01:  Epoch[ 1 of 4]-Minibatch[ 341- 350]: CrossEntropyWithSoftmax = 0.69058909 * 250; EvalErrorPrediction = 0.52000000 * 250; time = 0.0406s; samplesPerSecond = 6159.3
+MPI Rank 2: 05/03/2016 14:21:01:  Epoch[ 1 of 4]-Minibatch[ 351- 360]: CrossEntropyWithSoftmax = 0.67041484 * 250; EvalErrorPrediction = 0.39200000 * 250; time = 0.0405s; samplesPerSecond = 6175.9
+MPI Rank 2: 05/03/2016 14:21:01:  Epoch[ 1 of 4]-Minibatch[ 361- 370]: CrossEntropyWithSoftmax = 0.65913960 * 250; EvalErrorPrediction = 0.35600000 * 250; time = 0.0407s; samplesPerSecond = 6139.3
+MPI Rank 2: 05/03/2016 14:21:01:  Epoch[ 1 of 4]-Minibatch[ 371- 380]: CrossEntropyWithSoftmax = 0.63919860 * 250; EvalErrorPrediction = 0.36400000 * 250; time = 0.0406s; samplesPerSecond = 6163.9
+MPI Rank 2: 05/03/2016 14:21:01:  Epoch[ 1 of 4]-Minibatch[ 381- 390]: CrossEntropyWithSoftmax = 0.61293852 * 250; EvalErrorPrediction = 0.19200000 * 250; time = 0.0412s; samplesPerSecond = 6062.4
+MPI Rank 2: 05/03/2016 14:21:01:  Epoch[ 1 of 4]-Minibatch[ 391- 400]: CrossEntropyWithSoftmax = 0.55255298 * 250; EvalErrorPrediction = 0.18800000 * 250; time = 0.0408s; samplesPerSecond = 6134.8
+MPI Rank 2: 05/03/2016 14:21:01: Finished Epoch[ 1 of 4]: [Training] CrossEntropyWithSoftmax = 0.70019552 * 10000; EvalErrorPrediction = 0.47350000 * 10000; totalSamplesSeen = 10000; learningRatePerSample = 0.02; epochTime=1.65004s
+MPI Rank 2: 
+MPI Rank 2: 05/03/2016 14:21:01: Starting Epoch 2: learning rate per sample = 0.008000  effective momentum = 0.900000  momentum as time constant = 237.3 samples
+MPI Rank 2: starting epoch 1 at record count 10000, and file position 0
+MPI Rank 2: already there from last epoch
+MPI Rank 2: 
 MPI Rank 2: 05/03/2016 14:21:01: Starting minibatch loop, DataParallelSGD training (MyRank = 2, NumNodes = 4, NumGradientBits = 32).
-MPI Rank 2: 05/03/2016 14:21:01:  Epoch[ 2 of 4]-Minibatch[   1-  10, 2.50%]: CrossEntropyWithSoftmax = 0.50774544 * 250; EvalClassificationError = 0.24000000 * 250; time = 0.0409s; samplesPerSecond = 6117.7
-MPI Rank 2: 05/03/2016 14:21:01:  Epoch[ 2 of 4]-Minibatch[  11-  20, 5.00%]: CrossEntropyWithSoftmax = 0.43388847 * 250; EvalClassificationError = 0.11200000 * 250; time = 0.0407s; samplesPerSecond = 6145.4
-MPI Rank 2: 05/03/2016 14:21:01:  Epoch[ 2 of 4]-Minibatch[  21-  30, 7.50%]: CrossEntropyWithSoftmax = 0.36674786 * 250; EvalClassificationError = 0.08800000 * 250; time = 0.0404s; samplesPerSecond = 6187.2
-MPI Rank 2: 05/03/2016 14:21:01:  Epoch[ 2 of 4]-Minibatch[  31-  40, 10.00%]: CrossEntropyWithSoftmax = 0.33768687 * 250; EvalClassificationError = 0.06800000 * 250; time = 0.0390s; samplesPerSecond = 6403.4
-MPI Rank 2: 05/03/2016 14:21:01:  Epoch[ 2 of 4]-Minibatch[  41-  50, 12.50%]: CrossEntropyWithSoftmax = 0.30320881 * 250; EvalClassificationError = 0.08000000 * 250; time = 0.0393s; samplesPerSecond = 6365.7
-MPI Rank 2: 05/03/2016 14:21:01:  Epoch[ 2 of 4]-Minibatch[  51-  60, 15.00%]: CrossEntropyWithSoftmax = 0.29575991 * 250; EvalClassificationError = 0.09200000 * 250; time = 0.0402s; samplesPerSecond = 6223.1
-MPI Rank 2: 05/03/2016 14:21:01:  Epoch[ 2 of 4]-Minibatch[  61-  70, 17.50%]: CrossEntropyWithSoftmax = 0.24924451 * 250; EvalClassificationError = 0.07600000 * 250; time = 0.0388s; samplesPerSecond = 6435.7
-MPI Rank 2: 05/03/2016 14:21:01:  Epoch[ 2 of 4]-Minibatch[  71-  80, 20.00%]: CrossEntropyWithSoftmax = 0.24632387 * 250; EvalClassificationError = 0.10400000 * 250; time = 0.0397s; samplesPerSecond = 6290.4
-MPI Rank 2: 05/03/2016 14:21:01:  Epoch[ 2 of 4]-Minibatch[  81-  90, 22.50%]: CrossEntropyWithSoftmax = 0.20943134 * 250; EvalClassificationError = 0.08400000 * 250; time = 0.0407s; samplesPerSecond = 6136.0
-MPI Rank 2: 05/03/2016 14:21:01:  Epoch[ 2 of 4]-Minibatch[  91- 100, 25.00%]: CrossEntropyWithSoftmax = 0.19115976 * 250; EvalClassificationError = 0.07200000 * 250; time = 0.0385s; samplesPerSecond = 6502.0
-MPI Rank 2: 05/03/2016 14:21:02:  Epoch[ 2 of 4]-Minibatch[ 101- 110, 27.50%]: CrossEntropyWithSoftmax = 0.17923213 * 250; EvalClassificationError = 0.05200000 * 250; time = 0.0389s; samplesPerSecond = 6424.9
-MPI Rank 2: 05/03/2016 14:21:02:  Epoch[ 2 of 4]-Minibatch[ 111- 120, 30.00%]: CrossEntropyWithSoftmax = 0.17075410 * 250; EvalClassificationError = 0.06400000 * 250; time = 0.0404s; samplesPerSecond = 6190.0
-MPI Rank 2: 05/03/2016 14:21:02:  Epoch[ 2 of 4]-Minibatch[ 121- 130, 32.50%]: CrossEntropyWithSoftmax = 0.14442362 * 250; EvalClassificationError = 0.05600000 * 250; time = 0.0410s; samplesPerSecond = 6096.1
-MPI Rank 2: 05/03/2016 14:21:02:  Epoch[ 2 of 4]-Minibatch[ 131- 140, 35.00%]: CrossEntropyWithSoftmax = 0.17753813 * 250; EvalClassificationError = 0.08800000 * 250; time = 0.0403s; samplesPerSecond = 6200.7
-MPI Rank 2: 05/03/2016 14:21:02:  Epoch[ 2 of 4]-Minibatch[ 141- 150, 37.50%]: CrossEntropyWithSoftmax = 0.15087849 * 250; EvalClassificationError = 0.05200000 * 250; time = 0.0406s; samplesPerSecond = 6161.4
-MPI Rank 2: 05/03/2016 14:21:02:  Epoch[ 2 of 4]-Minibatch[ 151- 160, 40.00%]: CrossEntropyWithSoftmax = 0.19253016 * 250; EvalClassificationError = 0.08000000 * 250; time = 0.0404s; samplesPerSecond = 6193.2
-MPI Rank 2: 05/03/2016 14:21:02:  Epoch[ 2 of 4]-Minibatch[ 161- 170, 42.50%]: CrossEntropyWithSoftmax = 0.17830682 * 250; EvalClassificationError = 0.08800000 * 250; time = 0.0402s; samplesPerSecond = 6211.3
-MPI Rank 2: 05/03/2016 14:21:02:  Epoch[ 2 of 4]-Minibatch[ 171- 180, 45.00%]: CrossEntropyWithSoftmax = 0.15115425 * 250; EvalClassificationError = 0.06400000 * 250; time = 0.0392s; samplesPerSecond = 6370.2
-MPI Rank 2: 05/03/2016 14:21:02:  Epoch[ 2 of 4]-Minibatch[ 181- 190, 47.50%]: CrossEntropyWithSoftmax = 0.19135968 * 250; EvalClassificationError = 0.10000000 * 250; time = 0.0399s; samplesPerSecond = 6267.7
-MPI Rank 2: 05/03/2016 14:21:02:  Epoch[ 2 of 4]-Minibatch[ 191- 200, 50.00%]: CrossEntropyWithSoftmax = 0.21491484 * 250; EvalClassificationError = 0.10400000 * 250; time = 0.0401s; samplesPerSecond = 6227.0
-MPI Rank 2: 05/03/2016 14:21:02:  Epoch[ 2 of 4]-Minibatch[ 201- 210, 52.50%]: CrossEntropyWithSoftmax = 0.18682344 * 250; EvalClassificationError = 0.08400000 * 250; time = 0.0405s; samplesPerSecond = 6171.2
-MPI Rank 2: 05/03/2016 14:21:02:  Epoch[ 2 of 4]-Minibatch[ 211- 220, 55.00%]: CrossEntropyWithSoftmax = 0.18483204 * 250; EvalClassificationError = 0.07600000 * 250; time = 0.0407s; samplesPerSecond = 6149.8
-MPI Rank 2: 05/03/2016 14:21:02:  Epoch[ 2 of 4]-Minibatch[ 221- 230, 57.50%]: CrossEntropyWithSoftmax = 0.14684501 * 250; EvalClassificationError = 0.06000000 * 250; time = 0.0409s; samplesPerSecond = 6114.6
-MPI Rank 2: 05/03/2016 14:21:02:  Epoch[ 2 of 4]-Minibatch[ 231- 240, 60.00%]: CrossEntropyWithSoftmax = 0.15322116 * 250; EvalClassificationError = 0.07600000 * 250; time = 0.0405s; samplesPerSecond = 6175.6
-MPI Rank 2: 05/03/2016 14:21:02:  Epoch[ 2 of 4]-Minibatch[ 241- 250, 62.50%]: CrossEntropyWithSoftmax = 0.19882572 * 250; EvalClassificationError = 0.11600000 * 250; time = 0.0410s; samplesPerSecond = 6103.4
-MPI Rank 2: 05/03/2016 14:21:02:  Epoch[ 2 of 4]-Minibatch[ 251- 260, 65.00%]: CrossEntropyWithSoftmax = 0.13683831 * 250; EvalClassificationError = 0.07200000 * 250; time = 0.0399s; samplesPerSecond = 6272.7
-MPI Rank 2: 05/03/2016 14:21:02:  Epoch[ 2 of 4]-Minibatch[ 261- 270, 67.50%]: CrossEntropyWithSoftmax = 0.18621189 * 250; EvalClassificationError = 0.11600000 * 250; time = 0.0397s; samplesPerSecond = 6301.5
-MPI Rank 2: 05/03/2016 14:21:02:  Epoch[ 2 of 4]-Minibatch[ 271- 280, 70.00%]: CrossEntropyWithSoftmax = 0.19408049 * 250; EvalClassificationError = 0.08000000 * 250; time = 0.0408s; samplesPerSecond = 6133.5
-MPI Rank 2: 05/03/2016 14:21:02:  Epoch[ 2 of 4]-Minibatch[ 281- 290, 72.50%]: CrossEntropyWithSoftmax = 0.17298137 * 250; EvalClassificationError = 0.07200000 * 250; time = 0.0405s; samplesPerSecond = 6165.2
-MPI Rank 2: 05/03/2016 14:21:02:  Epoch[ 2 of 4]-Minibatch[ 291- 300, 75.00%]: CrossEntropyWithSoftmax = 0.13265128 * 250; EvalClassificationError = 0.04800000 * 250; time = 0.0407s; samplesPerSecond = 6138.9
-MPI Rank 2: 05/03/2016 14:21:02:  Epoch[ 2 of 4]-Minibatch[ 301- 310, 77.50%]: CrossEntropyWithSoftmax = 0.17627178 * 250; EvalClassificationError = 0.09200000 * 250; time = 0.0406s; samplesPerSecond = 6160.4
-MPI Rank 2: 05/03/2016 14:21:02:  Epoch[ 2 of 4]-Minibatch[ 311- 320, 80.00%]: CrossEntropyWithSoftmax = 0.12734627 * 250; EvalClassificationError = 0.05600000 * 250; time = 0.0411s; samplesPerSecond = 6081.7
-MPI Rank 2: 05/03/2016 14:21:02:  Epoch[ 2 of 4]-Minibatch[ 321- 330, 82.50%]: CrossEntropyWithSoftmax = 0.15108451 * 250; EvalClassificationError = 0.05600000 * 250; time = 0.0403s; samplesPerSecond = 6197.9
-MPI Rank 2: 05/03/2016 14:21:02:  Epoch[ 2 of 4]-Minibatch[ 331- 340, 85.00%]: CrossEntropyWithSoftmax = 0.19729184 * 250; EvalClassificationError = 0.09200000 * 250; time = 0.0396s; samplesPerSecond = 6307.1
-MPI Rank 2: 05/03/2016 14:21:02:  Epoch[ 2 of 4]-Minibatch[ 341- 350, 87.50%]: CrossEntropyWithSoftmax = 0.12857332 * 250; EvalClassificationError = 0.05200000 * 250; time = 0.0404s; samplesPerSecond = 6181.4
-MPI Rank 2: 05/03/2016 14:21:03:  Epoch[ 2 of 4]-Minibatch[ 351- 360, 90.00%]: CrossEntropyWithSoftmax = 0.13867803 * 250; EvalClassificationError = 0.06000000 * 250; time = 0.0404s; samplesPerSecond = 6183.8
-MPI Rank 2: 05/03/2016 14:21:03:  Epoch[ 2 of 4]-Minibatch[ 361- 370, 92.50%]: CrossEntropyWithSoftmax = 0.12786050 * 250; EvalClassificationError = 0.06000000 * 250; time = 0.0406s; samplesPerSecond = 6164.8
-MPI Rank 2: 05/03/2016 14:21:03:  Epoch[ 2 of 4]-Minibatch[ 371- 380, 95.00%]: CrossEntropyWithSoftmax = 0.16643303 * 250; EvalClassificationError = 0.09600000 * 250; time = 0.0406s; samplesPerSecond = 6164.2
-MPI Rank 2: 05/03/2016 14:21:03:  Epoch[ 2 of 4]-Minibatch[ 381- 390, 97.50%]: CrossEntropyWithSoftmax = 0.20440409 * 250; EvalClassificationError = 0.11200000 * 250; time = 0.0409s; samplesPerSecond = 6105.9
-MPI Rank 2: 05/03/2016 14:21:03:  Epoch[ 2 of 4]-Minibatch[ 391- 400, 100.00%]: CrossEntropyWithSoftmax = 0.14566238 * 250; EvalClassificationError = 0.06800000 * 250; time = 0.0406s; samplesPerSecond = 6157.2
-MPI Rank 2: 05/03/2016 14:21:03: Finished Epoch[ 2 of 4]: [Training] CrossEntropyWithSoftmax = 0.20373014 * 10000; EvalClassificationError = 0.08270000 * 10000; totalSamplesSeen = 20000; learningRatePerSample = 0.0080000004; epochTime=1.62967s
-=======
-MPI Rank 2: 08/16/2016 03:01:45: Starting Epoch 1: learning rate per sample = 0.020000  effective momentum = 0.900000  momentum as time constant = 237.3 samples
->>>>>>> 8493f118
-MPI Rank 2: 
-MPI Rank 2: 08/16/2016 03:01:45: Starting minibatch loop, DataParallelSGD training (MyRank = 2, NumNodes = 4, NumGradientBits = 32), distributed reading is ENABLED.
-MPI Rank 2: 08/16/2016 03:01:45:  Epoch[ 1 of 4]-Minibatch[   1-  10]: CrossEntropyWithSoftmax = 0.70007977 * 250; EvalErrorPrediction = 0.52400000 * 250; time = 0.0500s; samplesPerSecond = 5001.6
-MPI Rank 2: 08/16/2016 03:01:45:  Epoch[ 1 of 4]-Minibatch[  11-  20]: CrossEntropyWithSoftmax = 0.71514542 * 250; EvalErrorPrediction = 0.52000000 * 250; time = 0.0442s; samplesPerSecond = 5651.4
-MPI Rank 2: 08/16/2016 03:01:45:  Epoch[ 1 of 4]-Minibatch[  21-  30]: CrossEntropyWithSoftmax = 0.72945594 * 250; EvalErrorPrediction = 0.47600000 * 250; time = 0.0437s; samplesPerSecond = 5716.9
-MPI Rank 2: 08/16/2016 03:01:45:  Epoch[ 1 of 4]-Minibatch[  31-  40]: CrossEntropyWithSoftmax = 0.70079058 * 250; EvalErrorPrediction = 0.52400000 * 250; time = 0.0437s; samplesPerSecond = 5716.5
-MPI Rank 2: 08/16/2016 03:01:45:  Epoch[ 1 of 4]-Minibatch[  41-  50]: CrossEntropyWithSoftmax = 0.70605616 * 250; EvalErrorPrediction = 0.54000000 * 250; time = 0.0436s; samplesPerSecond = 5732.8
-MPI Rank 2: 08/16/2016 03:01:46:  Epoch[ 1 of 4]-Minibatch[  51-  60]: CrossEntropyWithSoftmax = 0.71572398 * 250; EvalErrorPrediction = 0.47600000 * 250; time = 0.0434s; samplesPerSecond = 5755.1
-MPI Rank 2: 08/16/2016 03:01:46:  Epoch[ 1 of 4]-Minibatch[  61-  70]: CrossEntropyWithSoftmax = 0.72149851 * 250; EvalErrorPrediction = 0.48000000 * 250; time = 0.0438s; samplesPerSecond = 5710.9
-MPI Rank 2: 08/16/2016 03:01:46:  Epoch[ 1 of 4]-Minibatch[  71-  80]: CrossEntropyWithSoftmax = 0.79845606 * 250; EvalErrorPrediction = 0.47600000 * 250; time = 0.0432s; samplesPerSecond = 5789.9
-MPI Rank 2: 08/16/2016 03:01:46:  Epoch[ 1 of 4]-Minibatch[  81-  90]: CrossEntropyWithSoftmax = 0.69665185 * 250; EvalErrorPrediction = 0.46800000 * 250; time = 0.0436s; samplesPerSecond = 5739.6
-MPI Rank 2: 08/16/2016 03:01:46:  Epoch[ 1 of 4]-Minibatch[  91- 100]: CrossEntropyWithSoftmax = 0.70723327 * 250; EvalErrorPrediction = 0.49200000 * 250; time = 0.0437s; samplesPerSecond = 5716.6
-MPI Rank 2: 08/16/2016 03:01:46:  Epoch[ 1 of 4]-Minibatch[ 101- 110]: CrossEntropyWithSoftmax = 0.71420344 * 250; EvalErrorPrediction = 0.55200000 * 250; time = 0.0439s; samplesPerSecond = 5691.3
-MPI Rank 2: 08/16/2016 03:01:46:  Epoch[ 1 of 4]-Minibatch[ 111- 120]: CrossEntropyWithSoftmax = 0.69535259 * 250; EvalErrorPrediction = 0.43600000 * 250; time = 0.0436s; samplesPerSecond = 5738.6
-MPI Rank 2: 08/16/2016 03:01:46:  Epoch[ 1 of 4]-Minibatch[ 121- 130]: CrossEntropyWithSoftmax = 0.70078531 * 250; EvalErrorPrediction = 0.44000000 * 250; time = 0.0439s; samplesPerSecond = 5699.4
-MPI Rank 2: 08/16/2016 03:01:46:  Epoch[ 1 of 4]-Minibatch[ 131- 140]: CrossEntropyWithSoftmax = 0.71857915 * 250; EvalErrorPrediction = 0.54800000 * 250; time = 0.0437s; samplesPerSecond = 5719.3
-MPI Rank 2: 08/16/2016 03:01:46:  Epoch[ 1 of 4]-Minibatch[ 141- 150]: CrossEntropyWithSoftmax = 0.72088358 * 250; EvalErrorPrediction = 0.48800000 * 250; time = 0.0436s; samplesPerSecond = 5740.3
-MPI Rank 2: 08/16/2016 03:01:46:  Epoch[ 1 of 4]-Minibatch[ 151- 160]: CrossEntropyWithSoftmax = 0.71798840 * 250; EvalErrorPrediction = 0.55200000 * 250; time = 0.0438s; samplesPerSecond = 5705.5
-MPI Rank 2: 08/16/2016 03:01:46:  Epoch[ 1 of 4]-Minibatch[ 161- 170]: CrossEntropyWithSoftmax = 0.74162165 * 250; EvalErrorPrediction = 0.50000000 * 250; time = 0.0439s; samplesPerSecond = 5689.4
-MPI Rank 2: 08/16/2016 03:01:46:  Epoch[ 1 of 4]-Minibatch[ 171- 180]: CrossEntropyWithSoftmax = 0.71835127 * 250; EvalErrorPrediction = 0.51600000 * 250; time = 0.0440s; samplesPerSecond = 5683.8
-MPI Rank 2: 08/16/2016 03:01:46:  Epoch[ 1 of 4]-Minibatch[ 181- 190]: CrossEntropyWithSoftmax = 0.71529463 * 250; EvalErrorPrediction = 0.48400000 * 250; time = 0.0434s; samplesPerSecond = 5755.3
-MPI Rank 2: 08/16/2016 03:01:46:  Epoch[ 1 of 4]-Minibatch[ 191- 200]: CrossEntropyWithSoftmax = 0.71727656 * 250; EvalErrorPrediction = 0.53200000 * 250; time = 0.0437s; samplesPerSecond = 5720.4
-MPI Rank 2: 08/16/2016 03:01:46:  Epoch[ 1 of 4]-Minibatch[ 201- 210]: CrossEntropyWithSoftmax = 0.71745517 * 250; EvalErrorPrediction = 0.50400000 * 250; time = 0.0437s; samplesPerSecond = 5716.0
-MPI Rank 2: 08/16/2016 03:01:46:  Epoch[ 1 of 4]-Minibatch[ 211- 220]: CrossEntropyWithSoftmax = 0.72088397 * 250; EvalErrorPrediction = 0.50000000 * 250; time = 0.0432s; samplesPerSecond = 5780.7
-MPI Rank 2: 08/16/2016 03:01:46:  Epoch[ 1 of 4]-Minibatch[ 221- 230]: CrossEntropyWithSoftmax = 0.72006808 * 250; EvalErrorPrediction = 0.50800000 * 250; time = 0.0433s; samplesPerSecond = 5769.4
-MPI Rank 2: 08/16/2016 03:01:46:  Epoch[ 1 of 4]-Minibatch[ 231- 240]: CrossEntropyWithSoftmax = 0.71275469 * 250; EvalErrorPrediction = 0.51200000 * 250; time = 0.0439s; samplesPerSecond = 5700.0
-MPI Rank 2: 08/16/2016 03:01:46:  Epoch[ 1 of 4]-Minibatch[ 241- 250]: CrossEntropyWithSoftmax = 0.69644781 * 250; EvalErrorPrediction = 0.50400000 * 250; time = 0.0434s; samplesPerSecond = 5765.3
-MPI Rank 2: 08/16/2016 03:01:46:  Epoch[ 1 of 4]-Minibatch[ 251- 260]: CrossEntropyWithSoftmax = 0.70129698 * 250; EvalErrorPrediction = 0.51200000 * 250; time = 0.0436s; samplesPerSecond = 5734.7
-MPI Rank 2: 08/16/2016 03:01:46:  Epoch[ 1 of 4]-Minibatch[ 261- 270]: CrossEntropyWithSoftmax = 0.70768095 * 250; EvalErrorPrediction = 0.54400000 * 250; time = 0.0434s; samplesPerSecond = 5753.7
-MPI Rank 2: 08/16/2016 03:01:46:  Epoch[ 1 of 4]-Minibatch[ 271- 280]: CrossEntropyWithSoftmax = 0.69744380 * 250; EvalErrorPrediction = 0.52800000 * 250; time = 0.0437s; samplesPerSecond = 5720.8
-MPI Rank 2: 08/16/2016 03:01:47:  Epoch[ 1 of 4]-Minibatch[ 281- 290]: CrossEntropyWithSoftmax = 0.69266187 * 250; EvalErrorPrediction = 0.44800000 * 250; time = 0.0440s; samplesPerSecond = 5684.4
-MPI Rank 2: 08/16/2016 03:01:47:  Epoch[ 1 of 4]-Minibatch[ 291- 300]: CrossEntropyWithSoftmax = 0.69347267 * 250; EvalErrorPrediction = 0.49600000 * 250; time = 0.0431s; samplesPerSecond = 5797.6
-MPI Rank 2: 08/16/2016 03:01:47:  Epoch[ 1 of 4]-Minibatch[ 301- 310]: CrossEntropyWithSoftmax = 0.69257410 * 250; EvalErrorPrediction = 0.54000000 * 250; time = 0.0434s; samplesPerSecond = 5761.4
-MPI Rank 2: 08/16/2016 03:01:47:  Epoch[ 1 of 4]-Minibatch[ 311- 320]: CrossEntropyWithSoftmax = 0.68625742 * 250; EvalErrorPrediction = 0.38000000 * 250; time = 0.0431s; samplesPerSecond = 5796.3
-MPI Rank 2: 08/16/2016 03:01:47:  Epoch[ 1 of 4]-Minibatch[ 321- 330]: CrossEntropyWithSoftmax = 0.69064011 * 250; EvalErrorPrediction = 0.46800000 * 250; time = 0.0439s; samplesPerSecond = 5699.2
-MPI Rank 2: 08/16/2016 03:01:47:  Epoch[ 1 of 4]-Minibatch[ 331- 340]: CrossEntropyWithSoftmax = 0.70192154 * 250; EvalErrorPrediction = 0.46000000 * 250; time = 0.0433s; samplesPerSecond = 5767.8
-MPI Rank 2: 08/16/2016 03:01:47:  Epoch[ 1 of 4]-Minibatch[ 341- 350]: CrossEntropyWithSoftmax = 0.69058912 * 250; EvalErrorPrediction = 0.52000000 * 250; time = 0.0439s; samplesPerSecond = 5689.8
-MPI Rank 2: 08/16/2016 03:01:47:  Epoch[ 1 of 4]-Minibatch[ 351- 360]: CrossEntropyWithSoftmax = 0.67041492 * 250; EvalErrorPrediction = 0.39200000 * 250; time = 0.0436s; samplesPerSecond = 5729.6
-MPI Rank 2: 08/16/2016 03:01:47:  Epoch[ 1 of 4]-Minibatch[ 361- 370]: CrossEntropyWithSoftmax = 0.65913974 * 250; EvalErrorPrediction = 0.35600000 * 250; time = 0.0437s; samplesPerSecond = 5717.9
-MPI Rank 2: 08/16/2016 03:01:47:  Epoch[ 1 of 4]-Minibatch[ 371- 380]: CrossEntropyWithSoftmax = 0.63919879 * 250; EvalErrorPrediction = 0.36400000 * 250; time = 0.0431s; samplesPerSecond = 5794.3
-MPI Rank 2: 08/16/2016 03:01:47:  Epoch[ 1 of 4]-Minibatch[ 381- 390]: CrossEntropyWithSoftmax = 0.61293885 * 250; EvalErrorPrediction = 0.19200000 * 250; time = 0.0421s; samplesPerSecond = 5942.3
-MPI Rank 2: 08/16/2016 03:01:47:  Epoch[ 1 of 4]-Minibatch[ 391- 400]: CrossEntropyWithSoftmax = 0.55255354 * 250; EvalErrorPrediction = 0.18800000 * 250; time = 0.0419s; samplesPerSecond = 5973.6
-MPI Rank 2: 08/16/2016 03:01:47: Finished Epoch[ 1 of 4]: [Training] CrossEntropyWithSoftmax = 0.70019556 * 10000; EvalErrorPrediction = 0.47350000 * 10000; totalSamplesSeen = 10000; learningRatePerSample = 0.02; epochTime=1.77073s
-MPI Rank 2: 
-<<<<<<< HEAD
+MPI Rank 2: 05/03/2016 14:21:01:  Epoch[ 2 of 4]-Minibatch[   1-  10, 2.50%]: CrossEntropyWithSoftmax = 0.50774544 * 250; EvalErrorPrediction = 0.24000000 * 250; time = 0.0409s; samplesPerSecond = 6117.7
+MPI Rank 2: 05/03/2016 14:21:01:  Epoch[ 2 of 4]-Minibatch[  11-  20, 5.00%]: CrossEntropyWithSoftmax = 0.43388847 * 250; EvalErrorPrediction = 0.11200000 * 250; time = 0.0407s; samplesPerSecond = 6145.4
+MPI Rank 2: 05/03/2016 14:21:01:  Epoch[ 2 of 4]-Minibatch[  21-  30, 7.50%]: CrossEntropyWithSoftmax = 0.36674786 * 250; EvalErrorPrediction = 0.08800000 * 250; time = 0.0404s; samplesPerSecond = 6187.2
+MPI Rank 2: 05/03/2016 14:21:01:  Epoch[ 2 of 4]-Minibatch[  31-  40, 10.00%]: CrossEntropyWithSoftmax = 0.33768687 * 250; EvalErrorPrediction = 0.06800000 * 250; time = 0.0390s; samplesPerSecond = 6403.4
+MPI Rank 2: 05/03/2016 14:21:01:  Epoch[ 2 of 4]-Minibatch[  41-  50, 12.50%]: CrossEntropyWithSoftmax = 0.30320881 * 250; EvalErrorPrediction = 0.08000000 * 250; time = 0.0393s; samplesPerSecond = 6365.7
+MPI Rank 2: 05/03/2016 14:21:01:  Epoch[ 2 of 4]-Minibatch[  51-  60, 15.00%]: CrossEntropyWithSoftmax = 0.29575991 * 250; EvalErrorPrediction = 0.09200000 * 250; time = 0.0402s; samplesPerSecond = 6223.1
+MPI Rank 2: 05/03/2016 14:21:01:  Epoch[ 2 of 4]-Minibatch[  61-  70, 17.50%]: CrossEntropyWithSoftmax = 0.24924451 * 250; EvalErrorPrediction = 0.07600000 * 250; time = 0.0388s; samplesPerSecond = 6435.7
+MPI Rank 2: 05/03/2016 14:21:01:  Epoch[ 2 of 4]-Minibatch[  71-  80, 20.00%]: CrossEntropyWithSoftmax = 0.24632387 * 250; EvalErrorPrediction = 0.10400000 * 250; time = 0.0397s; samplesPerSecond = 6290.4
+MPI Rank 2: 05/03/2016 14:21:01:  Epoch[ 2 of 4]-Minibatch[  81-  90, 22.50%]: CrossEntropyWithSoftmax = 0.20943134 * 250; EvalErrorPrediction = 0.08400000 * 250; time = 0.0407s; samplesPerSecond = 6136.0
+MPI Rank 2: 05/03/2016 14:21:01:  Epoch[ 2 of 4]-Minibatch[  91- 100, 25.00%]: CrossEntropyWithSoftmax = 0.19115976 * 250; EvalErrorPrediction = 0.07200000 * 250; time = 0.0385s; samplesPerSecond = 6502.0
+MPI Rank 2: 05/03/2016 14:21:02:  Epoch[ 2 of 4]-Minibatch[ 101- 110, 27.50%]: CrossEntropyWithSoftmax = 0.17923213 * 250; EvalErrorPrediction = 0.05200000 * 250; time = 0.0389s; samplesPerSecond = 6424.9
+MPI Rank 2: 05/03/2016 14:21:02:  Epoch[ 2 of 4]-Minibatch[ 111- 120, 30.00%]: CrossEntropyWithSoftmax = 0.17075410 * 250; EvalErrorPrediction = 0.06400000 * 250; time = 0.0404s; samplesPerSecond = 6190.0
+MPI Rank 2: 05/03/2016 14:21:02:  Epoch[ 2 of 4]-Minibatch[ 121- 130, 32.50%]: CrossEntropyWithSoftmax = 0.14442362 * 250; EvalErrorPrediction = 0.05600000 * 250; time = 0.0410s; samplesPerSecond = 6096.1
+MPI Rank 2: 05/03/2016 14:21:02:  Epoch[ 2 of 4]-Minibatch[ 131- 140, 35.00%]: CrossEntropyWithSoftmax = 0.17753813 * 250; EvalErrorPrediction = 0.08800000 * 250; time = 0.0403s; samplesPerSecond = 6200.7
+MPI Rank 2: 05/03/2016 14:21:02:  Epoch[ 2 of 4]-Minibatch[ 141- 150, 37.50%]: CrossEntropyWithSoftmax = 0.15087849 * 250; EvalErrorPrediction = 0.05200000 * 250; time = 0.0406s; samplesPerSecond = 6161.4
+MPI Rank 2: 05/03/2016 14:21:02:  Epoch[ 2 of 4]-Minibatch[ 151- 160, 40.00%]: CrossEntropyWithSoftmax = 0.19253016 * 250; EvalErrorPrediction = 0.08000000 * 250; time = 0.0404s; samplesPerSecond = 6193.2
+MPI Rank 2: 05/03/2016 14:21:02:  Epoch[ 2 of 4]-Minibatch[ 161- 170, 42.50%]: CrossEntropyWithSoftmax = 0.17830682 * 250; EvalErrorPrediction = 0.08800000 * 250; time = 0.0402s; samplesPerSecond = 6211.3
+MPI Rank 2: 05/03/2016 14:21:02:  Epoch[ 2 of 4]-Minibatch[ 171- 180, 45.00%]: CrossEntropyWithSoftmax = 0.15115425 * 250; EvalErrorPrediction = 0.06400000 * 250; time = 0.0392s; samplesPerSecond = 6370.2
+MPI Rank 2: 05/03/2016 14:21:02:  Epoch[ 2 of 4]-Minibatch[ 181- 190, 47.50%]: CrossEntropyWithSoftmax = 0.19135968 * 250; EvalErrorPrediction = 0.10000000 * 250; time = 0.0399s; samplesPerSecond = 6267.7
+MPI Rank 2: 05/03/2016 14:21:02:  Epoch[ 2 of 4]-Minibatch[ 191- 200, 50.00%]: CrossEntropyWithSoftmax = 0.21491484 * 250; EvalErrorPrediction = 0.10400000 * 250; time = 0.0401s; samplesPerSecond = 6227.0
+MPI Rank 2: 05/03/2016 14:21:02:  Epoch[ 2 of 4]-Minibatch[ 201- 210, 52.50%]: CrossEntropyWithSoftmax = 0.18682344 * 250; EvalErrorPrediction = 0.08400000 * 250; time = 0.0405s; samplesPerSecond = 6171.2
+MPI Rank 2: 05/03/2016 14:21:02:  Epoch[ 2 of 4]-Minibatch[ 211- 220, 55.00%]: CrossEntropyWithSoftmax = 0.18483204 * 250; EvalErrorPrediction = 0.07600000 * 250; time = 0.0407s; samplesPerSecond = 6149.8
+MPI Rank 2: 05/03/2016 14:21:02:  Epoch[ 2 of 4]-Minibatch[ 221- 230, 57.50%]: CrossEntropyWithSoftmax = 0.14684501 * 250; EvalErrorPrediction = 0.06000000 * 250; time = 0.0409s; samplesPerSecond = 6114.6
+MPI Rank 2: 05/03/2016 14:21:02:  Epoch[ 2 of 4]-Minibatch[ 231- 240, 60.00%]: CrossEntropyWithSoftmax = 0.15322116 * 250; EvalErrorPrediction = 0.07600000 * 250; time = 0.0405s; samplesPerSecond = 6175.6
+MPI Rank 2: 05/03/2016 14:21:02:  Epoch[ 2 of 4]-Minibatch[ 241- 250, 62.50%]: CrossEntropyWithSoftmax = 0.19882572 * 250; EvalErrorPrediction = 0.11600000 * 250; time = 0.0410s; samplesPerSecond = 6103.4
+MPI Rank 2: 05/03/2016 14:21:02:  Epoch[ 2 of 4]-Minibatch[ 251- 260, 65.00%]: CrossEntropyWithSoftmax = 0.13683831 * 250; EvalErrorPrediction = 0.07200000 * 250; time = 0.0399s; samplesPerSecond = 6272.7
+MPI Rank 2: 05/03/2016 14:21:02:  Epoch[ 2 of 4]-Minibatch[ 261- 270, 67.50%]: CrossEntropyWithSoftmax = 0.18621189 * 250; EvalErrorPrediction = 0.11600000 * 250; time = 0.0397s; samplesPerSecond = 6301.5
+MPI Rank 2: 05/03/2016 14:21:02:  Epoch[ 2 of 4]-Minibatch[ 271- 280, 70.00%]: CrossEntropyWithSoftmax = 0.19408049 * 250; EvalErrorPrediction = 0.08000000 * 250; time = 0.0408s; samplesPerSecond = 6133.5
+MPI Rank 2: 05/03/2016 14:21:02:  Epoch[ 2 of 4]-Minibatch[ 281- 290, 72.50%]: CrossEntropyWithSoftmax = 0.17298137 * 250; EvalErrorPrediction = 0.07200000 * 250; time = 0.0405s; samplesPerSecond = 6165.2
+MPI Rank 2: 05/03/2016 14:21:02:  Epoch[ 2 of 4]-Minibatch[ 291- 300, 75.00%]: CrossEntropyWithSoftmax = 0.13265128 * 250; EvalErrorPrediction = 0.04800000 * 250; time = 0.0407s; samplesPerSecond = 6138.9
+MPI Rank 2: 05/03/2016 14:21:02:  Epoch[ 2 of 4]-Minibatch[ 301- 310, 77.50%]: CrossEntropyWithSoftmax = 0.17627178 * 250; EvalErrorPrediction = 0.09200000 * 250; time = 0.0406s; samplesPerSecond = 6160.4
+MPI Rank 2: 05/03/2016 14:21:02:  Epoch[ 2 of 4]-Minibatch[ 311- 320, 80.00%]: CrossEntropyWithSoftmax = 0.12734627 * 250; EvalErrorPrediction = 0.05600000 * 250; time = 0.0411s; samplesPerSecond = 6081.7
+MPI Rank 2: 05/03/2016 14:21:02:  Epoch[ 2 of 4]-Minibatch[ 321- 330, 82.50%]: CrossEntropyWithSoftmax = 0.15108451 * 250; EvalErrorPrediction = 0.05600000 * 250; time = 0.0403s; samplesPerSecond = 6197.9
+MPI Rank 2: 05/03/2016 14:21:02:  Epoch[ 2 of 4]-Minibatch[ 331- 340, 85.00%]: CrossEntropyWithSoftmax = 0.19729184 * 250; EvalErrorPrediction = 0.09200000 * 250; time = 0.0396s; samplesPerSecond = 6307.1
+MPI Rank 2: 05/03/2016 14:21:02:  Epoch[ 2 of 4]-Minibatch[ 341- 350, 87.50%]: CrossEntropyWithSoftmax = 0.12857332 * 250; EvalErrorPrediction = 0.05200000 * 250; time = 0.0404s; samplesPerSecond = 6181.4
+MPI Rank 2: 05/03/2016 14:21:03:  Epoch[ 2 of 4]-Minibatch[ 351- 360, 90.00%]: CrossEntropyWithSoftmax = 0.13867803 * 250; EvalErrorPrediction = 0.06000000 * 250; time = 0.0404s; samplesPerSecond = 6183.8
+MPI Rank 2: 05/03/2016 14:21:03:  Epoch[ 2 of 4]-Minibatch[ 361- 370, 92.50%]: CrossEntropyWithSoftmax = 0.12786050 * 250; EvalErrorPrediction = 0.06000000 * 250; time = 0.0406s; samplesPerSecond = 6164.8
+MPI Rank 2: 05/03/2016 14:21:03:  Epoch[ 2 of 4]-Minibatch[ 371- 380, 95.00%]: CrossEntropyWithSoftmax = 0.16643303 * 250; EvalErrorPrediction = 0.09600000 * 250; time = 0.0406s; samplesPerSecond = 6164.2
+MPI Rank 2: 05/03/2016 14:21:03:  Epoch[ 2 of 4]-Minibatch[ 381- 390, 97.50%]: CrossEntropyWithSoftmax = 0.20440409 * 250; EvalErrorPrediction = 0.11200000 * 250; time = 0.0409s; samplesPerSecond = 6105.9
+MPI Rank 2: 05/03/2016 14:21:03:  Epoch[ 2 of 4]-Minibatch[ 391- 400, 100.00%]: CrossEntropyWithSoftmax = 0.14566238 * 250; EvalErrorPrediction = 0.06800000 * 250; time = 0.0406s; samplesPerSecond = 6157.2
+MPI Rank 2: 05/03/2016 14:21:03: Finished Epoch[ 2 of 4]: [Training] CrossEntropyWithSoftmax = 0.20373014 * 10000; EvalErrorPrediction = 0.08270000 * 10000; totalSamplesSeen = 20000; learningRatePerSample = 0.0080000004; epochTime=1.62967s
+MPI Rank 2: 
+MPI Rank 2: 05/03/2016 14:21:03: Starting Epoch 3: learning rate per sample = 0.008000  effective momentum = 0.900000  momentum as time constant = 237.3 samples
+MPI Rank 2: starting epoch 2 at record count 20000, and file position 0
+MPI Rank 2: already there from last epoch
+MPI Rank 2: 
 MPI Rank 2: 05/03/2016 14:21:03: Starting minibatch loop, DataParallelSGD training (MyRank = 2, NumNodes = 4, NumGradientBits = 32).
-MPI Rank 2: 05/03/2016 14:21:03:  Epoch[ 3 of 4]-Minibatch[   1-  10, 2.50%]: CrossEntropyWithSoftmax = 0.12590085 * 250; EvalClassificationError = 0.05600000 * 250; time = 0.0407s; samplesPerSecond = 6141.9
-MPI Rank 2: 05/03/2016 14:21:03:  Epoch[ 3 of 4]-Minibatch[  11-  20, 5.00%]: CrossEntropyWithSoftmax = 0.17780230 * 250; EvalClassificationError = 0.09600000 * 250; time = 0.0405s; samplesPerSecond = 6169.5
-MPI Rank 2: 05/03/2016 14:21:03:  Epoch[ 3 of 4]-Minibatch[  21-  30, 7.50%]: CrossEntropyWithSoftmax = 0.14417637 * 250; EvalClassificationError = 0.07600000 * 250; time = 0.0405s; samplesPerSecond = 6179.7
-MPI Rank 2: 05/03/2016 14:21:03:  Epoch[ 3 of 4]-Minibatch[  31-  40, 10.00%]: CrossEntropyWithSoftmax = 0.15796895 * 250; EvalClassificationError = 0.06400000 * 250; time = 0.0403s; samplesPerSecond = 6196.4
-MPI Rank 2: 05/03/2016 14:21:03:  Epoch[ 3 of 4]-Minibatch[  41-  50, 12.50%]: CrossEntropyWithSoftmax = 0.17002999 * 250; EvalClassificationError = 0.10000000 * 250; time = 0.0407s; samplesPerSecond = 6144.6
-MPI Rank 2: 05/03/2016 14:21:03:  Epoch[ 3 of 4]-Minibatch[  51-  60, 15.00%]: CrossEntropyWithSoftmax = 0.18262114 * 250; EvalClassificationError = 0.07600000 * 250; time = 0.0408s; samplesPerSecond = 6127.0
-MPI Rank 2: 05/03/2016 14:21:03:  Epoch[ 3 of 4]-Minibatch[  61-  70, 17.50%]: CrossEntropyWithSoftmax = 0.14643695 * 250; EvalClassificationError = 0.07200000 * 250; time = 0.0405s; samplesPerSecond = 6169.9
-MPI Rank 2: 05/03/2016 14:21:03:  Epoch[ 3 of 4]-Minibatch[  71-  80, 20.00%]: CrossEntropyWithSoftmax = 0.18030529 * 250; EvalClassificationError = 0.09600000 * 250; time = 0.0410s; samplesPerSecond = 6091.9
-MPI Rank 2: 05/03/2016 14:21:03:  Epoch[ 3 of 4]-Minibatch[  81-  90, 22.50%]: CrossEntropyWithSoftmax = 0.15846150 * 250; EvalClassificationError = 0.07200000 * 250; time = 0.0411s; samplesPerSecond = 6086.6
-MPI Rank 2: 05/03/2016 14:21:03:  Epoch[ 3 of 4]-Minibatch[  91- 100, 25.00%]: CrossEntropyWithSoftmax = 0.14486535 * 250; EvalClassificationError = 0.07200000 * 250; time = 0.0386s; samplesPerSecond = 6470.6
-MPI Rank 2: 05/03/2016 14:21:03:  Epoch[ 3 of 4]-Minibatch[ 101- 110, 27.50%]: CrossEntropyWithSoftmax = 0.13469094 * 250; EvalClassificationError = 0.05200000 * 250; time = 0.0391s; samplesPerSecond = 6399.6
-MPI Rank 2: 05/03/2016 14:21:03:  Epoch[ 3 of 4]-Minibatch[ 111- 120, 30.00%]: CrossEntropyWithSoftmax = 0.13720021 * 250; EvalClassificationError = 0.06400000 * 250; time = 0.0405s; samplesPerSecond = 6174.7
-MPI Rank 2: 05/03/2016 14:21:03:  Epoch[ 3 of 4]-Minibatch[ 121- 130, 32.50%]: CrossEntropyWithSoftmax = 0.11641295 * 250; EvalClassificationError = 0.05600000 * 250; time = 0.0407s; samplesPerSecond = 6141.3
-MPI Rank 2: 05/03/2016 14:21:03:  Epoch[ 3 of 4]-Minibatch[ 131- 140, 35.00%]: CrossEntropyWithSoftmax = 0.16786647 * 250; EvalClassificationError = 0.08800000 * 250; time = 0.0407s; samplesPerSecond = 6149.6
-MPI Rank 2: 05/03/2016 14:21:03:  Epoch[ 3 of 4]-Minibatch[ 141- 150, 37.50%]: CrossEntropyWithSoftmax = 0.12811513 * 250; EvalClassificationError = 0.04800000 * 250; time = 0.0407s; samplesPerSecond = 6146.4
-MPI Rank 2: 05/03/2016 14:21:03:  Epoch[ 3 of 4]-Minibatch[ 151- 160, 40.00%]: CrossEntropyWithSoftmax = 0.17257851 * 250; EvalClassificationError = 0.08000000 * 250; time = 0.0408s; samplesPerSecond = 6129.3
-MPI Rank 2: 05/03/2016 14:21:03:  Epoch[ 3 of 4]-Minibatch[ 161- 170, 42.50%]: CrossEntropyWithSoftmax = 0.17623656 * 250; EvalClassificationError = 0.09600000 * 250; time = 0.0407s; samplesPerSecond = 6149.3
-MPI Rank 2: 05/03/2016 14:21:03:  Epoch[ 3 of 4]-Minibatch[ 171- 180, 45.00%]: CrossEntropyWithSoftmax = 0.14121116 * 250; EvalClassificationError = 0.06400000 * 250; time = 0.0405s; samplesPerSecond = 6180.2
-MPI Rank 2: 05/03/2016 14:21:03:  Epoch[ 3 of 4]-Minibatch[ 181- 190, 47.50%]: CrossEntropyWithSoftmax = 0.19243444 * 250; EvalClassificationError = 0.10000000 * 250; time = 0.0407s; samplesPerSecond = 6142.1
-MPI Rank 2: 05/03/2016 14:21:04:  Epoch[ 3 of 4]-Minibatch[ 191- 200, 50.00%]: CrossEntropyWithSoftmax = 0.20908161 * 250; EvalClassificationError = 0.10000000 * 250; time = 0.0407s; samplesPerSecond = 6139.0
-MPI Rank 2: 05/03/2016 14:21:04:  Epoch[ 3 of 4]-Minibatch[ 201- 210, 52.50%]: CrossEntropyWithSoftmax = 0.18472066 * 250; EvalClassificationError = 0.08000000 * 250; time = 0.0407s; samplesPerSecond = 6139.3
-MPI Rank 2: 05/03/2016 14:21:04:  Epoch[ 3 of 4]-Minibatch[ 211- 220, 55.00%]: CrossEntropyWithSoftmax = 0.18185536 * 250; EvalClassificationError = 0.07600000 * 250; time = 0.0405s; samplesPerSecond = 6175.3
-MPI Rank 2: 05/03/2016 14:21:04:  Epoch[ 3 of 4]-Minibatch[ 221- 230, 57.50%]: CrossEntropyWithSoftmax = 0.14074205 * 250; EvalClassificationError = 0.06000000 * 250; time = 0.0404s; samplesPerSecond = 6181.7
-MPI Rank 2: 05/03/2016 14:21:04:  Epoch[ 3 of 4]-Minibatch[ 231- 240, 60.00%]: CrossEntropyWithSoftmax = 0.14871620 * 250; EvalClassificationError = 0.07600000 * 250; time = 0.0404s; samplesPerSecond = 6193.5
-MPI Rank 2: 05/03/2016 14:21:04:  Epoch[ 3 of 4]-Minibatch[ 241- 250, 62.50%]: CrossEntropyWithSoftmax = 0.20299705 * 250; EvalClassificationError = 0.11200000 * 250; time = 0.0415s; samplesPerSecond = 6028.6
-MPI Rank 2: 05/03/2016 14:21:04:  Epoch[ 3 of 4]-Minibatch[ 251- 260, 65.00%]: CrossEntropyWithSoftmax = 0.12852038 * 250; EvalClassificationError = 0.07200000 * 250; time = 0.0405s; samplesPerSecond = 6170.6
-MPI Rank 2: 05/03/2016 14:21:04:  Epoch[ 3 of 4]-Minibatch[ 261- 270, 67.50%]: CrossEntropyWithSoftmax = 0.18660439 * 250; EvalClassificationError = 0.11600000 * 250; time = 0.0407s; samplesPerSecond = 6145.4
-MPI Rank 2: 05/03/2016 14:21:04:  Epoch[ 3 of 4]-Minibatch[ 271- 280, 70.00%]: CrossEntropyWithSoftmax = 0.19575997 * 250; EvalClassificationError = 0.08800000 * 250; time = 0.0405s; samplesPerSecond = 6178.0
-MPI Rank 2: 05/03/2016 14:21:04:  Epoch[ 3 of 4]-Minibatch[ 281- 290, 72.50%]: CrossEntropyWithSoftmax = 0.16667675 * 250; EvalClassificationError = 0.06800000 * 250; time = 0.0407s; samplesPerSecond = 6143.6
-MPI Rank 2: 05/03/2016 14:21:04:  Epoch[ 3 of 4]-Minibatch[ 291- 300, 75.00%]: CrossEntropyWithSoftmax = 0.12526169 * 250; EvalClassificationError = 0.04400000 * 250; time = 0.0389s; samplesPerSecond = 6428.9
-MPI Rank 2: 05/03/2016 14:21:04:  Epoch[ 3 of 4]-Minibatch[ 301- 310, 77.50%]: CrossEntropyWithSoftmax = 0.17392132 * 250; EvalClassificationError = 0.08800000 * 250; time = 0.0397s; samplesPerSecond = 6292.6
-MPI Rank 2: 05/03/2016 14:21:04:  Epoch[ 3 of 4]-Minibatch[ 311- 320, 80.00%]: CrossEntropyWithSoftmax = 0.12281615 * 250; EvalClassificationError = 0.05200000 * 250; time = 0.0405s; samplesPerSecond = 6170.9
-MPI Rank 2: 05/03/2016 14:21:04:  Epoch[ 3 of 4]-Minibatch[ 321- 330, 82.50%]: CrossEntropyWithSoftmax = 0.14759389 * 250; EvalClassificationError = 0.06000000 * 250; time = 0.0408s; samplesPerSecond = 6127.0
-MPI Rank 2: 05/03/2016 14:21:04:  Epoch[ 3 of 4]-Minibatch[ 331- 340, 85.00%]: CrossEntropyWithSoftmax = 0.19801300 * 250; EvalClassificationError = 0.09200000 * 250; time = 0.0404s; samplesPerSecond = 6184.4
-MPI Rank 2: 05/03/2016 14:21:04:  Epoch[ 3 of 4]-Minibatch[ 341- 350, 87.50%]: CrossEntropyWithSoftmax = 0.12593394 * 250; EvalClassificationError = 0.05200000 * 250; time = 0.0407s; samplesPerSecond = 6135.9
-MPI Rank 2: 05/03/2016 14:21:04:  Epoch[ 3 of 4]-Minibatch[ 351- 360, 90.00%]: CrossEntropyWithSoftmax = 0.13756617 * 250; EvalClassificationError = 0.06000000 * 250; time = 0.0410s; samplesPerSecond = 6093.8
-MPI Rank 2: 05/03/2016 14:21:04:  Epoch[ 3 of 4]-Minibatch[ 361- 370, 92.50%]: CrossEntropyWithSoftmax = 0.12838526 * 250; EvalClassificationError = 0.06000000 * 250; time = 0.0408s; samplesPerSecond = 6121.1
-MPI Rank 2: 05/03/2016 14:21:04:  Epoch[ 3 of 4]-Minibatch[ 371- 380, 95.00%]: CrossEntropyWithSoftmax = 0.16654369 * 250; EvalClassificationError = 0.09600000 * 250; time = 0.0410s; samplesPerSecond = 6102.8
-MPI Rank 2: 05/03/2016 14:21:04:  Epoch[ 3 of 4]-Minibatch[ 381- 390, 97.50%]: CrossEntropyWithSoftmax = 0.20658950 * 250; EvalClassificationError = 0.11600000 * 250; time = 0.0404s; samplesPerSecond = 6193.6
-MPI Rank 2: 05/03/2016 14:21:04:  Epoch[ 3 of 4]-Minibatch[ 391- 400, 100.00%]: CrossEntropyWithSoftmax = 0.14583322 * 250; EvalClassificationError = 0.06800000 * 250; time = 0.0406s; samplesPerSecond = 6152.8
-MPI Rank 2: 05/03/2016 14:21:04: Finished Epoch[ 3 of 4]: [Training] CrossEntropyWithSoftmax = 0.15948618 * 10000; EvalClassificationError = 0.07660000 * 10000; totalSamplesSeen = 30000; learningRatePerSample = 0.0080000004; epochTime=1.64045s
-=======
-MPI Rank 2: 08/16/2016 03:01:47: Starting Epoch 2: learning rate per sample = 0.008000  effective momentum = 0.900000  momentum as time constant = 237.3 samples
->>>>>>> 8493f118
-MPI Rank 2: 
-MPI Rank 2: 08/16/2016 03:01:47: Starting minibatch loop, DataParallelSGD training (MyRank = 2, NumNodes = 4, NumGradientBits = 32), distributed reading is ENABLED.
-MPI Rank 2: 08/16/2016 03:01:47:  Epoch[ 2 of 4]-Minibatch[   1-  10, 2.50%]: CrossEntropyWithSoftmax = 0.50774630 * 250; EvalErrorPrediction = 0.24000000 * 250; time = 0.0418s; samplesPerSecond = 5980.7
-MPI Rank 2: 08/16/2016 03:01:47:  Epoch[ 2 of 4]-Minibatch[  11-  20, 5.00%]: CrossEntropyWithSoftmax = 0.43388931 * 250; EvalErrorPrediction = 0.11200000 * 250; time = 0.0419s; samplesPerSecond = 5970.4
-MPI Rank 2: 08/16/2016 03:01:47:  Epoch[ 2 of 4]-Minibatch[  21-  30, 7.50%]: CrossEntropyWithSoftmax = 0.36674875 * 250; EvalErrorPrediction = 0.08800000 * 250; time = 0.0414s; samplesPerSecond = 6032.8
-MPI Rank 2: 08/16/2016 03:01:47:  Epoch[ 2 of 4]-Minibatch[  31-  40, 10.00%]: CrossEntropyWithSoftmax = 0.33768768 * 250; EvalErrorPrediction = 0.06800000 * 250; time = 0.0415s; samplesPerSecond = 6021.8
-MPI Rank 2: 08/16/2016 03:01:47:  Epoch[ 2 of 4]-Minibatch[  41-  50, 12.50%]: CrossEntropyWithSoftmax = 0.30320949 * 250; EvalErrorPrediction = 0.08000000 * 250; time = 0.0418s; samplesPerSecond = 5976.0
-MPI Rank 2: 08/16/2016 03:01:47:  Epoch[ 2 of 4]-Minibatch[  51-  60, 15.00%]: CrossEntropyWithSoftmax = 0.29576045 * 250; EvalErrorPrediction = 0.09200000 * 250; time = 0.0419s; samplesPerSecond = 5965.2
-MPI Rank 2: 08/16/2016 03:01:47:  Epoch[ 2 of 4]-Minibatch[  61-  70, 17.50%]: CrossEntropyWithSoftmax = 0.24924493 * 250; EvalErrorPrediction = 0.07600000 * 250; time = 0.0411s; samplesPerSecond = 6084.2
-MPI Rank 2: 08/16/2016 03:01:47:  Epoch[ 2 of 4]-Minibatch[  71-  80, 20.00%]: CrossEntropyWithSoftmax = 0.24632415 * 250; EvalErrorPrediction = 0.10400000 * 250; time = 0.0409s; samplesPerSecond = 6118.2
-MPI Rank 2: 08/16/2016 03:01:47:  Epoch[ 2 of 4]-Minibatch[  81-  90, 22.50%]: CrossEntropyWithSoftmax = 0.20943157 * 250; EvalErrorPrediction = 0.08400000 * 250; time = 0.0413s; samplesPerSecond = 6048.7
-MPI Rank 2: 08/16/2016 03:01:47:  Epoch[ 2 of 4]-Minibatch[  91- 100, 25.00%]: CrossEntropyWithSoftmax = 0.19115997 * 250; EvalErrorPrediction = 0.07200000 * 250; time = 0.0417s; samplesPerSecond = 6001.1
-MPI Rank 2: 08/16/2016 03:01:47:  Epoch[ 2 of 4]-Minibatch[ 101- 110, 27.50%]: CrossEntropyWithSoftmax = 0.17923231 * 250; EvalErrorPrediction = 0.05200000 * 250; time = 0.0416s; samplesPerSecond = 6015.5
-MPI Rank 2: 08/16/2016 03:01:48:  Epoch[ 2 of 4]-Minibatch[ 111- 120, 30.00%]: CrossEntropyWithSoftmax = 0.17075423 * 250; EvalErrorPrediction = 0.06400000 * 250; time = 0.0416s; samplesPerSecond = 6010.9
-MPI Rank 2: 08/16/2016 03:01:48:  Epoch[ 2 of 4]-Minibatch[ 121- 130, 32.50%]: CrossEntropyWithSoftmax = 0.14442372 * 250; EvalErrorPrediction = 0.05600000 * 250; time = 0.0414s; samplesPerSecond = 6032.4
-MPI Rank 2: 08/16/2016 03:01:48:  Epoch[ 2 of 4]-Minibatch[ 131- 140, 35.00%]: CrossEntropyWithSoftmax = 0.17753820 * 250; EvalErrorPrediction = 0.08800000 * 250; time = 0.0411s; samplesPerSecond = 6086.3
-MPI Rank 2: 08/16/2016 03:01:48:  Epoch[ 2 of 4]-Minibatch[ 141- 150, 37.50%]: CrossEntropyWithSoftmax = 0.15087856 * 250; EvalErrorPrediction = 0.05200000 * 250; time = 0.0411s; samplesPerSecond = 6075.6
-MPI Rank 2: 08/16/2016 03:01:48:  Epoch[ 2 of 4]-Minibatch[ 151- 160, 40.00%]: CrossEntropyWithSoftmax = 0.19253022 * 250; EvalErrorPrediction = 0.08000000 * 250; time = 0.0416s; samplesPerSecond = 6003.4
-MPI Rank 2: 08/16/2016 03:01:48:  Epoch[ 2 of 4]-Minibatch[ 161- 170, 42.50%]: CrossEntropyWithSoftmax = 0.17830683 * 250; EvalErrorPrediction = 0.08800000 * 250; time = 0.0414s; samplesPerSecond = 6038.4
-MPI Rank 2: 08/16/2016 03:01:48:  Epoch[ 2 of 4]-Minibatch[ 171- 180, 45.00%]: CrossEntropyWithSoftmax = 0.15115429 * 250; EvalErrorPrediction = 0.06400000 * 250; time = 0.0416s; samplesPerSecond = 6014.8
-MPI Rank 2: 08/16/2016 03:01:48:  Epoch[ 2 of 4]-Minibatch[ 181- 190, 47.50%]: CrossEntropyWithSoftmax = 0.19135968 * 250; EvalErrorPrediction = 0.10000000 * 250; time = 0.0416s; samplesPerSecond = 6012.1
-MPI Rank 2: 08/16/2016 03:01:48:  Epoch[ 2 of 4]-Minibatch[ 191- 200, 50.00%]: CrossEntropyWithSoftmax = 0.21491485 * 250; EvalErrorPrediction = 0.10400000 * 250; time = 0.0415s; samplesPerSecond = 6021.3
-MPI Rank 2: 08/16/2016 03:01:48:  Epoch[ 2 of 4]-Minibatch[ 201- 210, 52.50%]: CrossEntropyWithSoftmax = 0.18682346 * 250; EvalErrorPrediction = 0.08400000 * 250; time = 0.0417s; samplesPerSecond = 5998.9
-MPI Rank 2: 08/16/2016 03:01:48:  Epoch[ 2 of 4]-Minibatch[ 211- 220, 55.00%]: CrossEntropyWithSoftmax = 0.18483206 * 250; EvalErrorPrediction = 0.07600000 * 250; time = 0.0411s; samplesPerSecond = 6086.3
-MPI Rank 2: 08/16/2016 03:01:48:  Epoch[ 2 of 4]-Minibatch[ 221- 230, 57.50%]: CrossEntropyWithSoftmax = 0.14684503 * 250; EvalErrorPrediction = 0.06000000 * 250; time = 0.0415s; samplesPerSecond = 6023.7
-MPI Rank 2: 08/16/2016 03:01:48:  Epoch[ 2 of 4]-Minibatch[ 231- 240, 60.00%]: CrossEntropyWithSoftmax = 0.15322116 * 250; EvalErrorPrediction = 0.07600000 * 250; time = 0.0418s; samplesPerSecond = 5979.0
-MPI Rank 2: 08/16/2016 03:01:48:  Epoch[ 2 of 4]-Minibatch[ 241- 250, 62.50%]: CrossEntropyWithSoftmax = 0.19882571 * 250; EvalErrorPrediction = 0.11600000 * 250; time = 0.0413s; samplesPerSecond = 6056.5
-MPI Rank 2: 08/16/2016 03:01:48:  Epoch[ 2 of 4]-Minibatch[ 251- 260, 65.00%]: CrossEntropyWithSoftmax = 0.13683833 * 250; EvalErrorPrediction = 0.07200000 * 250; time = 0.0412s; samplesPerSecond = 6065.5
-MPI Rank 2: 08/16/2016 03:01:48:  Epoch[ 2 of 4]-Minibatch[ 261- 270, 67.50%]: CrossEntropyWithSoftmax = 0.18621188 * 250; EvalErrorPrediction = 0.11600000 * 250; time = 0.0412s; samplesPerSecond = 6068.7
-MPI Rank 2: 08/16/2016 03:01:48:  Epoch[ 2 of 4]-Minibatch[ 271- 280, 70.00%]: CrossEntropyWithSoftmax = 0.19408051 * 250; EvalErrorPrediction = 0.08000000 * 250; time = 0.0414s; samplesPerSecond = 6040.8
-MPI Rank 2: 08/16/2016 03:01:48:  Epoch[ 2 of 4]-Minibatch[ 281- 290, 72.50%]: CrossEntropyWithSoftmax = 0.17298137 * 250; EvalErrorPrediction = 0.07200000 * 250; time = 0.0413s; samplesPerSecond = 6050.2
-MPI Rank 2: 08/16/2016 03:01:48:  Epoch[ 2 of 4]-Minibatch[ 291- 300, 75.00%]: CrossEntropyWithSoftmax = 0.13265130 * 250; EvalErrorPrediction = 0.04800000 * 250; time = 0.0418s; samplesPerSecond = 5984.0
-MPI Rank 2: 08/16/2016 03:01:48:  Epoch[ 2 of 4]-Minibatch[ 301- 310, 77.50%]: CrossEntropyWithSoftmax = 0.17627179 * 250; EvalErrorPrediction = 0.09200000 * 250; time = 0.0415s; samplesPerSecond = 6026.0
-MPI Rank 2: 08/16/2016 03:01:48:  Epoch[ 2 of 4]-Minibatch[ 311- 320, 80.00%]: CrossEntropyWithSoftmax = 0.12734628 * 250; EvalErrorPrediction = 0.05600000 * 250; time = 0.0414s; samplesPerSecond = 6034.6
-MPI Rank 2: 08/16/2016 03:01:48:  Epoch[ 2 of 4]-Minibatch[ 321- 330, 82.50%]: CrossEntropyWithSoftmax = 0.15108452 * 250; EvalErrorPrediction = 0.05600000 * 250; time = 0.0409s; samplesPerSecond = 6112.9
-MPI Rank 2: 08/16/2016 03:01:48:  Epoch[ 2 of 4]-Minibatch[ 331- 340, 85.00%]: CrossEntropyWithSoftmax = 0.19729184 * 250; EvalErrorPrediction = 0.09200000 * 250; time = 0.0411s; samplesPerSecond = 6077.3
-MPI Rank 2: 08/16/2016 03:01:48:  Epoch[ 2 of 4]-Minibatch[ 341- 350, 87.50%]: CrossEntropyWithSoftmax = 0.12857333 * 250; EvalErrorPrediction = 0.05200000 * 250; time = 0.0419s; samplesPerSecond = 5971.1
-MPI Rank 2: 08/16/2016 03:01:49:  Epoch[ 2 of 4]-Minibatch[ 351- 360, 90.00%]: CrossEntropyWithSoftmax = 0.13867804 * 250; EvalErrorPrediction = 0.06000000 * 250; time = 0.0416s; samplesPerSecond = 6004.0
-MPI Rank 2: 08/16/2016 03:01:49:  Epoch[ 2 of 4]-Minibatch[ 361- 370, 92.50%]: CrossEntropyWithSoftmax = 0.12786050 * 250; EvalErrorPrediction = 0.06000000 * 250; time = 0.0413s; samplesPerSecond = 6052.1
-MPI Rank 2: 08/16/2016 03:01:49:  Epoch[ 2 of 4]-Minibatch[ 371- 380, 95.00%]: CrossEntropyWithSoftmax = 0.16643303 * 250; EvalErrorPrediction = 0.09600000 * 250; time = 0.0414s; samplesPerSecond = 6034.3
-MPI Rank 2: 08/16/2016 03:01:49:  Epoch[ 2 of 4]-Minibatch[ 381- 390, 97.50%]: CrossEntropyWithSoftmax = 0.20440408 * 250; EvalErrorPrediction = 0.11200000 * 250; time = 0.0414s; samplesPerSecond = 6041.6
-MPI Rank 2: 08/16/2016 03:01:49:  Epoch[ 2 of 4]-Minibatch[ 391- 400, 100.00%]: CrossEntropyWithSoftmax = 0.14566237 * 250; EvalErrorPrediction = 0.06800000 * 250; time = 0.0415s; samplesPerSecond = 6018.7
-MPI Rank 2: 08/16/2016 03:01:49: Finished Epoch[ 2 of 4]: [Training] CrossEntropyWithSoftmax = 0.20373030 * 10000; EvalErrorPrediction = 0.08270000 * 10000; totalSamplesSeen = 20000; learningRatePerSample = 0.0080000004; epochTime=1.67944s
-MPI Rank 2: 
-<<<<<<< HEAD
+MPI Rank 2: 05/03/2016 14:21:03:  Epoch[ 3 of 4]-Minibatch[   1-  10, 2.50%]: CrossEntropyWithSoftmax = 0.12590085 * 250; EvalErrorPrediction = 0.05600000 * 250; time = 0.0407s; samplesPerSecond = 6141.9
+MPI Rank 2: 05/03/2016 14:21:03:  Epoch[ 3 of 4]-Minibatch[  11-  20, 5.00%]: CrossEntropyWithSoftmax = 0.17780230 * 250; EvalErrorPrediction = 0.09600000 * 250; time = 0.0405s; samplesPerSecond = 6169.5
+MPI Rank 2: 05/03/2016 14:21:03:  Epoch[ 3 of 4]-Minibatch[  21-  30, 7.50%]: CrossEntropyWithSoftmax = 0.14417637 * 250; EvalErrorPrediction = 0.07600000 * 250; time = 0.0405s; samplesPerSecond = 6179.7
+MPI Rank 2: 05/03/2016 14:21:03:  Epoch[ 3 of 4]-Minibatch[  31-  40, 10.00%]: CrossEntropyWithSoftmax = 0.15796895 * 250; EvalErrorPrediction = 0.06400000 * 250; time = 0.0403s; samplesPerSecond = 6196.4
+MPI Rank 2: 05/03/2016 14:21:03:  Epoch[ 3 of 4]-Minibatch[  41-  50, 12.50%]: CrossEntropyWithSoftmax = 0.17002999 * 250; EvalErrorPrediction = 0.10000000 * 250; time = 0.0407s; samplesPerSecond = 6144.6
+MPI Rank 2: 05/03/2016 14:21:03:  Epoch[ 3 of 4]-Minibatch[  51-  60, 15.00%]: CrossEntropyWithSoftmax = 0.18262114 * 250; EvalErrorPrediction = 0.07600000 * 250; time = 0.0408s; samplesPerSecond = 6127.0
+MPI Rank 2: 05/03/2016 14:21:03:  Epoch[ 3 of 4]-Minibatch[  61-  70, 17.50%]: CrossEntropyWithSoftmax = 0.14643695 * 250; EvalErrorPrediction = 0.07200000 * 250; time = 0.0405s; samplesPerSecond = 6169.9
+MPI Rank 2: 05/03/2016 14:21:03:  Epoch[ 3 of 4]-Minibatch[  71-  80, 20.00%]: CrossEntropyWithSoftmax = 0.18030529 * 250; EvalErrorPrediction = 0.09600000 * 250; time = 0.0410s; samplesPerSecond = 6091.9
+MPI Rank 2: 05/03/2016 14:21:03:  Epoch[ 3 of 4]-Minibatch[  81-  90, 22.50%]: CrossEntropyWithSoftmax = 0.15846150 * 250; EvalErrorPrediction = 0.07200000 * 250; time = 0.0411s; samplesPerSecond = 6086.6
+MPI Rank 2: 05/03/2016 14:21:03:  Epoch[ 3 of 4]-Minibatch[  91- 100, 25.00%]: CrossEntropyWithSoftmax = 0.14486535 * 250; EvalErrorPrediction = 0.07200000 * 250; time = 0.0386s; samplesPerSecond = 6470.6
+MPI Rank 2: 05/03/2016 14:21:03:  Epoch[ 3 of 4]-Minibatch[ 101- 110, 27.50%]: CrossEntropyWithSoftmax = 0.13469094 * 250; EvalErrorPrediction = 0.05200000 * 250; time = 0.0391s; samplesPerSecond = 6399.6
+MPI Rank 2: 05/03/2016 14:21:03:  Epoch[ 3 of 4]-Minibatch[ 111- 120, 30.00%]: CrossEntropyWithSoftmax = 0.13720021 * 250; EvalErrorPrediction = 0.06400000 * 250; time = 0.0405s; samplesPerSecond = 6174.7
+MPI Rank 2: 05/03/2016 14:21:03:  Epoch[ 3 of 4]-Minibatch[ 121- 130, 32.50%]: CrossEntropyWithSoftmax = 0.11641295 * 250; EvalErrorPrediction = 0.05600000 * 250; time = 0.0407s; samplesPerSecond = 6141.3
+MPI Rank 2: 05/03/2016 14:21:03:  Epoch[ 3 of 4]-Minibatch[ 131- 140, 35.00%]: CrossEntropyWithSoftmax = 0.16786647 * 250; EvalErrorPrediction = 0.08800000 * 250; time = 0.0407s; samplesPerSecond = 6149.6
+MPI Rank 2: 05/03/2016 14:21:03:  Epoch[ 3 of 4]-Minibatch[ 141- 150, 37.50%]: CrossEntropyWithSoftmax = 0.12811513 * 250; EvalErrorPrediction = 0.04800000 * 250; time = 0.0407s; samplesPerSecond = 6146.4
+MPI Rank 2: 05/03/2016 14:21:03:  Epoch[ 3 of 4]-Minibatch[ 151- 160, 40.00%]: CrossEntropyWithSoftmax = 0.17257851 * 250; EvalErrorPrediction = 0.08000000 * 250; time = 0.0408s; samplesPerSecond = 6129.3
+MPI Rank 2: 05/03/2016 14:21:03:  Epoch[ 3 of 4]-Minibatch[ 161- 170, 42.50%]: CrossEntropyWithSoftmax = 0.17623656 * 250; EvalErrorPrediction = 0.09600000 * 250; time = 0.0407s; samplesPerSecond = 6149.3
+MPI Rank 2: 05/03/2016 14:21:03:  Epoch[ 3 of 4]-Minibatch[ 171- 180, 45.00%]: CrossEntropyWithSoftmax = 0.14121116 * 250; EvalErrorPrediction = 0.06400000 * 250; time = 0.0405s; samplesPerSecond = 6180.2
+MPI Rank 2: 05/03/2016 14:21:03:  Epoch[ 3 of 4]-Minibatch[ 181- 190, 47.50%]: CrossEntropyWithSoftmax = 0.19243444 * 250; EvalErrorPrediction = 0.10000000 * 250; time = 0.0407s; samplesPerSecond = 6142.1
+MPI Rank 2: 05/03/2016 14:21:04:  Epoch[ 3 of 4]-Minibatch[ 191- 200, 50.00%]: CrossEntropyWithSoftmax = 0.20908161 * 250; EvalErrorPrediction = 0.10000000 * 250; time = 0.0407s; samplesPerSecond = 6139.0
+MPI Rank 2: 05/03/2016 14:21:04:  Epoch[ 3 of 4]-Minibatch[ 201- 210, 52.50%]: CrossEntropyWithSoftmax = 0.18472066 * 250; EvalErrorPrediction = 0.08000000 * 250; time = 0.0407s; samplesPerSecond = 6139.3
+MPI Rank 2: 05/03/2016 14:21:04:  Epoch[ 3 of 4]-Minibatch[ 211- 220, 55.00%]: CrossEntropyWithSoftmax = 0.18185536 * 250; EvalErrorPrediction = 0.07600000 * 250; time = 0.0405s; samplesPerSecond = 6175.3
+MPI Rank 2: 05/03/2016 14:21:04:  Epoch[ 3 of 4]-Minibatch[ 221- 230, 57.50%]: CrossEntropyWithSoftmax = 0.14074205 * 250; EvalErrorPrediction = 0.06000000 * 250; time = 0.0404s; samplesPerSecond = 6181.7
+MPI Rank 2: 05/03/2016 14:21:04:  Epoch[ 3 of 4]-Minibatch[ 231- 240, 60.00%]: CrossEntropyWithSoftmax = 0.14871620 * 250; EvalErrorPrediction = 0.07600000 * 250; time = 0.0404s; samplesPerSecond = 6193.5
+MPI Rank 2: 05/03/2016 14:21:04:  Epoch[ 3 of 4]-Minibatch[ 241- 250, 62.50%]: CrossEntropyWithSoftmax = 0.20299705 * 250; EvalErrorPrediction = 0.11200000 * 250; time = 0.0415s; samplesPerSecond = 6028.6
+MPI Rank 2: 05/03/2016 14:21:04:  Epoch[ 3 of 4]-Minibatch[ 251- 260, 65.00%]: CrossEntropyWithSoftmax = 0.12852038 * 250; EvalErrorPrediction = 0.07200000 * 250; time = 0.0405s; samplesPerSecond = 6170.6
+MPI Rank 2: 05/03/2016 14:21:04:  Epoch[ 3 of 4]-Minibatch[ 261- 270, 67.50%]: CrossEntropyWithSoftmax = 0.18660439 * 250; EvalErrorPrediction = 0.11600000 * 250; time = 0.0407s; samplesPerSecond = 6145.4
+MPI Rank 2: 05/03/2016 14:21:04:  Epoch[ 3 of 4]-Minibatch[ 271- 280, 70.00%]: CrossEntropyWithSoftmax = 0.19575997 * 250; EvalErrorPrediction = 0.08800000 * 250; time = 0.0405s; samplesPerSecond = 6178.0
+MPI Rank 2: 05/03/2016 14:21:04:  Epoch[ 3 of 4]-Minibatch[ 281- 290, 72.50%]: CrossEntropyWithSoftmax = 0.16667675 * 250; EvalErrorPrediction = 0.06800000 * 250; time = 0.0407s; samplesPerSecond = 6143.6
+MPI Rank 2: 05/03/2016 14:21:04:  Epoch[ 3 of 4]-Minibatch[ 291- 300, 75.00%]: CrossEntropyWithSoftmax = 0.12526169 * 250; EvalErrorPrediction = 0.04400000 * 250; time = 0.0389s; samplesPerSecond = 6428.9
+MPI Rank 2: 05/03/2016 14:21:04:  Epoch[ 3 of 4]-Minibatch[ 301- 310, 77.50%]: CrossEntropyWithSoftmax = 0.17392132 * 250; EvalErrorPrediction = 0.08800000 * 250; time = 0.0397s; samplesPerSecond = 6292.6
+MPI Rank 2: 05/03/2016 14:21:04:  Epoch[ 3 of 4]-Minibatch[ 311- 320, 80.00%]: CrossEntropyWithSoftmax = 0.12281615 * 250; EvalErrorPrediction = 0.05200000 * 250; time = 0.0405s; samplesPerSecond = 6170.9
+MPI Rank 2: 05/03/2016 14:21:04:  Epoch[ 3 of 4]-Minibatch[ 321- 330, 82.50%]: CrossEntropyWithSoftmax = 0.14759389 * 250; EvalErrorPrediction = 0.06000000 * 250; time = 0.0408s; samplesPerSecond = 6127.0
+MPI Rank 2: 05/03/2016 14:21:04:  Epoch[ 3 of 4]-Minibatch[ 331- 340, 85.00%]: CrossEntropyWithSoftmax = 0.19801300 * 250; EvalErrorPrediction = 0.09200000 * 250; time = 0.0404s; samplesPerSecond = 6184.4
+MPI Rank 2: 05/03/2016 14:21:04:  Epoch[ 3 of 4]-Minibatch[ 341- 350, 87.50%]: CrossEntropyWithSoftmax = 0.12593394 * 250; EvalErrorPrediction = 0.05200000 * 250; time = 0.0407s; samplesPerSecond = 6135.9
+MPI Rank 2: 05/03/2016 14:21:04:  Epoch[ 3 of 4]-Minibatch[ 351- 360, 90.00%]: CrossEntropyWithSoftmax = 0.13756617 * 250; EvalErrorPrediction = 0.06000000 * 250; time = 0.0410s; samplesPerSecond = 6093.8
+MPI Rank 2: 05/03/2016 14:21:04:  Epoch[ 3 of 4]-Minibatch[ 361- 370, 92.50%]: CrossEntropyWithSoftmax = 0.12838526 * 250; EvalErrorPrediction = 0.06000000 * 250; time = 0.0408s; samplesPerSecond = 6121.1
+MPI Rank 2: 05/03/2016 14:21:04:  Epoch[ 3 of 4]-Minibatch[ 371- 380, 95.00%]: CrossEntropyWithSoftmax = 0.16654369 * 250; EvalErrorPrediction = 0.09600000 * 250; time = 0.0410s; samplesPerSecond = 6102.8
+MPI Rank 2: 05/03/2016 14:21:04:  Epoch[ 3 of 4]-Minibatch[ 381- 390, 97.50%]: CrossEntropyWithSoftmax = 0.20658950 * 250; EvalErrorPrediction = 0.11600000 * 250; time = 0.0404s; samplesPerSecond = 6193.6
+MPI Rank 2: 05/03/2016 14:21:04:  Epoch[ 3 of 4]-Minibatch[ 391- 400, 100.00%]: CrossEntropyWithSoftmax = 0.14583322 * 250; EvalErrorPrediction = 0.06800000 * 250; time = 0.0406s; samplesPerSecond = 6152.8
+MPI Rank 2: 05/03/2016 14:21:04: Finished Epoch[ 3 of 4]: [Training] CrossEntropyWithSoftmax = 0.15948618 * 10000; EvalErrorPrediction = 0.07660000 * 10000; totalSamplesSeen = 30000; learningRatePerSample = 0.0080000004; epochTime=1.64045s
+MPI Rank 2: 
+MPI Rank 2: 05/03/2016 14:21:04: Starting Epoch 4: learning rate per sample = 0.008000  effective momentum = 0.900000  momentum as time constant = 237.3 samples
+MPI Rank 2: starting epoch 3 at record count 30000, and file position 0
+MPI Rank 2: already there from last epoch
+MPI Rank 2: 
 MPI Rank 2: 05/03/2016 14:21:04: Starting minibatch loop, DataParallelSGD training (MyRank = 2, NumNodes = 4, NumGradientBits = 32).
-MPI Rank 2: 05/03/2016 14:21:04:  Epoch[ 4 of 4]-Minibatch[   1-  10, 2.50%]: CrossEntropyWithSoftmax = 0.12371233 * 250; EvalClassificationError = 0.06000000 * 250; time = 0.0406s; samplesPerSecond = 6153.2
-MPI Rank 2: 05/03/2016 14:21:04:  Epoch[ 4 of 4]-Minibatch[  11-  20, 5.00%]: CrossEntropyWithSoftmax = 0.18070514 * 250; EvalClassificationError = 0.09600000 * 250; time = 0.0407s; samplesPerSecond = 6135.3
-MPI Rank 2: 05/03/2016 14:21:04:  Epoch[ 4 of 4]-Minibatch[  21-  30, 7.50%]: CrossEntropyWithSoftmax = 0.14239731 * 250; EvalClassificationError = 0.07600000 * 250; time = 0.0408s; samplesPerSecond = 6124.7
-MPI Rank 2: 05/03/2016 14:21:05:  Epoch[ 4 of 4]-Minibatch[  31-  40, 10.00%]: CrossEntropyWithSoftmax = 0.15630154 * 250; EvalClassificationError = 0.06400000 * 250; time = 0.0406s; samplesPerSecond = 6161.0
-MPI Rank 2: 05/03/2016 14:21:05:  Epoch[ 4 of 4]-Minibatch[  41-  50, 12.50%]: CrossEntropyWithSoftmax = 0.16935525 * 250; EvalClassificationError = 0.09600000 * 250; time = 0.0405s; samplesPerSecond = 6169.2
-MPI Rank 2: 05/03/2016 14:21:05:  Epoch[ 4 of 4]-Minibatch[  51-  60, 15.00%]: CrossEntropyWithSoftmax = 0.18198833 * 250; EvalClassificationError = 0.08000000 * 250; time = 0.0405s; samplesPerSecond = 6175.1
-MPI Rank 2: 05/03/2016 14:21:05:  Epoch[ 4 of 4]-Minibatch[  61-  70, 17.50%]: CrossEntropyWithSoftmax = 0.14475947 * 250; EvalClassificationError = 0.07200000 * 250; time = 0.0404s; samplesPerSecond = 6189.0
-MPI Rank 2: 05/03/2016 14:21:05:  Epoch[ 4 of 4]-Minibatch[  71-  80, 20.00%]: CrossEntropyWithSoftmax = 0.18021603 * 250; EvalClassificationError = 0.09600000 * 250; time = 0.0405s; samplesPerSecond = 6166.0
-MPI Rank 2: 05/03/2016 14:21:05:  Epoch[ 4 of 4]-Minibatch[  81-  90, 22.50%]: CrossEntropyWithSoftmax = 0.15849307 * 250; EvalClassificationError = 0.07600000 * 250; time = 0.0410s; samplesPerSecond = 6104.4
-MPI Rank 2: 05/03/2016 14:21:05:  Epoch[ 4 of 4]-Minibatch[  91- 100, 25.00%]: CrossEntropyWithSoftmax = 0.14474426 * 250; EvalClassificationError = 0.07200000 * 250; time = 0.0402s; samplesPerSecond = 6213.5
-MPI Rank 2: 05/03/2016 14:21:05:  Epoch[ 4 of 4]-Minibatch[ 101- 110, 27.50%]: CrossEntropyWithSoftmax = 0.13362926 * 250; EvalClassificationError = 0.05200000 * 250; time = 0.0405s; samplesPerSecond = 6167.2
-MPI Rank 2: 05/03/2016 14:21:05:  Epoch[ 4 of 4]-Minibatch[ 111- 120, 30.00%]: CrossEntropyWithSoftmax = 0.13708300 * 250; EvalClassificationError = 0.06400000 * 250; time = 0.0406s; samplesPerSecond = 6152.3
-MPI Rank 2: 05/03/2016 14:21:05:  Epoch[ 4 of 4]-Minibatch[ 121- 130, 32.50%]: CrossEntropyWithSoftmax = 0.11569776 * 250; EvalClassificationError = 0.05600000 * 250; time = 0.0408s; samplesPerSecond = 6123.5
-MPI Rank 2: 05/03/2016 14:21:05:  Epoch[ 4 of 4]-Minibatch[ 131- 140, 35.00%]: CrossEntropyWithSoftmax = 0.16892331 * 250; EvalClassificationError = 0.09200000 * 250; time = 0.0403s; samplesPerSecond = 6198.2
-MPI Rank 2: 05/03/2016 14:21:05:  Epoch[ 4 of 4]-Minibatch[ 141- 150, 37.50%]: CrossEntropyWithSoftmax = 0.12752163 * 250; EvalClassificationError = 0.04800000 * 250; time = 0.0410s; samplesPerSecond = 6098.5
-MPI Rank 2: 05/03/2016 14:21:05:  Epoch[ 4 of 4]-Minibatch[ 151- 160, 40.00%]: CrossEntropyWithSoftmax = 0.17100866 * 250; EvalClassificationError = 0.08400000 * 250; time = 0.0405s; samplesPerSecond = 6170.9
-MPI Rank 2: 05/03/2016 14:21:05:  Epoch[ 4 of 4]-Minibatch[ 161- 170, 42.50%]: CrossEntropyWithSoftmax = 0.17660425 * 250; EvalClassificationError = 0.10000000 * 250; time = 0.0408s; samplesPerSecond = 6131.5
-MPI Rank 2: 05/03/2016 14:21:05:  Epoch[ 4 of 4]-Minibatch[ 171- 180, 45.00%]: CrossEntropyWithSoftmax = 0.14105804 * 250; EvalClassificationError = 0.06400000 * 250; time = 0.0391s; samplesPerSecond = 6399.8
-MPI Rank 2: 05/03/2016 14:21:05:  Epoch[ 4 of 4]-Minibatch[ 181- 190, 47.50%]: CrossEntropyWithSoftmax = 0.19333553 * 250; EvalClassificationError = 0.10000000 * 250; time = 0.0406s; samplesPerSecond = 6161.9
-MPI Rank 2: 05/03/2016 14:21:05:  Epoch[ 4 of 4]-Minibatch[ 191- 200, 50.00%]: CrossEntropyWithSoftmax = 0.20859523 * 250; EvalClassificationError = 0.10000000 * 250; time = 0.0403s; samplesPerSecond = 6205.3
-MPI Rank 2: 05/03/2016 14:21:05:  Epoch[ 4 of 4]-Minibatch[ 201- 210, 52.50%]: CrossEntropyWithSoftmax = 0.18499677 * 250; EvalClassificationError = 0.08000000 * 250; time = 0.0406s; samplesPerSecond = 6153.1
-MPI Rank 2: 05/03/2016 14:21:05:  Epoch[ 4 of 4]-Minibatch[ 211- 220, 55.00%]: CrossEntropyWithSoftmax = 0.18152437 * 250; EvalClassificationError = 0.07600000 * 250; time = 0.0404s; samplesPerSecond = 6182.2
-MPI Rank 2: 05/03/2016 14:21:05:  Epoch[ 4 of 4]-Minibatch[ 221- 230, 57.50%]: CrossEntropyWithSoftmax = 0.14037158 * 250; EvalClassificationError = 0.05600000 * 250; time = 0.0401s; samplesPerSecond = 6240.2
-MPI Rank 2: 05/03/2016 14:21:05:  Epoch[ 4 of 4]-Minibatch[ 231- 240, 60.00%]: CrossEntropyWithSoftmax = 0.14866863 * 250; EvalClassificationError = 0.07600000 * 250; time = 0.0408s; samplesPerSecond = 6132.6
-MPI Rank 2: 05/03/2016 14:21:05:  Epoch[ 4 of 4]-Minibatch[ 241- 250, 62.50%]: CrossEntropyWithSoftmax = 0.20347747 * 250; EvalClassificationError = 0.11200000 * 250; time = 0.0401s; samplesPerSecond = 6234.6
-MPI Rank 2: 05/03/2016 14:21:05:  Epoch[ 4 of 4]-Minibatch[ 251- 260, 65.00%]: CrossEntropyWithSoftmax = 0.12815013 * 250; EvalClassificationError = 0.07200000 * 250; time = 0.0408s; samplesPerSecond = 6127.9
-MPI Rank 2: 05/03/2016 14:21:05:  Epoch[ 4 of 4]-Minibatch[ 261- 270, 67.50%]: CrossEntropyWithSoftmax = 0.18672809 * 250; EvalClassificationError = 0.11600000 * 250; time = 0.0405s; samplesPerSecond = 6165.5
-MPI Rank 2: 05/03/2016 14:21:06:  Epoch[ 4 of 4]-Minibatch[ 271- 280, 70.00%]: CrossEntropyWithSoftmax = 0.19552989 * 250; EvalClassificationError = 0.08400000 * 250; time = 0.0402s; samplesPerSecond = 6224.9
-MPI Rank 2: 05/03/2016 14:21:06:  Epoch[ 4 of 4]-Minibatch[ 281- 290, 72.50%]: CrossEntropyWithSoftmax = 0.16452641 * 250; EvalClassificationError = 0.06800000 * 250; time = 0.0402s; samplesPerSecond = 6219.4
-MPI Rank 2: 05/03/2016 14:21:06:  Epoch[ 4 of 4]-Minibatch[ 291- 300, 75.00%]: CrossEntropyWithSoftmax = 0.12461825 * 250; EvalClassificationError = 0.04400000 * 250; time = 0.0408s; samplesPerSecond = 6133.3
-MPI Rank 2: 05/03/2016 14:21:06:  Epoch[ 4 of 4]-Minibatch[ 301- 310, 77.50%]: CrossEntropyWithSoftmax = 0.17285250 * 250; EvalClassificationError = 0.08400000 * 250; time = 0.0401s; samplesPerSecond = 6242.2
-MPI Rank 2: 05/03/2016 14:21:06:  Epoch[ 4 of 4]-Minibatch[ 311- 320, 80.00%]: CrossEntropyWithSoftmax = 0.12253620 * 250; EvalClassificationError = 0.05200000 * 250; time = 0.0394s; samplesPerSecond = 6346.5
-MPI Rank 2: 05/03/2016 14:21:06:  Epoch[ 4 of 4]-Minibatch[ 321- 330, 82.50%]: CrossEntropyWithSoftmax = 0.14723333 * 250; EvalClassificationError = 0.06000000 * 250; time = 0.0408s; samplesPerSecond = 6124.6
-MPI Rank 2: 05/03/2016 14:21:06:  Epoch[ 4 of 4]-Minibatch[ 331- 340, 85.00%]: CrossEntropyWithSoftmax = 0.19789537 * 250; EvalClassificationError = 0.09200000 * 250; time = 0.0408s; samplesPerSecond = 6131.5
-MPI Rank 2: 05/03/2016 14:21:06:  Epoch[ 4 of 4]-Minibatch[ 341- 350, 87.50%]: CrossEntropyWithSoftmax = 0.12575877 * 250; EvalClassificationError = 0.05200000 * 250; time = 0.0411s; samplesPerSecond = 6086.1
-MPI Rank 2: 05/03/2016 14:21:06:  Epoch[ 4 of 4]-Minibatch[ 351- 360, 90.00%]: CrossEntropyWithSoftmax = 0.13745928 * 250; EvalClassificationError = 0.06000000 * 250; time = 0.0408s; samplesPerSecond = 6126.2
-MPI Rank 2: 05/03/2016 14:21:06:  Epoch[ 4 of 4]-Minibatch[ 361- 370, 92.50%]: CrossEntropyWithSoftmax = 0.12839651 * 250; EvalClassificationError = 0.06000000 * 250; time = 0.0409s; samplesPerSecond = 6114.1
-MPI Rank 2: 05/03/2016 14:21:06:  Epoch[ 4 of 4]-Minibatch[ 371- 380, 95.00%]: CrossEntropyWithSoftmax = 0.16647280 * 250; EvalClassificationError = 0.09600000 * 250; time = 0.0409s; samplesPerSecond = 6106.5
-MPI Rank 2: 05/03/2016 14:21:06:  Epoch[ 4 of 4]-Minibatch[ 381- 390, 97.50%]: CrossEntropyWithSoftmax = 0.20679433 * 250; EvalClassificationError = 0.11600000 * 250; time = 0.0408s; samplesPerSecond = 6120.7
-MPI Rank 2: 05/03/2016 14:21:06:  Epoch[ 4 of 4]-Minibatch[ 391- 400, 100.00%]: CrossEntropyWithSoftmax = 0.14585244 * 250; EvalClassificationError = 0.06400000 * 250; time = 0.0406s; samplesPerSecond = 6155.7
-MPI Rank 2: 05/03/2016 14:21:06: Finished Epoch[ 4 of 4]: [Training] CrossEntropyWithSoftmax = 0.15914931 * 10000; EvalClassificationError = 0.07670000 * 10000; totalSamplesSeen = 40000; learningRatePerSample = 0.0080000004; epochTime=1.64097s
+MPI Rank 2: 05/03/2016 14:21:04:  Epoch[ 4 of 4]-Minibatch[   1-  10, 2.50%]: CrossEntropyWithSoftmax = 0.12371233 * 250; EvalErrorPrediction = 0.06000000 * 250; time = 0.0406s; samplesPerSecond = 6153.2
+MPI Rank 2: 05/03/2016 14:21:04:  Epoch[ 4 of 4]-Minibatch[  11-  20, 5.00%]: CrossEntropyWithSoftmax = 0.18070514 * 250; EvalErrorPrediction = 0.09600000 * 250; time = 0.0407s; samplesPerSecond = 6135.3
+MPI Rank 2: 05/03/2016 14:21:04:  Epoch[ 4 of 4]-Minibatch[  21-  30, 7.50%]: CrossEntropyWithSoftmax = 0.14239731 * 250; EvalErrorPrediction = 0.07600000 * 250; time = 0.0408s; samplesPerSecond = 6124.7
+MPI Rank 2: 05/03/2016 14:21:05:  Epoch[ 4 of 4]-Minibatch[  31-  40, 10.00%]: CrossEntropyWithSoftmax = 0.15630154 * 250; EvalErrorPrediction = 0.06400000 * 250; time = 0.0406s; samplesPerSecond = 6161.0
+MPI Rank 2: 05/03/2016 14:21:05:  Epoch[ 4 of 4]-Minibatch[  41-  50, 12.50%]: CrossEntropyWithSoftmax = 0.16935525 * 250; EvalErrorPrediction = 0.09600000 * 250; time = 0.0405s; samplesPerSecond = 6169.2
+MPI Rank 2: 05/03/2016 14:21:05:  Epoch[ 4 of 4]-Minibatch[  51-  60, 15.00%]: CrossEntropyWithSoftmax = 0.18198833 * 250; EvalErrorPrediction = 0.08000000 * 250; time = 0.0405s; samplesPerSecond = 6175.1
+MPI Rank 2: 05/03/2016 14:21:05:  Epoch[ 4 of 4]-Minibatch[  61-  70, 17.50%]: CrossEntropyWithSoftmax = 0.14475947 * 250; EvalErrorPrediction = 0.07200000 * 250; time = 0.0404s; samplesPerSecond = 6189.0
+MPI Rank 2: 05/03/2016 14:21:05:  Epoch[ 4 of 4]-Minibatch[  71-  80, 20.00%]: CrossEntropyWithSoftmax = 0.18021603 * 250; EvalErrorPrediction = 0.09600000 * 250; time = 0.0405s; samplesPerSecond = 6166.0
+MPI Rank 2: 05/03/2016 14:21:05:  Epoch[ 4 of 4]-Minibatch[  81-  90, 22.50%]: CrossEntropyWithSoftmax = 0.15849307 * 250; EvalErrorPrediction = 0.07600000 * 250; time = 0.0410s; samplesPerSecond = 6104.4
+MPI Rank 2: 05/03/2016 14:21:05:  Epoch[ 4 of 4]-Minibatch[  91- 100, 25.00%]: CrossEntropyWithSoftmax = 0.14474426 * 250; EvalErrorPrediction = 0.07200000 * 250; time = 0.0402s; samplesPerSecond = 6213.5
+MPI Rank 2: 05/03/2016 14:21:05:  Epoch[ 4 of 4]-Minibatch[ 101- 110, 27.50%]: CrossEntropyWithSoftmax = 0.13362926 * 250; EvalErrorPrediction = 0.05200000 * 250; time = 0.0405s; samplesPerSecond = 6167.2
+MPI Rank 2: 05/03/2016 14:21:05:  Epoch[ 4 of 4]-Minibatch[ 111- 120, 30.00%]: CrossEntropyWithSoftmax = 0.13708300 * 250; EvalErrorPrediction = 0.06400000 * 250; time = 0.0406s; samplesPerSecond = 6152.3
+MPI Rank 2: 05/03/2016 14:21:05:  Epoch[ 4 of 4]-Minibatch[ 121- 130, 32.50%]: CrossEntropyWithSoftmax = 0.11569776 * 250; EvalErrorPrediction = 0.05600000 * 250; time = 0.0408s; samplesPerSecond = 6123.5
+MPI Rank 2: 05/03/2016 14:21:05:  Epoch[ 4 of 4]-Minibatch[ 131- 140, 35.00%]: CrossEntropyWithSoftmax = 0.16892331 * 250; EvalErrorPrediction = 0.09200000 * 250; time = 0.0403s; samplesPerSecond = 6198.2
+MPI Rank 2: 05/03/2016 14:21:05:  Epoch[ 4 of 4]-Minibatch[ 141- 150, 37.50%]: CrossEntropyWithSoftmax = 0.12752163 * 250; EvalErrorPrediction = 0.04800000 * 250; time = 0.0410s; samplesPerSecond = 6098.5
+MPI Rank 2: 05/03/2016 14:21:05:  Epoch[ 4 of 4]-Minibatch[ 151- 160, 40.00%]: CrossEntropyWithSoftmax = 0.17100866 * 250; EvalErrorPrediction = 0.08400000 * 250; time = 0.0405s; samplesPerSecond = 6170.9
+MPI Rank 2: 05/03/2016 14:21:05:  Epoch[ 4 of 4]-Minibatch[ 161- 170, 42.50%]: CrossEntropyWithSoftmax = 0.17660425 * 250; EvalErrorPrediction = 0.10000000 * 250; time = 0.0408s; samplesPerSecond = 6131.5
+MPI Rank 2: 05/03/2016 14:21:05:  Epoch[ 4 of 4]-Minibatch[ 171- 180, 45.00%]: CrossEntropyWithSoftmax = 0.14105804 * 250; EvalErrorPrediction = 0.06400000 * 250; time = 0.0391s; samplesPerSecond = 6399.8
+MPI Rank 2: 05/03/2016 14:21:05:  Epoch[ 4 of 4]-Minibatch[ 181- 190, 47.50%]: CrossEntropyWithSoftmax = 0.19333553 * 250; EvalErrorPrediction = 0.10000000 * 250; time = 0.0406s; samplesPerSecond = 6161.9
+MPI Rank 2: 05/03/2016 14:21:05:  Epoch[ 4 of 4]-Minibatch[ 191- 200, 50.00%]: CrossEntropyWithSoftmax = 0.20859523 * 250; EvalErrorPrediction = 0.10000000 * 250; time = 0.0403s; samplesPerSecond = 6205.3
+MPI Rank 2: 05/03/2016 14:21:05:  Epoch[ 4 of 4]-Minibatch[ 201- 210, 52.50%]: CrossEntropyWithSoftmax = 0.18499677 * 250; EvalErrorPrediction = 0.08000000 * 250; time = 0.0406s; samplesPerSecond = 6153.1
+MPI Rank 2: 05/03/2016 14:21:05:  Epoch[ 4 of 4]-Minibatch[ 211- 220, 55.00%]: CrossEntropyWithSoftmax = 0.18152437 * 250; EvalErrorPrediction = 0.07600000 * 250; time = 0.0404s; samplesPerSecond = 6182.2
+MPI Rank 2: 05/03/2016 14:21:05:  Epoch[ 4 of 4]-Minibatch[ 221- 230, 57.50%]: CrossEntropyWithSoftmax = 0.14037158 * 250; EvalErrorPrediction = 0.05600000 * 250; time = 0.0401s; samplesPerSecond = 6240.2
+MPI Rank 2: 05/03/2016 14:21:05:  Epoch[ 4 of 4]-Minibatch[ 231- 240, 60.00%]: CrossEntropyWithSoftmax = 0.14866863 * 250; EvalErrorPrediction = 0.07600000 * 250; time = 0.0408s; samplesPerSecond = 6132.6
+MPI Rank 2: 05/03/2016 14:21:05:  Epoch[ 4 of 4]-Minibatch[ 241- 250, 62.50%]: CrossEntropyWithSoftmax = 0.20347747 * 250; EvalErrorPrediction = 0.11200000 * 250; time = 0.0401s; samplesPerSecond = 6234.6
+MPI Rank 2: 05/03/2016 14:21:05:  Epoch[ 4 of 4]-Minibatch[ 251- 260, 65.00%]: CrossEntropyWithSoftmax = 0.12815013 * 250; EvalErrorPrediction = 0.07200000 * 250; time = 0.0408s; samplesPerSecond = 6127.9
+MPI Rank 2: 05/03/2016 14:21:05:  Epoch[ 4 of 4]-Minibatch[ 261- 270, 67.50%]: CrossEntropyWithSoftmax = 0.18672809 * 250; EvalErrorPrediction = 0.11600000 * 250; time = 0.0405s; samplesPerSecond = 6165.5
+MPI Rank 2: 05/03/2016 14:21:06:  Epoch[ 4 of 4]-Minibatch[ 271- 280, 70.00%]: CrossEntropyWithSoftmax = 0.19552989 * 250; EvalErrorPrediction = 0.08400000 * 250; time = 0.0402s; samplesPerSecond = 6224.9
+MPI Rank 2: 05/03/2016 14:21:06:  Epoch[ 4 of 4]-Minibatch[ 281- 290, 72.50%]: CrossEntropyWithSoftmax = 0.16452641 * 250; EvalErrorPrediction = 0.06800000 * 250; time = 0.0402s; samplesPerSecond = 6219.4
+MPI Rank 2: 05/03/2016 14:21:06:  Epoch[ 4 of 4]-Minibatch[ 291- 300, 75.00%]: CrossEntropyWithSoftmax = 0.12461825 * 250; EvalErrorPrediction = 0.04400000 * 250; time = 0.0408s; samplesPerSecond = 6133.3
+MPI Rank 2: 05/03/2016 14:21:06:  Epoch[ 4 of 4]-Minibatch[ 301- 310, 77.50%]: CrossEntropyWithSoftmax = 0.17285250 * 250; EvalErrorPrediction = 0.08400000 * 250; time = 0.0401s; samplesPerSecond = 6242.2
+MPI Rank 2: 05/03/2016 14:21:06:  Epoch[ 4 of 4]-Minibatch[ 311- 320, 80.00%]: CrossEntropyWithSoftmax = 0.12253620 * 250; EvalErrorPrediction = 0.05200000 * 250; time = 0.0394s; samplesPerSecond = 6346.5
+MPI Rank 2: 05/03/2016 14:21:06:  Epoch[ 4 of 4]-Minibatch[ 321- 330, 82.50%]: CrossEntropyWithSoftmax = 0.14723333 * 250; EvalErrorPrediction = 0.06000000 * 250; time = 0.0408s; samplesPerSecond = 6124.6
+MPI Rank 2: 05/03/2016 14:21:06:  Epoch[ 4 of 4]-Minibatch[ 331- 340, 85.00%]: CrossEntropyWithSoftmax = 0.19789537 * 250; EvalErrorPrediction = 0.09200000 * 250; time = 0.0408s; samplesPerSecond = 6131.5
+MPI Rank 2: 05/03/2016 14:21:06:  Epoch[ 4 of 4]-Minibatch[ 341- 350, 87.50%]: CrossEntropyWithSoftmax = 0.12575877 * 250; EvalErrorPrediction = 0.05200000 * 250; time = 0.0411s; samplesPerSecond = 6086.1
+MPI Rank 2: 05/03/2016 14:21:06:  Epoch[ 4 of 4]-Minibatch[ 351- 360, 90.00%]: CrossEntropyWithSoftmax = 0.13745928 * 250; EvalErrorPrediction = 0.06000000 * 250; time = 0.0408s; samplesPerSecond = 6126.2
+MPI Rank 2: 05/03/2016 14:21:06:  Epoch[ 4 of 4]-Minibatch[ 361- 370, 92.50%]: CrossEntropyWithSoftmax = 0.12839651 * 250; EvalErrorPrediction = 0.06000000 * 250; time = 0.0409s; samplesPerSecond = 6114.1
+MPI Rank 2: 05/03/2016 14:21:06:  Epoch[ 4 of 4]-Minibatch[ 371- 380, 95.00%]: CrossEntropyWithSoftmax = 0.16647280 * 250; EvalErrorPrediction = 0.09600000 * 250; time = 0.0409s; samplesPerSecond = 6106.5
+MPI Rank 2: 05/03/2016 14:21:06:  Epoch[ 4 of 4]-Minibatch[ 381- 390, 97.50%]: CrossEntropyWithSoftmax = 0.20679433 * 250; EvalErrorPrediction = 0.11600000 * 250; time = 0.0408s; samplesPerSecond = 6120.7
+MPI Rank 2: 05/03/2016 14:21:06:  Epoch[ 4 of 4]-Minibatch[ 391- 400, 100.00%]: CrossEntropyWithSoftmax = 0.14585244 * 250; EvalErrorPrediction = 0.06400000 * 250; time = 0.0406s; samplesPerSecond = 6155.7
+MPI Rank 2: 05/03/2016 14:21:06: Finished Epoch[ 4 of 4]: [Training] CrossEntropyWithSoftmax = 0.15914931 * 10000; EvalErrorPrediction = 0.07670000 * 10000; totalSamplesSeen = 40000; learningRatePerSample = 0.0080000004; epochTime=1.64097s
 MPI Rank 2: 05/03/2016 14:21:06: CNTKCommandTrainEnd: SimpleMultiGPU
-=======
-MPI Rank 2: 08/16/2016 03:01:49: Starting Epoch 3: learning rate per sample = 0.008000  effective momentum = 0.900000  momentum as time constant = 237.3 samples
->>>>>>> 8493f118
-MPI Rank 2: 
-MPI Rank 2: 08/16/2016 03:01:49: Starting minibatch loop, DataParallelSGD training (MyRank = 2, NumNodes = 4, NumGradientBits = 32), distributed reading is ENABLED.
-MPI Rank 2: 08/16/2016 03:01:49:  Epoch[ 3 of 4]-Minibatch[   1-  10, 2.50%]: CrossEntropyWithSoftmax = 0.12590085 * 250; EvalErrorPrediction = 0.05600000 * 250; time = 0.0410s; samplesPerSecond = 6099.9
-MPI Rank 2: 08/16/2016 03:01:49:  Epoch[ 3 of 4]-Minibatch[  11-  20, 5.00%]: CrossEntropyWithSoftmax = 0.17780229 * 250; EvalErrorPrediction = 0.09600000 * 250; time = 0.0408s; samplesPerSecond = 6128.8
-MPI Rank 2: 08/16/2016 03:01:49:  Epoch[ 3 of 4]-Minibatch[  21-  30, 7.50%]: CrossEntropyWithSoftmax = 0.14417637 * 250; EvalErrorPrediction = 0.07600000 * 250; time = 0.0408s; samplesPerSecond = 6131.7
-MPI Rank 2: 08/16/2016 03:01:49:  Epoch[ 3 of 4]-Minibatch[  31-  40, 10.00%]: CrossEntropyWithSoftmax = 0.15796895 * 250; EvalErrorPrediction = 0.06400000 * 250; time = 0.0414s; samplesPerSecond = 6037.5
-MPI Rank 2: 08/16/2016 03:01:49:  Epoch[ 3 of 4]-Minibatch[  41-  50, 12.50%]: CrossEntropyWithSoftmax = 0.17002999 * 250; EvalErrorPrediction = 0.10000000 * 250; time = 0.0411s; samplesPerSecond = 6078.1
-MPI Rank 2: 08/16/2016 03:01:49:  Epoch[ 3 of 4]-Minibatch[  51-  60, 15.00%]: CrossEntropyWithSoftmax = 0.18262114 * 250; EvalErrorPrediction = 0.07600000 * 250; time = 0.0410s; samplesPerSecond = 6100.7
-MPI Rank 2: 08/16/2016 03:01:49:  Epoch[ 3 of 4]-Minibatch[  61-  70, 17.50%]: CrossEntropyWithSoftmax = 0.14643695 * 250; EvalErrorPrediction = 0.07200000 * 250; time = 0.0415s; samplesPerSecond = 6025.8
-MPI Rank 2: 08/16/2016 03:01:49:  Epoch[ 3 of 4]-Minibatch[  71-  80, 20.00%]: CrossEntropyWithSoftmax = 0.18030527 * 250; EvalErrorPrediction = 0.09600000 * 250; time = 0.0414s; samplesPerSecond = 6033.4
-MPI Rank 2: 08/16/2016 03:01:49:  Epoch[ 3 of 4]-Minibatch[  81-  90, 22.50%]: CrossEntropyWithSoftmax = 0.15846150 * 250; EvalErrorPrediction = 0.07200000 * 250; time = 0.0409s; samplesPerSecond = 6107.2
-MPI Rank 2: 08/16/2016 03:01:49:  Epoch[ 3 of 4]-Minibatch[  91- 100, 25.00%]: CrossEntropyWithSoftmax = 0.14486534 * 250; EvalErrorPrediction = 0.07200000 * 250; time = 0.0413s; samplesPerSecond = 6048.0
-MPI Rank 2: 08/16/2016 03:01:49:  Epoch[ 3 of 4]-Minibatch[ 101- 110, 27.50%]: CrossEntropyWithSoftmax = 0.13469094 * 250; EvalErrorPrediction = 0.05200000 * 250; time = 0.0414s; samplesPerSecond = 6041.3
-MPI Rank 2: 08/16/2016 03:01:49:  Epoch[ 3 of 4]-Minibatch[ 111- 120, 30.00%]: CrossEntropyWithSoftmax = 0.13720019 * 250; EvalErrorPrediction = 0.06400000 * 250; time = 0.0417s; samplesPerSecond = 5998.9
-MPI Rank 2: 08/16/2016 03:01:49:  Epoch[ 3 of 4]-Minibatch[ 121- 130, 32.50%]: CrossEntropyWithSoftmax = 0.11641296 * 250; EvalErrorPrediction = 0.05600000 * 250; time = 0.0417s; samplesPerSecond = 6001.1
-MPI Rank 2: 08/16/2016 03:01:49:  Epoch[ 3 of 4]-Minibatch[ 131- 140, 35.00%]: CrossEntropyWithSoftmax = 0.16786647 * 250; EvalErrorPrediction = 0.08800000 * 250; time = 0.0416s; samplesPerSecond = 6015.4
-MPI Rank 2: 08/16/2016 03:01:49:  Epoch[ 3 of 4]-Minibatch[ 141- 150, 37.50%]: CrossEntropyWithSoftmax = 0.12811514 * 250; EvalErrorPrediction = 0.04800000 * 250; time = 0.0413s; samplesPerSecond = 6048.0
-MPI Rank 2: 08/16/2016 03:01:49:  Epoch[ 3 of 4]-Minibatch[ 151- 160, 40.00%]: CrossEntropyWithSoftmax = 0.17257852 * 250; EvalErrorPrediction = 0.08000000 * 250; time = 0.0411s; samplesPerSecond = 6079.3
-MPI Rank 2: 08/16/2016 03:01:49:  Epoch[ 3 of 4]-Minibatch[ 161- 170, 42.50%]: CrossEntropyWithSoftmax = 0.17623655 * 250; EvalErrorPrediction = 0.09600000 * 250; time = 0.0410s; samplesPerSecond = 6099.9
-MPI Rank 2: 08/16/2016 03:01:49:  Epoch[ 3 of 4]-Minibatch[ 171- 180, 45.00%]: CrossEntropyWithSoftmax = 0.14121117 * 250; EvalErrorPrediction = 0.06400000 * 250; time = 0.0412s; samplesPerSecond = 6074.2
-MPI Rank 2: 08/16/2016 03:01:50:  Epoch[ 3 of 4]-Minibatch[ 181- 190, 47.50%]: CrossEntropyWithSoftmax = 0.19243443 * 250; EvalErrorPrediction = 0.10000000 * 250; time = 0.0414s; samplesPerSecond = 6045.2
-MPI Rank 2: 08/16/2016 03:01:50:  Epoch[ 3 of 4]-Minibatch[ 191- 200, 50.00%]: CrossEntropyWithSoftmax = 0.20908162 * 250; EvalErrorPrediction = 0.10000000 * 250; time = 0.0413s; samplesPerSecond = 6046.7
-MPI Rank 2: 08/16/2016 03:01:50:  Epoch[ 3 of 4]-Minibatch[ 201- 210, 52.50%]: CrossEntropyWithSoftmax = 0.18472065 * 250; EvalErrorPrediction = 0.08000000 * 250; time = 0.0411s; samplesPerSecond = 6086.6
-MPI Rank 2: 08/16/2016 03:01:50:  Epoch[ 3 of 4]-Minibatch[ 211- 220, 55.00%]: CrossEntropyWithSoftmax = 0.18185535 * 250; EvalErrorPrediction = 0.07600000 * 250; time = 0.0412s; samplesPerSecond = 6072.2
-MPI Rank 2: 08/16/2016 03:01:50:  Epoch[ 3 of 4]-Minibatch[ 221- 230, 57.50%]: CrossEntropyWithSoftmax = 0.14074205 * 250; EvalErrorPrediction = 0.06000000 * 250; time = 0.0417s; samplesPerSecond = 5999.2
-MPI Rank 2: 08/16/2016 03:01:50:  Epoch[ 3 of 4]-Minibatch[ 231- 240, 60.00%]: CrossEntropyWithSoftmax = 0.14871621 * 250; EvalErrorPrediction = 0.07600000 * 250; time = 0.0408s; samplesPerSecond = 6120.4
-MPI Rank 2: 08/16/2016 03:01:50:  Epoch[ 3 of 4]-Minibatch[ 241- 250, 62.50%]: CrossEntropyWithSoftmax = 0.20299705 * 250; EvalErrorPrediction = 0.11200000 * 250; time = 0.0415s; samplesPerSecond = 6027.7
-MPI Rank 2: 08/16/2016 03:01:50:  Epoch[ 3 of 4]-Minibatch[ 251- 260, 65.00%]: CrossEntropyWithSoftmax = 0.12852038 * 250; EvalErrorPrediction = 0.07200000 * 250; time = 0.0413s; samplesPerSecond = 6055.2
-MPI Rank 2: 08/16/2016 03:01:50:  Epoch[ 3 of 4]-Minibatch[ 261- 270, 67.50%]: CrossEntropyWithSoftmax = 0.18660439 * 250; EvalErrorPrediction = 0.11600000 * 250; time = 0.0414s; samplesPerSecond = 6037.3
-MPI Rank 2: 08/16/2016 03:01:50:  Epoch[ 3 of 4]-Minibatch[ 271- 280, 70.00%]: CrossEntropyWithSoftmax = 0.19575997 * 250; EvalErrorPrediction = 0.08800000 * 250; time = 0.0416s; samplesPerSecond = 6004.3
-MPI Rank 2: 08/16/2016 03:01:50:  Epoch[ 3 of 4]-Minibatch[ 281- 290, 72.50%]: CrossEntropyWithSoftmax = 0.16667676 * 250; EvalErrorPrediction = 0.06800000 * 250; time = 0.0415s; samplesPerSecond = 6025.8
-MPI Rank 2: 08/16/2016 03:01:50:  Epoch[ 3 of 4]-Minibatch[ 291- 300, 75.00%]: CrossEntropyWithSoftmax = 0.12526169 * 250; EvalErrorPrediction = 0.04400000 * 250; time = 0.0410s; samplesPerSecond = 6091.9
-MPI Rank 2: 08/16/2016 03:01:50:  Epoch[ 3 of 4]-Minibatch[ 301- 310, 77.50%]: CrossEntropyWithSoftmax = 0.17392133 * 250; EvalErrorPrediction = 0.08800000 * 250; time = 0.0414s; samplesPerSecond = 6040.3
-MPI Rank 2: 08/16/2016 03:01:50:  Epoch[ 3 of 4]-Minibatch[ 311- 320, 80.00%]: CrossEntropyWithSoftmax = 0.12281615 * 250; EvalErrorPrediction = 0.05200000 * 250; time = 0.0411s; samplesPerSecond = 6083.3
-MPI Rank 2: 08/16/2016 03:01:50:  Epoch[ 3 of 4]-Minibatch[ 321- 330, 82.50%]: CrossEntropyWithSoftmax = 0.14759390 * 250; EvalErrorPrediction = 0.06000000 * 250; time = 0.0414s; samplesPerSecond = 6033.8
-MPI Rank 2: 08/16/2016 03:01:50:  Epoch[ 3 of 4]-Minibatch[ 331- 340, 85.00%]: CrossEntropyWithSoftmax = 0.19801300 * 250; EvalErrorPrediction = 0.09200000 * 250; time = 0.0415s; samplesPerSecond = 6025.0
-MPI Rank 2: 08/16/2016 03:01:50:  Epoch[ 3 of 4]-Minibatch[ 341- 350, 87.50%]: CrossEntropyWithSoftmax = 0.12593396 * 250; EvalErrorPrediction = 0.05200000 * 250; time = 0.0410s; samplesPerSecond = 6103.7
-MPI Rank 2: 08/16/2016 03:01:50:  Epoch[ 3 of 4]-Minibatch[ 351- 360, 90.00%]: CrossEntropyWithSoftmax = 0.13756618 * 250; EvalErrorPrediction = 0.06000000 * 250; time = 0.0412s; samplesPerSecond = 6065.3
-MPI Rank 2: 08/16/2016 03:01:50:  Epoch[ 3 of 4]-Minibatch[ 361- 370, 92.50%]: CrossEntropyWithSoftmax = 0.12838526 * 250; EvalErrorPrediction = 0.06000000 * 250; time = 0.0416s; samplesPerSecond = 6004.7
-MPI Rank 2: 08/16/2016 03:01:50:  Epoch[ 3 of 4]-Minibatch[ 371- 380, 95.00%]: CrossEntropyWithSoftmax = 0.16654369 * 250; EvalErrorPrediction = 0.09600000 * 250; time = 0.0411s; samplesPerSecond = 6081.5
-MPI Rank 2: 08/16/2016 03:01:50:  Epoch[ 3 of 4]-Minibatch[ 381- 390, 97.50%]: CrossEntropyWithSoftmax = 0.20658950 * 250; EvalErrorPrediction = 0.11600000 * 250; time = 0.0410s; samplesPerSecond = 6103.8
-MPI Rank 2: 08/16/2016 03:01:50:  Epoch[ 3 of 4]-Minibatch[ 391- 400, 100.00%]: CrossEntropyWithSoftmax = 0.14583322 * 250; EvalErrorPrediction = 0.06800000 * 250; time = 0.0416s; samplesPerSecond = 6011.3
-MPI Rank 2: 08/16/2016 03:01:50: Finished Epoch[ 3 of 4]: [Training] CrossEntropyWithSoftmax = 0.15948618 * 10000; EvalErrorPrediction = 0.07660000 * 10000; totalSamplesSeen = 30000; learningRatePerSample = 0.0080000004; epochTime=1.6722s
-MPI Rank 2: 
-MPI Rank 2: 08/16/2016 03:01:50: Starting Epoch 4: learning rate per sample = 0.008000  effective momentum = 0.900000  momentum as time constant = 237.3 samples
-MPI Rank 2: 
-MPI Rank 2: 08/16/2016 03:01:50: Starting minibatch loop, DataParallelSGD training (MyRank = 2, NumNodes = 4, NumGradientBits = 32), distributed reading is ENABLED.
-MPI Rank 2: 08/16/2016 03:01:50:  Epoch[ 4 of 4]-Minibatch[   1-  10, 2.50%]: CrossEntropyWithSoftmax = 0.12371233 * 250; EvalErrorPrediction = 0.06000000 * 250; time = 0.0416s; samplesPerSecond = 6010.9
-MPI Rank 2: 08/16/2016 03:01:50:  Epoch[ 4 of 4]-Minibatch[  11-  20, 5.00%]: CrossEntropyWithSoftmax = 0.18070513 * 250; EvalErrorPrediction = 0.09600000 * 250; time = 0.0410s; samplesPerSecond = 6100.5
-MPI Rank 2: 08/16/2016 03:01:51:  Epoch[ 4 of 4]-Minibatch[  21-  30, 7.50%]: CrossEntropyWithSoftmax = 0.14239730 * 250; EvalErrorPrediction = 0.07600000 * 250; time = 0.0411s; samplesPerSecond = 6076.1
-MPI Rank 2: 08/16/2016 03:01:51:  Epoch[ 4 of 4]-Minibatch[  31-  40, 10.00%]: CrossEntropyWithSoftmax = 0.15630155 * 250; EvalErrorPrediction = 0.06400000 * 250; time = 0.0413s; samplesPerSecond = 6060.0
-MPI Rank 2: 08/16/2016 03:01:51:  Epoch[ 4 of 4]-Minibatch[  41-  50, 12.50%]: CrossEntropyWithSoftmax = 0.16935526 * 250; EvalErrorPrediction = 0.09600000 * 250; time = 0.0410s; samplesPerSecond = 6100.4
-MPI Rank 2: 08/16/2016 03:01:51:  Epoch[ 4 of 4]-Minibatch[  51-  60, 15.00%]: CrossEntropyWithSoftmax = 0.18198833 * 250; EvalErrorPrediction = 0.08000000 * 250; time = 0.0410s; samplesPerSecond = 6097.1
-MPI Rank 2: 08/16/2016 03:01:51:  Epoch[ 4 of 4]-Minibatch[  61-  70, 17.50%]: CrossEntropyWithSoftmax = 0.14475945 * 250; EvalErrorPrediction = 0.07200000 * 250; time = 0.0413s; samplesPerSecond = 6046.7
-MPI Rank 2: 08/16/2016 03:01:51:  Epoch[ 4 of 4]-Minibatch[  71-  80, 20.00%]: CrossEntropyWithSoftmax = 0.18021602 * 250; EvalErrorPrediction = 0.09600000 * 250; time = 0.0415s; samplesPerSecond = 6030.3
-MPI Rank 2: 08/16/2016 03:01:51:  Epoch[ 4 of 4]-Minibatch[  81-  90, 22.50%]: CrossEntropyWithSoftmax = 0.15849307 * 250; EvalErrorPrediction = 0.07600000 * 250; time = 0.0417s; samplesPerSecond = 5992.2
-MPI Rank 2: 08/16/2016 03:01:51:  Epoch[ 4 of 4]-Minibatch[  91- 100, 25.00%]: CrossEntropyWithSoftmax = 0.14474426 * 250; EvalErrorPrediction = 0.07200000 * 250; time = 0.0414s; samplesPerSecond = 6041.9
-MPI Rank 2: 08/16/2016 03:01:51:  Epoch[ 4 of 4]-Minibatch[ 101- 110, 27.50%]: CrossEntropyWithSoftmax = 0.13362925 * 250; EvalErrorPrediction = 0.05200000 * 250; time = 0.0416s; samplesPerSecond = 6007.4
-MPI Rank 2: 08/16/2016 03:01:51:  Epoch[ 4 of 4]-Minibatch[ 111- 120, 30.00%]: CrossEntropyWithSoftmax = 0.13708299 * 250; EvalErrorPrediction = 0.06400000 * 250; time = 0.0415s; samplesPerSecond = 6029.9
-MPI Rank 2: 08/16/2016 03:01:51:  Epoch[ 4 of 4]-Minibatch[ 121- 130, 32.50%]: CrossEntropyWithSoftmax = 0.11569776 * 250; EvalErrorPrediction = 0.05600000 * 250; time = 0.0417s; samplesPerSecond = 6001.2
-MPI Rank 2: 08/16/2016 03:01:51:  Epoch[ 4 of 4]-Minibatch[ 131- 140, 35.00%]: CrossEntropyWithSoftmax = 0.16892331 * 250; EvalErrorPrediction = 0.09200000 * 250; time = 0.0415s; samplesPerSecond = 6025.1
-MPI Rank 2: 08/16/2016 03:01:51:  Epoch[ 4 of 4]-Minibatch[ 141- 150, 37.50%]: CrossEntropyWithSoftmax = 0.12752162 * 250; EvalErrorPrediction = 0.04800000 * 250; time = 0.0410s; samplesPerSecond = 6094.9
-MPI Rank 2: 08/16/2016 03:01:51:  Epoch[ 4 of 4]-Minibatch[ 151- 160, 40.00%]: CrossEntropyWithSoftmax = 0.17100867 * 250; EvalErrorPrediction = 0.08400000 * 250; time = 0.0413s; samplesPerSecond = 6060.5
-MPI Rank 2: 08/16/2016 03:01:51:  Epoch[ 4 of 4]-Minibatch[ 161- 170, 42.50%]: CrossEntropyWithSoftmax = 0.17660426 * 250; EvalErrorPrediction = 0.10000000 * 250; time = 0.0417s; samplesPerSecond = 5999.5
-MPI Rank 2: 08/16/2016 03:01:51:  Epoch[ 4 of 4]-Minibatch[ 171- 180, 45.00%]: CrossEntropyWithSoftmax = 0.14105803 * 250; EvalErrorPrediction = 0.06400000 * 250; time = 0.0409s; samplesPerSecond = 6119.8
-MPI Rank 2: 08/16/2016 03:01:51:  Epoch[ 4 of 4]-Minibatch[ 181- 190, 47.50%]: CrossEntropyWithSoftmax = 0.19333552 * 250; EvalErrorPrediction = 0.10000000 * 250; time = 0.0410s; samplesPerSecond = 6092.4
-MPI Rank 2: 08/16/2016 03:01:51:  Epoch[ 4 of 4]-Minibatch[ 191- 200, 50.00%]: CrossEntropyWithSoftmax = 0.20859524 * 250; EvalErrorPrediction = 0.10000000 * 250; time = 0.0416s; samplesPerSecond = 6010.5
-MPI Rank 2: 08/16/2016 03:01:51:  Epoch[ 4 of 4]-Minibatch[ 201- 210, 52.50%]: CrossEntropyWithSoftmax = 0.18499677 * 250; EvalErrorPrediction = 0.08000000 * 250; time = 0.0409s; samplesPerSecond = 6108.3
-MPI Rank 2: 08/16/2016 03:01:51:  Epoch[ 4 of 4]-Minibatch[ 211- 220, 55.00%]: CrossEntropyWithSoftmax = 0.18152438 * 250; EvalErrorPrediction = 0.07600000 * 250; time = 0.0416s; samplesPerSecond = 6007.7
-MPI Rank 2: 08/16/2016 03:01:51:  Epoch[ 4 of 4]-Minibatch[ 221- 230, 57.50%]: CrossEntropyWithSoftmax = 0.14037156 * 250; EvalErrorPrediction = 0.05600000 * 250; time = 0.0409s; samplesPerSecond = 6109.6
-MPI Rank 2: 08/16/2016 03:01:51:  Epoch[ 4 of 4]-Minibatch[ 231- 240, 60.00%]: CrossEntropyWithSoftmax = 0.14866862 * 250; EvalErrorPrediction = 0.07600000 * 250; time = 0.0411s; samplesPerSecond = 6077.7
-MPI Rank 2: 08/16/2016 03:01:51:  Epoch[ 4 of 4]-Minibatch[ 241- 250, 62.50%]: CrossEntropyWithSoftmax = 0.20347746 * 250; EvalErrorPrediction = 0.11200000 * 250; time = 0.0407s; samplesPerSecond = 6140.7
-MPI Rank 2: 08/16/2016 03:01:51:  Epoch[ 4 of 4]-Minibatch[ 251- 260, 65.00%]: CrossEntropyWithSoftmax = 0.12815013 * 250; EvalErrorPrediction = 0.07200000 * 250; time = 0.0409s; samplesPerSecond = 6105.8
-MPI Rank 2: 08/16/2016 03:01:52:  Epoch[ 4 of 4]-Minibatch[ 261- 270, 67.50%]: CrossEntropyWithSoftmax = 0.18672809 * 250; EvalErrorPrediction = 0.11600000 * 250; time = 0.0412s; samplesPerSecond = 6066.8
-MPI Rank 2: 08/16/2016 03:01:52:  Epoch[ 4 of 4]-Minibatch[ 271- 280, 70.00%]: CrossEntropyWithSoftmax = 0.19552989 * 250; EvalErrorPrediction = 0.08400000 * 250; time = 0.0409s; samplesPerSecond = 6105.5
-MPI Rank 2: 08/16/2016 03:01:52:  Epoch[ 4 of 4]-Minibatch[ 281- 290, 72.50%]: CrossEntropyWithSoftmax = 0.16452642 * 250; EvalErrorPrediction = 0.06800000 * 250; time = 0.0408s; samplesPerSecond = 6127.5
-MPI Rank 2: 08/16/2016 03:01:52:  Epoch[ 4 of 4]-Minibatch[ 291- 300, 75.00%]: CrossEntropyWithSoftmax = 0.12461825 * 250; EvalErrorPrediction = 0.04400000 * 250; time = 0.0410s; samplesPerSecond = 6092.1
-MPI Rank 2: 08/16/2016 03:01:52:  Epoch[ 4 of 4]-Minibatch[ 301- 310, 77.50%]: CrossEntropyWithSoftmax = 0.17285251 * 250; EvalErrorPrediction = 0.08400000 * 250; time = 0.0403s; samplesPerSecond = 6209.3
-MPI Rank 2: 08/16/2016 03:01:52:  Epoch[ 4 of 4]-Minibatch[ 311- 320, 80.00%]: CrossEntropyWithSoftmax = 0.12253619 * 250; EvalErrorPrediction = 0.05200000 * 250; time = 0.0408s; samplesPerSecond = 6120.6
-MPI Rank 2: 08/16/2016 03:01:52:  Epoch[ 4 of 4]-Minibatch[ 321- 330, 82.50%]: CrossEntropyWithSoftmax = 0.14723333 * 250; EvalErrorPrediction = 0.06000000 * 250; time = 0.0410s; samplesPerSecond = 6090.6
-MPI Rank 2: 08/16/2016 03:01:52:  Epoch[ 4 of 4]-Minibatch[ 331- 340, 85.00%]: CrossEntropyWithSoftmax = 0.19789537 * 250; EvalErrorPrediction = 0.09200000 * 250; time = 0.0411s; samplesPerSecond = 6083.8
-MPI Rank 2: 08/16/2016 03:01:52:  Epoch[ 4 of 4]-Minibatch[ 341- 350, 87.50%]: CrossEntropyWithSoftmax = 0.12575877 * 250; EvalErrorPrediction = 0.05200000 * 250; time = 0.0409s; samplesPerSecond = 6114.0
-MPI Rank 2: 08/16/2016 03:01:52:  Epoch[ 4 of 4]-Minibatch[ 351- 360, 90.00%]: CrossEntropyWithSoftmax = 0.13745928 * 250; EvalErrorPrediction = 0.06000000 * 250; time = 0.0413s; samplesPerSecond = 6054.3
-MPI Rank 2: 08/16/2016 03:01:52:  Epoch[ 4 of 4]-Minibatch[ 361- 370, 92.50%]: CrossEntropyWithSoftmax = 0.12839652 * 250; EvalErrorPrediction = 0.06000000 * 250; time = 0.0409s; samplesPerSecond = 6108.1
-MPI Rank 2: 08/16/2016 03:01:52:  Epoch[ 4 of 4]-Minibatch[ 371- 380, 95.00%]: CrossEntropyWithSoftmax = 0.16647281 * 250; EvalErrorPrediction = 0.09600000 * 250; time = 0.0405s; samplesPerSecond = 6170.6
-MPI Rank 2: 08/16/2016 03:01:52:  Epoch[ 4 of 4]-Minibatch[ 381- 390, 97.50%]: CrossEntropyWithSoftmax = 0.20679433 * 250; EvalErrorPrediction = 0.11600000 * 250; time = 0.0405s; samplesPerSecond = 6179.4
-MPI Rank 2: 08/16/2016 03:01:52:  Epoch[ 4 of 4]-Minibatch[ 391- 400, 100.00%]: CrossEntropyWithSoftmax = 0.14585245 * 250; EvalErrorPrediction = 0.06400000 * 250; time = 0.0411s; samplesPerSecond = 6075.9
-MPI Rank 2: 08/16/2016 03:01:52: Finished Epoch[ 4 of 4]: [Training] CrossEntropyWithSoftmax = 0.15914931 * 10000; EvalErrorPrediction = 0.07670000 * 10000; totalSamplesSeen = 40000; learningRatePerSample = 0.0080000004; epochTime=1.66654s
-MPI Rank 2: 08/16/2016 03:01:52: CNTKCommandTrainEnd: SimpleMultiGPU
-MPI Rank 2: 
-MPI Rank 2: 08/16/2016 03:01:52: Action "train" complete.
-MPI Rank 2: 
-MPI Rank 2: 08/16/2016 03:01:52: __COMPLETED__
-MPI Rank 2: ~MPIWrapper
-MPI Rank 3: 08/16/2016 03:01:40: Redirecting stderr to file C:\Users\svcphil\AppData\Local\Temp\cntk-test-20160816030048.672180\ParallelTraining\NoQuantization_SinglePrecision@release_gpu/stderr_SimpleMultiGPU.logrank3
-MPI Rank 3: 08/16/2016 03:01:40: -------------------------------------------------------------------
-MPI Rank 3: 08/16/2016 03:01:40: Build info: 
-MPI Rank 3: 
-MPI Rank 3: 08/16/2016 03:01:40: 		Built time: Aug 16 2016 02:54:53
-MPI Rank 3: 08/16/2016 03:01:40: 		Last modified date: Fri Aug 12 05:31:21 2016
-MPI Rank 3: 08/16/2016 03:01:40: 		Build type: Release
-MPI Rank 3: 08/16/2016 03:01:40: 		Build target: GPU
-MPI Rank 3: 08/16/2016 03:01:40: 		With 1bit-SGD: no
-MPI Rank 3: 08/16/2016 03:01:40: 		Math lib: mkl
-MPI Rank 3: 08/16/2016 03:01:40: 		CUDA_PATH: C:\Program Files\NVIDIA GPU Computing Toolkit\CUDA\v7.5
-MPI Rank 3: 08/16/2016 03:01:40: 		CUB_PATH: c:\src\cub-1.4.1
-MPI Rank 3: 08/16/2016 03:01:40: 		CUDNN_PATH: c:\NVIDIA\cudnn-4.0\cuda
-MPI Rank 3: 08/16/2016 03:01:40: 		Build Branch: HEAD
-MPI Rank 3: 08/16/2016 03:01:40: 		Build SHA1: 026b1e772b963461e189f8f00aa7ed6951298f84
-MPI Rank 3: 08/16/2016 03:01:40: 		Built by svcphil on Philly-Pool3
-MPI Rank 3: 08/16/2016 03:01:40: 		Build Path: c:\Jenkins\workspace\CNTK-Build-Windows\Source\CNTK\
-MPI Rank 3: 08/16/2016 03:01:40: -------------------------------------------------------------------
-MPI Rank 3: 08/16/2016 03:01:44: -------------------------------------------------------------------
-MPI Rank 3: 08/16/2016 03:01:44: GPU info:
-MPI Rank 3: 
-MPI Rank 3: 08/16/2016 03:01:44: 		Device[0]: cores = 2880; computeCapability = 3.5; type = "GeForce GTX 780 Ti"; memory = 3072 MB
-MPI Rank 3: 08/16/2016 03:01:44: 		Device[1]: cores = 2880; computeCapability = 3.5; type = "GeForce GTX 780 Ti"; memory = 3072 MB
-MPI Rank 3: 08/16/2016 03:01:44: 		Device[2]: cores = 2880; computeCapability = 3.5; type = "GeForce GTX 780 Ti"; memory = 3072 MB
-MPI Rank 3: 08/16/2016 03:01:44: 		Device[3]: cores = 2880; computeCapability = 3.5; type = "GeForce GTX 780 Ti"; memory = 3072 MB
-MPI Rank 3: 08/16/2016 03:01:44: -------------------------------------------------------------------
-MPI Rank 3: 
-MPI Rank 3: 08/16/2016 03:01:44: Running on DPHAIM-22 at 2016/08/16 03:01:44
-MPI Rank 3: 08/16/2016 03:01:44: Command line: 
-MPI Rank 3: C:\jenkins\workspace\CNTK-Test-Windows-W2\x64\release\cntk.exe  configFile=C:\jenkins\workspace\CNTK-Test-Windows-W2\Tests\EndToEndTests\ParallelTraining/SimpleMultiGPU.cntk  currentDirectory=C:\jenkins\workspace\CNTK-Test-Windows-W2\Tests\EndToEndTests\ParallelTraining\Data  RunDir=C:\Users\svcphil\AppData\Local\Temp\cntk-test-20160816030048.672180\ParallelTraining\NoQuantization_SinglePrecision@release_gpu  DataDir=C:\jenkins\workspace\CNTK-Test-Windows-W2\Tests\EndToEndTests\ParallelTraining\Data  ConfigDir=C:\jenkins\workspace\CNTK-Test-Windows-W2\Tests\EndToEndTests\ParallelTraining  OutputDir=C:\Users\svcphil\AppData\Local\Temp\cntk-test-20160816030048.672180\ParallelTraining\NoQuantization_SinglePrecision@release_gpu  DeviceId=0  timestamping=true  numCPUThreads=6  precision=float  SimpleMultiGPU=[SGD=[ParallelTrain=[DataParallelSGD=[gradientBits=32]]]]  stderr=C:\Users\svcphil\AppData\Local\Temp\cntk-test-20160816030048.672180\ParallelTraining\NoQuantization_SinglePrecision@release_gpu/stderr
-MPI Rank 3: 
-MPI Rank 3: 
-MPI Rank 3: 
-MPI Rank 3: 08/16/2016 03:01:44: >>>>>>>>>>>>>>>>>>>> RAW CONFIG (VARIABLES NOT RESOLVED) >>>>>>>>>>>>>>>>>>>>
-MPI Rank 3: 08/16/2016 03:01:44: deviceId = $DeviceId$
+MPI Rank 2: 
+MPI Rank 2: 05/03/2016 14:21:06: Action "train" complete.
+MPI Rank 2: 
+MPI Rank 2: 05/03/2016 14:21:06: __COMPLETED__
+MPI Rank 3: 05/03/2016 14:20:58: Redirecting stderr to file C:\Users\svcphil\AppData\Local\Temp\cntk-test-20160503141958.750677\ParallelTraining\NoQuantization_SinglePrecision@release_gpu/stderr_SimpleMultiGPU.logrank3
+MPI Rank 3: 05/03/2016 14:20:58: -------------------------------------------------------------------
+MPI Rank 3: 05/03/2016 14:20:58: Build info: 
+MPI Rank 3: 
+MPI Rank 3: 05/03/2016 14:20:58: 		Built time: May  3 2016 13:23:06
+MPI Rank 3: 05/03/2016 14:20:58: 		Last modified date: Mon Apr 18 00:00:12 2016
+MPI Rank 3: 05/03/2016 14:20:58: 		Build type: Release
+MPI Rank 3: 05/03/2016 14:20:58: 		Build target: GPU
+MPI Rank 3: 05/03/2016 14:20:58: 		With 1bit-SGD: no
+MPI Rank 3: 05/03/2016 14:20:58: 		CUDA_PATH: C:\Program Files\NVIDIA GPU Computing Toolkit\CUDA\v7.5
+MPI Rank 3: 05/03/2016 14:20:58: 		CUB_PATH: C:\src\cub-1.4.1
+MPI Rank 3: 05/03/2016 14:20:58: 		CUDNN_PATH: c:\NVIDIA\cudnn-4.0\cuda
+MPI Rank 3: 05/03/2016 14:20:58: 		Build Branch: HEAD
+MPI Rank 3: 05/03/2016 14:20:58: 		Build SHA1: af96f7cce6c3c78a4f1e9315e061291c79360e12
+MPI Rank 3: 05/03/2016 14:20:58: 		Built by svcphil on LIANA-09-w
+MPI Rank 3: 05/03/2016 14:20:58: 		Build Path: c:\jenkins\workspace\CNTK-Build-Windows\Source\CNTK\
+MPI Rank 3: 05/03/2016 14:20:58: -------------------------------------------------------------------
+MPI Rank 3: 
+MPI Rank 3: 05/03/2016 14:20:58: Running on DPHAIM-25 at 2016/05/03 14:20:58
+MPI Rank 3: 05/03/2016 14:20:58: Command line: 
+MPI Rank 3: C:\jenkins\workspace\CNTK-Test-Windows-W2\x64\release\cntk.exe  configFile=C:\jenkins\workspace\CNTK-Test-Windows-W2\Tests\EndToEndTests\ParallelTraining/SimpleMultiGPU.cntk  currentDirectory=C:\jenkins\workspace\CNTK-Test-Windows-W2\Tests\EndToEndTests\ParallelTraining\Data  RunDir=C:\Users\svcphil\AppData\Local\Temp\cntk-test-20160503141958.750677\ParallelTraining\NoQuantization_SinglePrecision@release_gpu  DataDir=C:\jenkins\workspace\CNTK-Test-Windows-W2\Tests\EndToEndTests\ParallelTraining\Data  ConfigDir=C:\jenkins\workspace\CNTK-Test-Windows-W2\Tests\EndToEndTests\ParallelTraining  OutputDir=C:\Users\svcphil\AppData\Local\Temp\cntk-test-20160503141958.750677\ParallelTraining\NoQuantization_SinglePrecision@release_gpu  DeviceId=0  timestamping=true  numCPUThreads=6  precision=float  SimpleMultiGPU=[SGD=[ParallelTrain=[DataParallelSGD=[gradientBits=32]]]]  stderr=C:\Users\svcphil\AppData\Local\Temp\cntk-test-20160503141958.750677\ParallelTraining\NoQuantization_SinglePrecision@release_gpu/stderr
+MPI Rank 3: 
+MPI Rank 3: 
+MPI Rank 3: 
+MPI Rank 3: 05/03/2016 14:20:58: >>>>>>>>>>>>>>>>>>>> RAW CONFIG (VARIABLES NOT RESOLVED) >>>>>>>>>>>>>>>>>>>>
+MPI Rank 3: 05/03/2016 14:20:58: deviceId = $DeviceId$
 MPI Rank 3: command = SimpleMultiGPU
 MPI Rank 3: precision = "float"
 MPI Rank 3: parallelTrain = true
@@ -2458,7 +1748,7 @@
 MPI Rank 3:     SimpleNetworkBuilder = [
 MPI Rank 3:         layerSizes = 2:50*2:2
 MPI Rank 3:         trainingCriterion = "CrossEntropyWithSoftmax"
-MPI Rank 3:         evalCriterion = "ClassificationError"
+MPI Rank 3:         evalCriterion = "ErrorPrediction"
 MPI Rank 3:         layerTypes = "Sigmoid"
 MPI Rank 3:         initValueScale = 1.0
 MPI Rank 3:         applyMeanVarNorm = true
@@ -2473,7 +1763,6 @@
 MPI Rank 3:         dropoutRate = 0.0
 MPI Rank 3:         maxEpochs = 4
 MPI Rank 3:         ParallelTrain = [
-MPI Rank 3:             distributedMBReading = true
 MPI Rank 3:             parallelizationMethod = "DataParallelSGD"
 MPI Rank 3:             DataParallelSGD = [
 MPI Rank 3:                 gradientBits = 1
@@ -2481,50 +1770,50 @@
 MPI Rank 3:         ]
 MPI Rank 3:     ]
 MPI Rank 3:     reader = [
-MPI Rank 3:         readerType = "CNTKTextFormatReader"
-MPI Rank 3:         file = "$DataDir$/SimpleDataTrain_cntk_text.txt"
-MPI Rank 3:         randomize = false
-MPI Rank 3:         input = [
-MPI Rank 3:             features = [
-MPI Rank 3:                 alias = "F"
-MPI Rank 3:                 dim = 2
-MPI Rank 3:                 format = "dense"
-MPI Rank 3:             ]
-MPI Rank 3:             labels = [
-MPI Rank 3:                 alias = "L"
-MPI Rank 3:                 dim = 2
-MPI Rank 3:                 format = "dense"
-MPI Rank 3:             ]
+MPI Rank 3:         readerType = "UCIFastReader"
+MPI Rank 3:         file = "$DataDir$/SimpleDataTrain.txt"
+MPI Rank 3:         miniBatchMode = "partial"
+MPI Rank 3:         randomize = "none"
+MPI Rank 3:         verbosity = 1   
+MPI Rank 3:         features = [
+MPI Rank 3: dim = 2      
+MPI Rank 3: start = 0    
+MPI Rank 3:         ]
+MPI Rank 3:         labels = [
+MPI Rank 3: start = 2      
+MPI Rank 3: dim = 1        
+MPI Rank 3: labelDim = 2   
+MPI Rank 3:             labelMappingFile = "$DataDir$/SimpleMapping.txt"
 MPI Rank 3:         ]
 MPI Rank 3:     ]
 MPI Rank 3: ]
 MPI Rank 3: currentDirectory=C:\jenkins\workspace\CNTK-Test-Windows-W2\Tests\EndToEndTests\ParallelTraining\Data
-MPI Rank 3: RunDir=C:\Users\svcphil\AppData\Local\Temp\cntk-test-20160816030048.672180\ParallelTraining\NoQuantization_SinglePrecision@release_gpu
+MPI Rank 3: RunDir=C:\Users\svcphil\AppData\Local\Temp\cntk-test-20160503141958.750677\ParallelTraining\NoQuantization_SinglePrecision@release_gpu
 MPI Rank 3: DataDir=C:\jenkins\workspace\CNTK-Test-Windows-W2\Tests\EndToEndTests\ParallelTraining\Data
 MPI Rank 3: ConfigDir=C:\jenkins\workspace\CNTK-Test-Windows-W2\Tests\EndToEndTests\ParallelTraining
-MPI Rank 3: OutputDir=C:\Users\svcphil\AppData\Local\Temp\cntk-test-20160816030048.672180\ParallelTraining\NoQuantization_SinglePrecision@release_gpu
+MPI Rank 3: OutputDir=C:\Users\svcphil\AppData\Local\Temp\cntk-test-20160503141958.750677\ParallelTraining\NoQuantization_SinglePrecision@release_gpu
 MPI Rank 3: DeviceId=0
 MPI Rank 3: timestamping=true
 MPI Rank 3: numCPUThreads=6
 MPI Rank 3: precision=float
 MPI Rank 3: SimpleMultiGPU=[SGD=[ParallelTrain=[DataParallelSGD=[gradientBits=32]]]]
-MPI Rank 3: stderr=C:\Users\svcphil\AppData\Local\Temp\cntk-test-20160816030048.672180\ParallelTraining\NoQuantization_SinglePrecision@release_gpu/stderr
-MPI Rank 3: 
-MPI Rank 3: 08/16/2016 03:01:44: <<<<<<<<<<<<<<<<<<<< RAW CONFIG (VARIABLES NOT RESOLVED)  <<<<<<<<<<<<<<<<<<<<
-MPI Rank 3: 
-MPI Rank 3: 08/16/2016 03:01:44: >>>>>>>>>>>>>>>>>>>> RAW CONFIG WITH ALL VARIABLES RESOLVED >>>>>>>>>>>>>>>>>>>>
-MPI Rank 3: 08/16/2016 03:01:44: deviceId = 0
+MPI Rank 3: stderr=C:\Users\svcphil\AppData\Local\Temp\cntk-test-20160503141958.750677\ParallelTraining\NoQuantization_SinglePrecision@release_gpu/stderr
+MPI Rank 3: 
+MPI Rank 3: 05/03/2016 14:20:58: <<<<<<<<<<<<<<<<<<<< RAW CONFIG (VARIABLES NOT RESOLVED)  <<<<<<<<<<<<<<<<<<<<
+MPI Rank 3: 
+MPI Rank 3: 05/03/2016 14:20:58: >>>>>>>>>>>>>>>>>>>> RAW CONFIG WITH ALL VARIABLES RESOLVED >>>>>>>>>>>>>>>>>>>>
+MPI Rank 3: 05/03/2016 14:20:58: deviceId = 0
 MPI Rank 3: command = SimpleMultiGPU
 MPI Rank 3: precision = "float"
 MPI Rank 3: parallelTrain = true
 MPI Rank 3: SimpleMultiGPU = [
 MPI Rank 3:     action = "train"
-MPI Rank 3:     modelPath = "C:\Users\svcphil\AppData\Local\Temp\cntk-test-20160816030048.672180\ParallelTraining\NoQuantization_SinglePrecision@release_gpu/models/Simple.dnn"
+MPI Rank 3:     modelPath = "C:\Users\svcphil\AppData\Local\Temp\cntk-test-20160503141958.750677\ParallelTraining\NoQuantization_SinglePrecision@release_gpu/models/Simple.dnn"
 MPI Rank 3:     traceLevel = 1
 MPI Rank 3:     SimpleNetworkBuilder = [
 MPI Rank 3:         layerSizes = 2:50*2:2
 MPI Rank 3:         trainingCriterion = "CrossEntropyWithSoftmax"
-MPI Rank 3:         evalCriterion = "ClassificationError"
+MPI Rank 3:         evalCriterion = "ErrorPrediction"
 MPI Rank 3:         layerTypes = "Sigmoid"
 MPI Rank 3:         initValueScale = 1.0
 MPI Rank 3:         applyMeanVarNorm = true
@@ -2539,7 +1828,6 @@
 MPI Rank 3:         dropoutRate = 0.0
 MPI Rank 3:         maxEpochs = 4
 MPI Rank 3:         ParallelTrain = [
-MPI Rank 3:             distributedMBReading = true
 MPI Rank 3:             parallelizationMethod = "DataParallelSGD"
 MPI Rank 3:             DataParallelSGD = [
 MPI Rank 3:                 gradientBits = 1
@@ -2547,56 +1835,56 @@
 MPI Rank 3:         ]
 MPI Rank 3:     ]
 MPI Rank 3:     reader = [
-MPI Rank 3:         readerType = "CNTKTextFormatReader"
-MPI Rank 3:         file = "C:\jenkins\workspace\CNTK-Test-Windows-W2\Tests\EndToEndTests\ParallelTraining\Data/SimpleDataTrain_cntk_text.txt"
-MPI Rank 3:         randomize = false
-MPI Rank 3:         input = [
-MPI Rank 3:             features = [
-MPI Rank 3:                 alias = "F"
-MPI Rank 3:                 dim = 2
-MPI Rank 3:                 format = "dense"
-MPI Rank 3:             ]
-MPI Rank 3:             labels = [
-MPI Rank 3:                 alias = "L"
-MPI Rank 3:                 dim = 2
-MPI Rank 3:                 format = "dense"
-MPI Rank 3:             ]
+MPI Rank 3:         readerType = "UCIFastReader"
+MPI Rank 3:         file = "C:\jenkins\workspace\CNTK-Test-Windows-W2\Tests\EndToEndTests\ParallelTraining\Data/SimpleDataTrain.txt"
+MPI Rank 3:         miniBatchMode = "partial"
+MPI Rank 3:         randomize = "none"
+MPI Rank 3:         verbosity = 1   
+MPI Rank 3:         features = [
+MPI Rank 3: dim = 2      
+MPI Rank 3: start = 0    
+MPI Rank 3:         ]
+MPI Rank 3:         labels = [
+MPI Rank 3: start = 2      
+MPI Rank 3: dim = 1        
+MPI Rank 3: labelDim = 2   
+MPI Rank 3:             labelMappingFile = "C:\jenkins\workspace\CNTK-Test-Windows-W2\Tests\EndToEndTests\ParallelTraining\Data/SimpleMapping.txt"
 MPI Rank 3:         ]
 MPI Rank 3:     ]
 MPI Rank 3: ]
 MPI Rank 3: currentDirectory=C:\jenkins\workspace\CNTK-Test-Windows-W2\Tests\EndToEndTests\ParallelTraining\Data
-MPI Rank 3: RunDir=C:\Users\svcphil\AppData\Local\Temp\cntk-test-20160816030048.672180\ParallelTraining\NoQuantization_SinglePrecision@release_gpu
+MPI Rank 3: RunDir=C:\Users\svcphil\AppData\Local\Temp\cntk-test-20160503141958.750677\ParallelTraining\NoQuantization_SinglePrecision@release_gpu
 MPI Rank 3: DataDir=C:\jenkins\workspace\CNTK-Test-Windows-W2\Tests\EndToEndTests\ParallelTraining\Data
 MPI Rank 3: ConfigDir=C:\jenkins\workspace\CNTK-Test-Windows-W2\Tests\EndToEndTests\ParallelTraining
-MPI Rank 3: OutputDir=C:\Users\svcphil\AppData\Local\Temp\cntk-test-20160816030048.672180\ParallelTraining\NoQuantization_SinglePrecision@release_gpu
+MPI Rank 3: OutputDir=C:\Users\svcphil\AppData\Local\Temp\cntk-test-20160503141958.750677\ParallelTraining\NoQuantization_SinglePrecision@release_gpu
 MPI Rank 3: DeviceId=0
 MPI Rank 3: timestamping=true
 MPI Rank 3: numCPUThreads=6
 MPI Rank 3: precision=float
 MPI Rank 3: SimpleMultiGPU=[SGD=[ParallelTrain=[DataParallelSGD=[gradientBits=32]]]]
-MPI Rank 3: stderr=C:\Users\svcphil\AppData\Local\Temp\cntk-test-20160816030048.672180\ParallelTraining\NoQuantization_SinglePrecision@release_gpu/stderr
-MPI Rank 3: 
-MPI Rank 3: 08/16/2016 03:01:44: <<<<<<<<<<<<<<<<<<<< RAW CONFIG WITH ALL VARIABLES RESOLVED <<<<<<<<<<<<<<<<<<<<
-MPI Rank 3: 
-MPI Rank 3: 08/16/2016 03:01:44: >>>>>>>>>>>>>>>>>>>> PROCESSED CONFIG WITH ALL VARIABLES RESOLVED >>>>>>>>>>>>>>>>>>>>
+MPI Rank 3: stderr=C:\Users\svcphil\AppData\Local\Temp\cntk-test-20160503141958.750677\ParallelTraining\NoQuantization_SinglePrecision@release_gpu/stderr
+MPI Rank 3: 
+MPI Rank 3: 05/03/2016 14:20:58: <<<<<<<<<<<<<<<<<<<< RAW CONFIG WITH ALL VARIABLES RESOLVED <<<<<<<<<<<<<<<<<<<<
+MPI Rank 3: 
+MPI Rank 3: 05/03/2016 14:20:58: >>>>>>>>>>>>>>>>>>>> PROCESSED CONFIG WITH ALL VARIABLES RESOLVED >>>>>>>>>>>>>>>>>>>>
 MPI Rank 3: configparameters: SimpleMultiGPU.cntk:command=SimpleMultiGPU
 MPI Rank 3: configparameters: SimpleMultiGPU.cntk:ConfigDir=C:\jenkins\workspace\CNTK-Test-Windows-W2\Tests\EndToEndTests\ParallelTraining
 MPI Rank 3: configparameters: SimpleMultiGPU.cntk:currentDirectory=C:\jenkins\workspace\CNTK-Test-Windows-W2\Tests\EndToEndTests\ParallelTraining\Data
 MPI Rank 3: configparameters: SimpleMultiGPU.cntk:DataDir=C:\jenkins\workspace\CNTK-Test-Windows-W2\Tests\EndToEndTests\ParallelTraining\Data
 MPI Rank 3: configparameters: SimpleMultiGPU.cntk:deviceId=0
 MPI Rank 3: configparameters: SimpleMultiGPU.cntk:numCPUThreads=6
-MPI Rank 3: configparameters: SimpleMultiGPU.cntk:OutputDir=C:\Users\svcphil\AppData\Local\Temp\cntk-test-20160816030048.672180\ParallelTraining\NoQuantization_SinglePrecision@release_gpu
+MPI Rank 3: configparameters: SimpleMultiGPU.cntk:OutputDir=C:\Users\svcphil\AppData\Local\Temp\cntk-test-20160503141958.750677\ParallelTraining\NoQuantization_SinglePrecision@release_gpu
 MPI Rank 3: configparameters: SimpleMultiGPU.cntk:parallelTrain=true
 MPI Rank 3: configparameters: SimpleMultiGPU.cntk:precision=float
-MPI Rank 3: configparameters: SimpleMultiGPU.cntk:RunDir=C:\Users\svcphil\AppData\Local\Temp\cntk-test-20160816030048.672180\ParallelTraining\NoQuantization_SinglePrecision@release_gpu
+MPI Rank 3: configparameters: SimpleMultiGPU.cntk:RunDir=C:\Users\svcphil\AppData\Local\Temp\cntk-test-20160503141958.750677\ParallelTraining\NoQuantization_SinglePrecision@release_gpu
 MPI Rank 3: configparameters: SimpleMultiGPU.cntk:SimpleMultiGPU=[
 MPI Rank 3:     action = "train"
-MPI Rank 3:     modelPath = "C:\Users\svcphil\AppData\Local\Temp\cntk-test-20160816030048.672180\ParallelTraining\NoQuantization_SinglePrecision@release_gpu/models/Simple.dnn"
+MPI Rank 3:     modelPath = "C:\Users\svcphil\AppData\Local\Temp\cntk-test-20160503141958.750677\ParallelTraining\NoQuantization_SinglePrecision@release_gpu/models/Simple.dnn"
 MPI Rank 3:     traceLevel = 1
 MPI Rank 3:     SimpleNetworkBuilder = [
 MPI Rank 3:         layerSizes = 2:50*2:2
 MPI Rank 3:         trainingCriterion = "CrossEntropyWithSoftmax"
-MPI Rank 3:         evalCriterion = "ClassificationError"
+MPI Rank 3:         evalCriterion = "ErrorPrediction"
 MPI Rank 3:         layerTypes = "Sigmoid"
 MPI Rank 3:         initValueScale = 1.0
 MPI Rank 3:         applyMeanVarNorm = true
@@ -2611,7 +1899,6 @@
 MPI Rank 3:         dropoutRate = 0.0
 MPI Rank 3:         maxEpochs = 4
 MPI Rank 3:         ParallelTrain = [
-MPI Rank 3:             distributedMBReading = true
 MPI Rank 3:             parallelizationMethod = "DataParallelSGD"
 MPI Rank 3:             DataParallelSGD = [
 MPI Rank 3:                 gradientBits = 1
@@ -2619,63 +1906,52 @@
 MPI Rank 3:         ]
 MPI Rank 3:     ]
 MPI Rank 3:     reader = [
-MPI Rank 3:         readerType = "CNTKTextFormatReader"
-MPI Rank 3:         file = "C:\jenkins\workspace\CNTK-Test-Windows-W2\Tests\EndToEndTests\ParallelTraining\Data/SimpleDataTrain_cntk_text.txt"
-MPI Rank 3:         randomize = false
-MPI Rank 3:         input = [
-MPI Rank 3:             features = [
-MPI Rank 3:                 alias = "F"
-MPI Rank 3:                 dim = 2
-MPI Rank 3:                 format = "dense"
-MPI Rank 3:             ]
-MPI Rank 3:             labels = [
-MPI Rank 3:                 alias = "L"
-MPI Rank 3:                 dim = 2
-MPI Rank 3:                 format = "dense"
-MPI Rank 3:             ]
+MPI Rank 3:         readerType = "UCIFastReader"
+MPI Rank 3:         file = "C:\jenkins\workspace\CNTK-Test-Windows-W2\Tests\EndToEndTests\ParallelTraining\Data/SimpleDataTrain.txt"
+MPI Rank 3:         miniBatchMode = "partial"
+MPI Rank 3:         randomize = "none"
+MPI Rank 3:         verbosity = 1   
+MPI Rank 3:         features = [
+MPI Rank 3: dim = 2      
+MPI Rank 3: start = 0    
+MPI Rank 3:         ]
+MPI Rank 3:         labels = [
+MPI Rank 3: start = 2      
+MPI Rank 3: dim = 1        
+MPI Rank 3: labelDim = 2   
+MPI Rank 3:             labelMappingFile = "C:\jenkins\workspace\CNTK-Test-Windows-W2\Tests\EndToEndTests\ParallelTraining\Data/SimpleMapping.txt"
 MPI Rank 3:         ]
 MPI Rank 3:     ]
 MPI Rank 3: ] [SGD=[ParallelTrain=[DataParallelSGD=[gradientBits=32]]]]
 MPI Rank 3: 
-MPI Rank 3: configparameters: SimpleMultiGPU.cntk:stderr=C:\Users\svcphil\AppData\Local\Temp\cntk-test-20160816030048.672180\ParallelTraining\NoQuantization_SinglePrecision@release_gpu/stderr
+MPI Rank 3: configparameters: SimpleMultiGPU.cntk:stderr=C:\Users\svcphil\AppData\Local\Temp\cntk-test-20160503141958.750677\ParallelTraining\NoQuantization_SinglePrecision@release_gpu/stderr
 MPI Rank 3: configparameters: SimpleMultiGPU.cntk:timestamping=true
-MPI Rank 3: 08/16/2016 03:01:44: <<<<<<<<<<<<<<<<<<<< PROCESSED CONFIG WITH ALL VARIABLES RESOLVED <<<<<<<<<<<<<<<<<<<<
-MPI Rank 3: 08/16/2016 03:01:44: Commands: SimpleMultiGPU
-MPI Rank 3: 08/16/2016 03:01:44: Precision = "float"
-MPI Rank 3: 08/16/2016 03:01:44: Using 6 CPU threads.
-MPI Rank 3: 08/16/2016 03:01:44: CNTKModelPath: C:\Users\svcphil\AppData\Local\Temp\cntk-test-20160816030048.672180\ParallelTraining\NoQuantization_SinglePrecision@release_gpu/models/Simple.dnn
-MPI Rank 3: 08/16/2016 03:01:44: CNTKCommandTrainInfo: SimpleMultiGPU : 4
-MPI Rank 3: 08/16/2016 03:01:44: CNTKCommandTrainInfo: CNTKNoMoreCommands_Total : 4
-MPI Rank 3: 
-MPI Rank 3: 08/16/2016 03:01:44: ##############################################################################
-MPI Rank 3: 08/16/2016 03:01:44: #                                                                            #
-MPI Rank 3: 08/16/2016 03:01:44: # Action "train"                                                             #
-MPI Rank 3: 08/16/2016 03:01:44: #                                                                            #
-MPI Rank 3: 08/16/2016 03:01:44: ##############################################################################
-MPI Rank 3: 
-MPI Rank 3: 08/16/2016 03:01:44: CNTKCommandTrainBegin: SimpleMultiGPU
+MPI Rank 3: 05/03/2016 14:20:58: <<<<<<<<<<<<<<<<<<<< PROCESSED CONFIG WITH ALL VARIABLES RESOLVED <<<<<<<<<<<<<<<<<<<<
+MPI Rank 3: 05/03/2016 14:20:58: Commands: SimpleMultiGPU
+MPI Rank 3: 05/03/2016 14:20:58: Precision = "float"
+MPI Rank 3: 05/03/2016 14:20:58: Using 6 CPU threads.
+MPI Rank 3: 05/03/2016 14:20:58: CNTKModelPath: C:\Users\svcphil\AppData\Local\Temp\cntk-test-20160503141958.750677\ParallelTraining\NoQuantization_SinglePrecision@release_gpu/models/Simple.dnn
+MPI Rank 3: 05/03/2016 14:20:58: CNTKCommandTrainInfo: SimpleMultiGPU : 4
+MPI Rank 3: 05/03/2016 14:20:58: CNTKCommandTrainInfo: CNTKNoMoreCommands_Total : 4
+MPI Rank 3: 
+MPI Rank 3: 05/03/2016 14:20:58: ##############################################################################
+MPI Rank 3: 05/03/2016 14:20:58: #                                                                            #
+MPI Rank 3: 05/03/2016 14:20:58: # Action "train"                                                             #
+MPI Rank 3: 05/03/2016 14:20:58: #                                                                            #
+MPI Rank 3: 05/03/2016 14:20:58: ##############################################################################
+MPI Rank 3: 
+MPI Rank 3: 05/03/2016 14:20:58: CNTKCommandTrainBegin: SimpleMultiGPU
 MPI Rank 3: SimpleNetworkBuilder Using GPU 0
-MPI Rank 3: 
-MPI Rank 3: 08/16/2016 03:01:44: Creating virgin network.
-MPI Rank 3: Node 'W0' (LearnableParameter operation): Initializing Parameter[50 x 2] <- 0.000000.
-MPI Rank 3: Node 'W0' (LearnableParameter operation): Initializing Parameter[50 x 2] <- uniform(seed=1, range=0.050000*1.000000, onCPU=false).
+MPI Rank 3: Reading UCI file C:\jenkins\workspace\CNTK-Test-Windows-W2\Tests\EndToEndTests\ParallelTraining\Data/SimpleDataTrain.txt
+MPI Rank 3: 
+MPI Rank 3: 05/03/2016 14:20:58: Creating virgin network.
 MPI Rank 3: Microsoft::MSR::CNTK::GPUMatrix<ElemType>::SetUniformRandomValue (GPU): creating curand object with seed 1, sizeof(ElemType)==4
-MPI Rank 3: Node 'B0' (LearnableParameter operation): Initializing Parameter[50 x 1] <- 0.000000.
-MPI Rank 3: Node 'B0' (LearnableParameter operation): Initializing Parameter[50 x 1] <- 0.000000.
-MPI Rank 3: Node 'W1' (LearnableParameter operation): Initializing Parameter[50 x 50] <- 0.000000.
-MPI Rank 3: Node 'W1' (LearnableParameter operation): Initializing Parameter[50 x 50] <- uniform(seed=2, range=0.050000*1.000000, onCPU=false).
-MPI Rank 3: Node 'B1' (LearnableParameter operation): Initializing Parameter[50 x 1] <- 0.000000.
-MPI Rank 3: Node 'B1' (LearnableParameter operation): Initializing Parameter[50 x 1] <- 0.000000.
-MPI Rank 3: Node 'W2' (LearnableParameter operation): Initializing Parameter[2 x 50] <- 0.000000.
-MPI Rank 3: Node 'W2' (LearnableParameter operation): Initializing Parameter[2 x 50] <- uniform(seed=3, range=0.050000*1.000000, onCPU=false).
-MPI Rank 3: Node 'B2' (LearnableParameter operation): Initializing Parameter[2 x 1] <- 0.000000.
-MPI Rank 3: Node 'B2' (LearnableParameter operation): Initializing Parameter[2 x 1] <- 0.000000.
 MPI Rank 3: 
 MPI Rank 3: Post-processing network...
 MPI Rank 3: 
 MPI Rank 3: 7 roots:
 MPI Rank 3: 	CrossEntropyWithSoftmax = CrossEntropyWithSoftmax()
-MPI Rank 3: 	EvalClassificationError = ClassificationError()
+MPI Rank 3: 	EvalErrorPrediction = ErrorPrediction()
 MPI Rank 3: 	InvStdOfFeatures = InvStdDev()
 MPI Rank 3: 	MeanOfFeatures = Mean()
 MPI Rank 3: 	PosteriorProb = Softmax()
@@ -2704,7 +1980,7 @@
 MPI Rank 3: Validating --> B2 = LearnableParameter() :  -> [2 x 1]
 MPI Rank 3: Validating --> HLast = Plus (W2*H1, B2) : [2 x 1 x *], [2 x 1] -> [2 x 1 x *]
 MPI Rank 3: Validating --> CrossEntropyWithSoftmax = CrossEntropyWithSoftmax (labels, HLast) : [2 x *], [2 x 1 x *] -> [1]
-MPI Rank 3: Validating --> EvalClassificationError = ClassificationError (labels, HLast) : [2 x *], [2 x 1 x *] -> [1]
+MPI Rank 3: Validating --> EvalErrorPrediction = ErrorPrediction (labels, HLast) : [2 x *], [2 x 1 x *] -> [1]
 MPI Rank 3: Validating --> PosteriorProb = Softmax (HLast) : [2 x 1 x *] -> [2 x 1 x *]
 MPI Rank 3: Validating --> Prior = Mean (labels) : [2 x *] -> [2]
 MPI Rank 3: Validating --> LogOfPrior = Log (Prior) : [2] -> [2]
@@ -2721,50 +1997,21 @@
 MPI Rank 3: 
 MPI Rank 3: Post-processing network complete.
 MPI Rank 3: 
-MPI Rank 3: 08/16/2016 03:01:45: Created model with 25 nodes on GPU 0.
-MPI Rank 3: 
-MPI Rank 3: 08/16/2016 03:01:45: Training criterion node(s):
-MPI Rank 3: 08/16/2016 03:01:45: 	CrossEntropyWithSoftmax = CrossEntropyWithSoftmax
-MPI Rank 3: 
-<<<<<<< HEAD
+MPI Rank 3: 05/03/2016 14:20:59: Created model with 25 nodes on GPU 0.
+MPI Rank 3: 
+MPI Rank 3: 05/03/2016 14:20:59: Training criterion node(s):
+MPI Rank 3: 05/03/2016 14:20:59: 	CrossEntropyWithSoftmax = CrossEntropyWithSoftmax
+MPI Rank 3: 
 MPI Rank 3: 05/03/2016 14:20:59: Evaluation criterion node(s):
 MPI Rank 3: 
-MPI Rank 3: 05/03/2016 14:20:59: 	EvalClassificationError = ClassificationError
-=======
-MPI Rank 3: 08/16/2016 03:01:45: Evaluation criterion node(s):
-MPI Rank 3: 08/16/2016 03:01:45: 	EvalErrorPrediction = ErrorPrediction
->>>>>>> 8493f118
+MPI Rank 3: 05/03/2016 14:20:59: 	EvalErrorPrediction = ErrorPrediction
 MPI Rank 3: 
 MPI Rank 3: 
 MPI Rank 3: Allocating matrices for forward and/or backward propagation.
 MPI Rank 3: 
-MPI Rank 3: Memory Sharing: Out of 40 matrices, 19 are shared as 8, and 21 are not shared.
-MPI Rank 3: 
-MPI Rank 3: 	{ B1 : [50 x 1] (gradient)
-MPI Rank 3: 	  H2 : [50 x 1 x *] (gradient)
-MPI Rank 3: 	  HLast : [2 x 1 x *] (gradient) }
-MPI Rank 3: 	{ H1 : [50 x 1 x *]
-MPI Rank 3: 	  W0*features : [50 x *] (gradient) }
-MPI Rank 3: 	{ W0 : [50 x 2] (gradient)
-MPI Rank 3: 	  W0*features+B0 : [50 x 1 x *] }
-MPI Rank 3: 	{ W0*features+B0 : [50 x 1 x *] (gradient)
-MPI Rank 3: 	  W1*H1 : [50 x 1 x *] }
-MPI Rank 3: 	{ W1 : [50 x 50] (gradient)
-MPI Rank 3: 	  W1*H1+B1 : [50 x 1 x *] }
-MPI Rank 3: 	{ H2 : [50 x 1 x *]
-MPI Rank 3: 	  W1*H1 : [50 x 1 x *] (gradient) }
-MPI Rank 3: 	{ B0 : [50 x 1] (gradient)
-MPI Rank 3: 	  H1 : [50 x 1 x *] (gradient)
-MPI Rank 3: 	  W1*H1+B1 : [50 x 1 x *] (gradient)
-MPI Rank 3: 	  W2*H1 : [2 x 1 x *] }
-MPI Rank 3: 	{ HLast : [2 x 1 x *]
-MPI Rank 3: 	  W2 : [2 x 50] (gradient) }
-MPI Rank 3: 
-MPI Rank 3: 
-MPI Rank 3: 08/16/2016 03:01:45: Training 2802 parameters in 6 out of 6 parameter tensors and 15 nodes with gradient:
-MPI Rank 3: 
-<<<<<<< HEAD
-MPI Rank 3: 0000000000000000: {[EvalClassificationError Gradient[1]] [InvStdOfFeatures Gradient[2]] [LogOfPrior Gradient[2]] [MVNormalizedFeatures Gradient[2 x *]] [MeanOfFeatures Gradient[2]] [PosteriorProb Gradient[2 x 1 x *]] [PosteriorProb Value[2 x 1 x *]] [Prior Gradient[2]] [ScaledLogLikelihood Gradient[2 x 1 x *]] [features Gradient[2 x *]] [labels Gradient[2 x *]] }
+MPI Rank 3: Memory Sharing Structure:
+MPI Rank 3: 
+MPI Rank 3: 0000000000000000: {[EvalErrorPrediction Gradient[1]] [InvStdOfFeatures Gradient[2]] [LogOfPrior Gradient[2]] [MVNormalizedFeatures Gradient[2 x *]] [MeanOfFeatures Gradient[2]] [PosteriorProb Gradient[2 x 1 x *]] [PosteriorProb Value[2 x 1 x *]] [Prior Gradient[2]] [ScaledLogLikelihood Gradient[2 x 1 x *]] [features Gradient[2 x *]] [labels Gradient[2 x *]] }
 MPI Rank 3: 00000022B08EF410: {[features Value[2 x *]] }
 MPI Rank 3: 00000022CE9489C0: {[InvStdOfFeatures Value[2]] }
 MPI Rank 3: 00000022CE9491E0: {[B0 Value[50 x 1]] }
@@ -2792,389 +2039,211 @@
 MPI Rank 3: 00000022D1DC9D70: {[W2 Value[2 x 50]] }
 MPI Rank 3: 00000022D1DC9E10: {[Prior Value[2]] }
 MPI Rank 3: 00000022D1DC9FF0: {[B2 Value[2 x 1]] }
-MPI Rank 3: 00000022D1DCA1D0: {[EvalClassificationError Value[1]] }
-=======
-MPI Rank 3: 08/16/2016 03:01:45: 	Node 'B0' (LearnableParameter operation) : [50 x 1]
-MPI Rank 3: 08/16/2016 03:01:45: 	Node 'B1' (LearnableParameter operation) : [50 x 1]
-MPI Rank 3: 08/16/2016 03:01:45: 	Node 'B2' (LearnableParameter operation) : [2 x 1]
-MPI Rank 3: 08/16/2016 03:01:45: 	Node 'W0' (LearnableParameter operation) : [50 x 2]
-MPI Rank 3: 08/16/2016 03:01:45: 	Node 'W1' (LearnableParameter operation) : [50 x 50]
-MPI Rank 3: 08/16/2016 03:01:45: 	Node 'W2' (LearnableParameter operation) : [2 x 50]
->>>>>>> 8493f118
-MPI Rank 3: 
-MPI Rank 3: 
-MPI Rank 3: 08/16/2016 03:01:45: Precomputing --> 3 PreCompute nodes found.
-MPI Rank 3: 
-MPI Rank 3: 08/16/2016 03:01:45: 	MeanOfFeatures = Mean()
-MPI Rank 3: 08/16/2016 03:01:45: 	InvStdOfFeatures = InvStdDev()
-MPI Rank 3: 08/16/2016 03:01:45: 	Prior = Mean()
-MPI Rank 3: 
-MPI Rank 3: 08/16/2016 03:01:45: Precomputing --> Completed.
-MPI Rank 3: 
-MPI Rank 3: 
-MPI Rank 3: 08/16/2016 03:01:45: Starting Epoch 1: learning rate per sample = 0.020000  effective momentum = 0.900000  momentum as time constant = 237.3 samples
-MPI Rank 3: 
-<<<<<<< HEAD
+MPI Rank 3: 00000022D1DCA1D0: {[EvalErrorPrediction Value[1]] }
+MPI Rank 3: 
+MPI Rank 3: 
+MPI Rank 3: 05/03/2016 14:20:59: Precomputing --> 3 PreCompute nodes found.
+MPI Rank 3: 
+MPI Rank 3: 05/03/2016 14:20:59: 	MeanOfFeatures = Mean()
+MPI Rank 3: 05/03/2016 14:20:59: 	InvStdOfFeatures = InvStdDev()
+MPI Rank 3: 05/03/2016 14:20:59: 	Prior = Mean()
+MPI Rank 3: UCIFastReader: Starting at epoch 0, counting lines to determine record count...
+MPI Rank 3:  10000 records found.
+MPI Rank 3: starting epoch 0 at record count 0, and file position 0
+MPI Rank 3: already there from last epoch
+MPI Rank 3: 
+MPI Rank 3: 05/03/2016 14:20:59: Precomputing --> Completed.
+MPI Rank 3: 
+MPI Rank 3: 
+MPI Rank 3: 05/03/2016 14:20:59: Starting Epoch 1: learning rate per sample = 0.020000  effective momentum = 0.900000  momentum as time constant = 237.3 samples
+MPI Rank 3: starting epoch 0 at record count 0, and file position 0
+MPI Rank 3: already there from last epoch
+MPI Rank 3: 
 MPI Rank 3: 05/03/2016 14:20:59: Starting minibatch loop, DataParallelSGD training (MyRank = 3, NumNodes = 4, NumGradientBits = 32).
-MPI Rank 3: 05/03/2016 14:20:59:  Epoch[ 1 of 4]-Minibatch[   1-  10]: CrossEntropyWithSoftmax = 0.70007977 * 250; EvalClassificationError = 0.52400000 * 250; time = 0.0499s; samplesPerSecond = 5011.2
-MPI Rank 3: 05/03/2016 14:20:59:  Epoch[ 1 of 4]-Minibatch[  11-  20]: CrossEntropyWithSoftmax = 0.71514542 * 250; EvalClassificationError = 0.52000000 * 250; time = 0.0406s; samplesPerSecond = 6155.4
-MPI Rank 3: 05/03/2016 14:21:00:  Epoch[ 1 of 4]-Minibatch[  21-  30]: CrossEntropyWithSoftmax = 0.72945595 * 250; EvalClassificationError = 0.47600000 * 250; time = 0.0407s; samplesPerSecond = 6138.9
-MPI Rank 3: 05/03/2016 14:21:00:  Epoch[ 1 of 4]-Minibatch[  31-  40]: CrossEntropyWithSoftmax = 0.70079058 * 250; EvalClassificationError = 0.52400000 * 250; time = 0.0403s; samplesPerSecond = 6201.0
-MPI Rank 3: 05/03/2016 14:21:00:  Epoch[ 1 of 4]-Minibatch[  41-  50]: CrossEntropyWithSoftmax = 0.70605616 * 250; EvalClassificationError = 0.54000000 * 250; time = 0.0411s; samplesPerSecond = 6089.1
-MPI Rank 3: 05/03/2016 14:21:00:  Epoch[ 1 of 4]-Minibatch[  51-  60]: CrossEntropyWithSoftmax = 0.71572398 * 250; EvalClassificationError = 0.47600000 * 250; time = 0.0408s; samplesPerSecond = 6122.2
-MPI Rank 3: 05/03/2016 14:21:00:  Epoch[ 1 of 4]-Minibatch[  61-  70]: CrossEntropyWithSoftmax = 0.72149851 * 250; EvalClassificationError = 0.48000000 * 250; time = 0.0408s; samplesPerSecond = 6133.9
-MPI Rank 3: 05/03/2016 14:21:00:  Epoch[ 1 of 4]-Minibatch[  71-  80]: CrossEntropyWithSoftmax = 0.79845604 * 250; EvalClassificationError = 0.47600000 * 250; time = 0.0404s; samplesPerSecond = 6190.3
-MPI Rank 3: 05/03/2016 14:21:00:  Epoch[ 1 of 4]-Minibatch[  81-  90]: CrossEntropyWithSoftmax = 0.69665185 * 250; EvalClassificationError = 0.46800000 * 250; time = 0.0410s; samplesPerSecond = 6100.8
-MPI Rank 3: 05/03/2016 14:21:00:  Epoch[ 1 of 4]-Minibatch[  91- 100]: CrossEntropyWithSoftmax = 0.70723327 * 250; EvalClassificationError = 0.49200000 * 250; time = 0.0408s; samplesPerSecond = 6130.9
-MPI Rank 3: 05/03/2016 14:21:00:  Epoch[ 1 of 4]-Minibatch[ 101- 110]: CrossEntropyWithSoftmax = 0.71420345 * 250; EvalClassificationError = 0.55200000 * 250; time = 0.0403s; samplesPerSecond = 6204.9
-MPI Rank 3: 05/03/2016 14:21:00:  Epoch[ 1 of 4]-Minibatch[ 111- 120]: CrossEntropyWithSoftmax = 0.69535259 * 250; EvalClassificationError = 0.43600000 * 250; time = 0.0407s; samplesPerSecond = 6140.2
-MPI Rank 3: 05/03/2016 14:21:00:  Epoch[ 1 of 4]-Minibatch[ 121- 130]: CrossEntropyWithSoftmax = 0.70078531 * 250; EvalClassificationError = 0.44000000 * 250; time = 0.0404s; samplesPerSecond = 6187.8
-MPI Rank 3: 05/03/2016 14:21:00:  Epoch[ 1 of 4]-Minibatch[ 131- 140]: CrossEntropyWithSoftmax = 0.71857915 * 250; EvalClassificationError = 0.54800000 * 250; time = 0.0404s; samplesPerSecond = 6186.6
-MPI Rank 3: 05/03/2016 14:21:00:  Epoch[ 1 of 4]-Minibatch[ 141- 150]: CrossEntropyWithSoftmax = 0.72088357 * 250; EvalClassificationError = 0.48800000 * 250; time = 0.0406s; samplesPerSecond = 6159.0
-MPI Rank 3: 05/03/2016 14:21:00:  Epoch[ 1 of 4]-Minibatch[ 151- 160]: CrossEntropyWithSoftmax = 0.71798840 * 250; EvalClassificationError = 0.55200000 * 250; time = 0.0404s; samplesPerSecond = 6189.8
-MPI Rank 3: 05/03/2016 14:21:00:  Epoch[ 1 of 4]-Minibatch[ 161- 170]: CrossEntropyWithSoftmax = 0.74162165 * 250; EvalClassificationError = 0.50000000 * 250; time = 0.0408s; samplesPerSecond = 6133.0
-MPI Rank 3: 05/03/2016 14:21:00:  Epoch[ 1 of 4]-Minibatch[ 171- 180]: CrossEntropyWithSoftmax = 0.71835129 * 250; EvalClassificationError = 0.51600000 * 250; time = 0.0388s; samplesPerSecond = 6443.0
-MPI Rank 3: 05/03/2016 14:21:00:  Epoch[ 1 of 4]-Minibatch[ 181- 190]: CrossEntropyWithSoftmax = 0.71529462 * 250; EvalClassificationError = 0.48400000 * 250; time = 0.0405s; samplesPerSecond = 6179.2
-MPI Rank 3: 05/03/2016 14:21:00:  Epoch[ 1 of 4]-Minibatch[ 191- 200]: CrossEntropyWithSoftmax = 0.71727657 * 250; EvalClassificationError = 0.53200000 * 250; time = 0.0404s; samplesPerSecond = 6194.6
-MPI Rank 3: 05/03/2016 14:21:00:  Epoch[ 1 of 4]-Minibatch[ 201- 210]: CrossEntropyWithSoftmax = 0.71745516 * 250; EvalClassificationError = 0.50400000 * 250; time = 0.0410s; samplesPerSecond = 6094.9
-MPI Rank 3: 05/03/2016 14:21:00:  Epoch[ 1 of 4]-Minibatch[ 211- 220]: CrossEntropyWithSoftmax = 0.72088397 * 250; EvalClassificationError = 0.50000000 * 250; time = 0.0409s; samplesPerSecond = 6118.6
-MPI Rank 3: 05/03/2016 14:21:00:  Epoch[ 1 of 4]-Minibatch[ 221- 230]: CrossEntropyWithSoftmax = 0.72006808 * 250; EvalClassificationError = 0.50800000 * 250; time = 0.0406s; samplesPerSecond = 6165.1
-MPI Rank 3: 05/03/2016 14:21:00:  Epoch[ 1 of 4]-Minibatch[ 231- 240]: CrossEntropyWithSoftmax = 0.71275468 * 250; EvalClassificationError = 0.51200000 * 250; time = 0.0406s; samplesPerSecond = 6153.4
-MPI Rank 3: 05/03/2016 14:21:00:  Epoch[ 1 of 4]-Minibatch[ 241- 250]: CrossEntropyWithSoftmax = 0.69644781 * 250; EvalClassificationError = 0.50400000 * 250; time = 0.0404s; samplesPerSecond = 6191.0
-MPI Rank 3: 05/03/2016 14:21:00:  Epoch[ 1 of 4]-Minibatch[ 251- 260]: CrossEntropyWithSoftmax = 0.70129698 * 250; EvalClassificationError = 0.51200000 * 250; time = 0.0398s; samplesPerSecond = 6287.1
-MPI Rank 3: 05/03/2016 14:21:01:  Epoch[ 1 of 4]-Minibatch[ 261- 270]: CrossEntropyWithSoftmax = 0.70768095 * 250; EvalClassificationError = 0.54400000 * 250; time = 0.0400s; samplesPerSecond = 6254.5
-MPI Rank 3: 05/03/2016 14:21:01:  Epoch[ 1 of 4]-Minibatch[ 271- 280]: CrossEntropyWithSoftmax = 0.69744379 * 250; EvalClassificationError = 0.52800000 * 250; time = 0.0402s; samplesPerSecond = 6224.9
-MPI Rank 3: 05/03/2016 14:21:01:  Epoch[ 1 of 4]-Minibatch[ 281- 290]: CrossEntropyWithSoftmax = 0.69266187 * 250; EvalClassificationError = 0.44800000 * 250; time = 0.0404s; samplesPerSecond = 6186.1
-MPI Rank 3: 05/03/2016 14:21:01:  Epoch[ 1 of 4]-Minibatch[ 291- 300]: CrossEntropyWithSoftmax = 0.69347265 * 250; EvalClassificationError = 0.49600000 * 250; time = 0.0406s; samplesPerSecond = 6151.7
-MPI Rank 3: 05/03/2016 14:21:01:  Epoch[ 1 of 4]-Minibatch[ 301- 310]: CrossEntropyWithSoftmax = 0.69257408 * 250; EvalClassificationError = 0.54000000 * 250; time = 0.0400s; samplesPerSecond = 6252.7
-MPI Rank 3: 05/03/2016 14:21:01:  Epoch[ 1 of 4]-Minibatch[ 311- 320]: CrossEntropyWithSoftmax = 0.68625740 * 250; EvalClassificationError = 0.38000000 * 250; time = 0.0403s; samplesPerSecond = 6206.4
-MPI Rank 3: 05/03/2016 14:21:01:  Epoch[ 1 of 4]-Minibatch[ 321- 330]: CrossEntropyWithSoftmax = 0.69064008 * 250; EvalClassificationError = 0.46800000 * 250; time = 0.0410s; samplesPerSecond = 6098.6
-MPI Rank 3: 05/03/2016 14:21:01:  Epoch[ 1 of 4]-Minibatch[ 331- 340]: CrossEntropyWithSoftmax = 0.70192150 * 250; EvalClassificationError = 0.46000000 * 250; time = 0.0407s; samplesPerSecond = 6138.7
-MPI Rank 3: 05/03/2016 14:21:01:  Epoch[ 1 of 4]-Minibatch[ 341- 350]: CrossEntropyWithSoftmax = 0.69058909 * 250; EvalClassificationError = 0.52000000 * 250; time = 0.0407s; samplesPerSecond = 6141.6
-MPI Rank 3: 05/03/2016 14:21:01:  Epoch[ 1 of 4]-Minibatch[ 351- 360]: CrossEntropyWithSoftmax = 0.67041484 * 250; EvalClassificationError = 0.39200000 * 250; time = 0.0404s; samplesPerSecond = 6185.5
-MPI Rank 3: 05/03/2016 14:21:01:  Epoch[ 1 of 4]-Minibatch[ 361- 370]: CrossEntropyWithSoftmax = 0.65913960 * 250; EvalClassificationError = 0.35600000 * 250; time = 0.0407s; samplesPerSecond = 6147.0
-MPI Rank 3: 05/03/2016 14:21:01:  Epoch[ 1 of 4]-Minibatch[ 371- 380]: CrossEntropyWithSoftmax = 0.63919860 * 250; EvalClassificationError = 0.36400000 * 250; time = 0.0406s; samplesPerSecond = 6162.0
-MPI Rank 3: 05/03/2016 14:21:01:  Epoch[ 1 of 4]-Minibatch[ 381- 390]: CrossEntropyWithSoftmax = 0.61293852 * 250; EvalClassificationError = 0.19200000 * 250; time = 0.0412s; samplesPerSecond = 6064.4
-MPI Rank 3: 05/03/2016 14:21:01:  Epoch[ 1 of 4]-Minibatch[ 391- 400]: CrossEntropyWithSoftmax = 0.55255298 * 250; EvalClassificationError = 0.18800000 * 250; time = 0.0407s; samplesPerSecond = 6136.0
-MPI Rank 3: 05/03/2016 14:21:01: Finished Epoch[ 1 of 4]: [Training] CrossEntropyWithSoftmax = 0.70019552 * 10000; EvalClassificationError = 0.47350000 * 10000; totalSamplesSeen = 10000; learningRatePerSample = 0.02; epochTime=1.65004s
-=======
-MPI Rank 3: 08/16/2016 03:01:45: Starting minibatch loop, DataParallelSGD training (MyRank = 3, NumNodes = 4, NumGradientBits = 32), distributed reading is ENABLED.
-MPI Rank 3: 08/16/2016 03:01:45:  Epoch[ 1 of 4]-Minibatch[   1-  10]: CrossEntropyWithSoftmax = 0.70007977 * 250; EvalErrorPrediction = 0.52400000 * 250; time = 0.0501s; samplesPerSecond = 4987.8
-MPI Rank 3: 08/16/2016 03:01:45:  Epoch[ 1 of 4]-Minibatch[  11-  20]: CrossEntropyWithSoftmax = 0.71514542 * 250; EvalErrorPrediction = 0.52000000 * 250; time = 0.0440s; samplesPerSecond = 5676.8
-MPI Rank 3: 08/16/2016 03:01:45:  Epoch[ 1 of 4]-Minibatch[  21-  30]: CrossEntropyWithSoftmax = 0.72945594 * 250; EvalErrorPrediction = 0.47600000 * 250; time = 0.0437s; samplesPerSecond = 5717.7
-MPI Rank 3: 08/16/2016 03:01:45:  Epoch[ 1 of 4]-Minibatch[  31-  40]: CrossEntropyWithSoftmax = 0.70079058 * 250; EvalErrorPrediction = 0.52400000 * 250; time = 0.0437s; samplesPerSecond = 5716.8
-MPI Rank 3: 08/16/2016 03:01:45:  Epoch[ 1 of 4]-Minibatch[  41-  50]: CrossEntropyWithSoftmax = 0.70605616 * 250; EvalErrorPrediction = 0.54000000 * 250; time = 0.0436s; samplesPerSecond = 5731.8
-MPI Rank 3: 08/16/2016 03:01:46:  Epoch[ 1 of 4]-Minibatch[  51-  60]: CrossEntropyWithSoftmax = 0.71572398 * 250; EvalErrorPrediction = 0.47600000 * 250; time = 0.0434s; samplesPerSecond = 5757.3
-MPI Rank 3: 08/16/2016 03:01:46:  Epoch[ 1 of 4]-Minibatch[  61-  70]: CrossEntropyWithSoftmax = 0.72149851 * 250; EvalErrorPrediction = 0.48000000 * 250; time = 0.0439s; samplesPerSecond = 5696.3
-MPI Rank 3: 08/16/2016 03:01:46:  Epoch[ 1 of 4]-Minibatch[  71-  80]: CrossEntropyWithSoftmax = 0.79845606 * 250; EvalErrorPrediction = 0.47600000 * 250; time = 0.0432s; samplesPerSecond = 5788.0
-MPI Rank 3: 08/16/2016 03:01:46:  Epoch[ 1 of 4]-Minibatch[  81-  90]: CrossEntropyWithSoftmax = 0.69665185 * 250; EvalErrorPrediction = 0.46800000 * 250; time = 0.0434s; samplesPerSecond = 5755.5
-MPI Rank 3: 08/16/2016 03:01:46:  Epoch[ 1 of 4]-Minibatch[  91- 100]: CrossEntropyWithSoftmax = 0.70723327 * 250; EvalErrorPrediction = 0.49200000 * 250; time = 0.0438s; samplesPerSecond = 5706.2
-MPI Rank 3: 08/16/2016 03:01:46:  Epoch[ 1 of 4]-Minibatch[ 101- 110]: CrossEntropyWithSoftmax = 0.71420344 * 250; EvalErrorPrediction = 0.55200000 * 250; time = 0.0440s; samplesPerSecond = 5688.2
-MPI Rank 3: 08/16/2016 03:01:46:  Epoch[ 1 of 4]-Minibatch[ 111- 120]: CrossEntropyWithSoftmax = 0.69535259 * 250; EvalErrorPrediction = 0.43600000 * 250; time = 0.0435s; samplesPerSecond = 5742.1
-MPI Rank 3: 08/16/2016 03:01:46:  Epoch[ 1 of 4]-Minibatch[ 121- 130]: CrossEntropyWithSoftmax = 0.70078531 * 250; EvalErrorPrediction = 0.44000000 * 250; time = 0.0437s; samplesPerSecond = 5719.4
-MPI Rank 3: 08/16/2016 03:01:46:  Epoch[ 1 of 4]-Minibatch[ 131- 140]: CrossEntropyWithSoftmax = 0.71857915 * 250; EvalErrorPrediction = 0.54800000 * 250; time = 0.0438s; samplesPerSecond = 5708.0
-MPI Rank 3: 08/16/2016 03:01:46:  Epoch[ 1 of 4]-Minibatch[ 141- 150]: CrossEntropyWithSoftmax = 0.72088358 * 250; EvalErrorPrediction = 0.48800000 * 250; time = 0.0437s; samplesPerSecond = 5722.0
-MPI Rank 3: 08/16/2016 03:01:46:  Epoch[ 1 of 4]-Minibatch[ 151- 160]: CrossEntropyWithSoftmax = 0.71798840 * 250; EvalErrorPrediction = 0.55200000 * 250; time = 0.0437s; samplesPerSecond = 5714.7
-MPI Rank 3: 08/16/2016 03:01:46:  Epoch[ 1 of 4]-Minibatch[ 161- 170]: CrossEntropyWithSoftmax = 0.74162165 * 250; EvalErrorPrediction = 0.50000000 * 250; time = 0.0438s; samplesPerSecond = 5711.3
-MPI Rank 3: 08/16/2016 03:01:46:  Epoch[ 1 of 4]-Minibatch[ 171- 180]: CrossEntropyWithSoftmax = 0.71835127 * 250; EvalErrorPrediction = 0.51600000 * 250; time = 0.0440s; samplesPerSecond = 5683.6
-MPI Rank 3: 08/16/2016 03:01:46:  Epoch[ 1 of 4]-Minibatch[ 181- 190]: CrossEntropyWithSoftmax = 0.71529463 * 250; EvalErrorPrediction = 0.48400000 * 250; time = 0.0435s; samplesPerSecond = 5752.8
-MPI Rank 3: 08/16/2016 03:01:46:  Epoch[ 1 of 4]-Minibatch[ 191- 200]: CrossEntropyWithSoftmax = 0.71727656 * 250; EvalErrorPrediction = 0.53200000 * 250; time = 0.0437s; samplesPerSecond = 5725.5
-MPI Rank 3: 08/16/2016 03:01:46:  Epoch[ 1 of 4]-Minibatch[ 201- 210]: CrossEntropyWithSoftmax = 0.71745517 * 250; EvalErrorPrediction = 0.50400000 * 250; time = 0.0439s; samplesPerSecond = 5693.7
-MPI Rank 3: 08/16/2016 03:01:46:  Epoch[ 1 of 4]-Minibatch[ 211- 220]: CrossEntropyWithSoftmax = 0.72088397 * 250; EvalErrorPrediction = 0.50000000 * 250; time = 0.0433s; samplesPerSecond = 5777.3
-MPI Rank 3: 08/16/2016 03:01:46:  Epoch[ 1 of 4]-Minibatch[ 221- 230]: CrossEntropyWithSoftmax = 0.72006808 * 250; EvalErrorPrediction = 0.50800000 * 250; time = 0.0434s; samplesPerSecond = 5763.4
-MPI Rank 3: 08/16/2016 03:01:46:  Epoch[ 1 of 4]-Minibatch[ 231- 240]: CrossEntropyWithSoftmax = 0.71275469 * 250; EvalErrorPrediction = 0.51200000 * 250; time = 0.0437s; samplesPerSecond = 5718.2
-MPI Rank 3: 08/16/2016 03:01:46:  Epoch[ 1 of 4]-Minibatch[ 241- 250]: CrossEntropyWithSoftmax = 0.69644781 * 250; EvalErrorPrediction = 0.50400000 * 250; time = 0.0433s; samplesPerSecond = 5778.1
-MPI Rank 3: 08/16/2016 03:01:46:  Epoch[ 1 of 4]-Minibatch[ 251- 260]: CrossEntropyWithSoftmax = 0.70129698 * 250; EvalErrorPrediction = 0.51200000 * 250; time = 0.0436s; samplesPerSecond = 5734.7
-MPI Rank 3: 08/16/2016 03:01:46:  Epoch[ 1 of 4]-Minibatch[ 261- 270]: CrossEntropyWithSoftmax = 0.70768095 * 250; EvalErrorPrediction = 0.54400000 * 250; time = 0.0435s; samplesPerSecond = 5752.9
-MPI Rank 3: 08/16/2016 03:01:46:  Epoch[ 1 of 4]-Minibatch[ 271- 280]: CrossEntropyWithSoftmax = 0.69744380 * 250; EvalErrorPrediction = 0.52800000 * 250; time = 0.0438s; samplesPerSecond = 5704.1
-MPI Rank 3: 08/16/2016 03:01:47:  Epoch[ 1 of 4]-Minibatch[ 281- 290]: CrossEntropyWithSoftmax = 0.69266187 * 250; EvalErrorPrediction = 0.44800000 * 250; time = 0.0438s; samplesPerSecond = 5703.6
-MPI Rank 3: 08/16/2016 03:01:47:  Epoch[ 1 of 4]-Minibatch[ 291- 300]: CrossEntropyWithSoftmax = 0.69347267 * 250; EvalErrorPrediction = 0.49600000 * 250; time = 0.0432s; samplesPerSecond = 5789.7
-MPI Rank 3: 08/16/2016 03:01:47:  Epoch[ 1 of 4]-Minibatch[ 301- 310]: CrossEntropyWithSoftmax = 0.69257410 * 250; EvalErrorPrediction = 0.54000000 * 250; time = 0.0435s; samplesPerSecond = 5753.1
-MPI Rank 3: 08/16/2016 03:01:47:  Epoch[ 1 of 4]-Minibatch[ 311- 320]: CrossEntropyWithSoftmax = 0.68625742 * 250; EvalErrorPrediction = 0.38000000 * 250; time = 0.0434s; samplesPerSecond = 5765.8
-MPI Rank 3: 08/16/2016 03:01:47:  Epoch[ 1 of 4]-Minibatch[ 321- 330]: CrossEntropyWithSoftmax = 0.69064011 * 250; EvalErrorPrediction = 0.46800000 * 250; time = 0.0438s; samplesPerSecond = 5710.2
-MPI Rank 3: 08/16/2016 03:01:47:  Epoch[ 1 of 4]-Minibatch[ 331- 340]: CrossEntropyWithSoftmax = 0.70192154 * 250; EvalErrorPrediction = 0.46000000 * 250; time = 0.0434s; samplesPerSecond = 5761.4
-MPI Rank 3: 08/16/2016 03:01:47:  Epoch[ 1 of 4]-Minibatch[ 341- 350]: CrossEntropyWithSoftmax = 0.69058912 * 250; EvalErrorPrediction = 0.52000000 * 250; time = 0.0442s; samplesPerSecond = 5651.0
-MPI Rank 3: 08/16/2016 03:01:47:  Epoch[ 1 of 4]-Minibatch[ 351- 360]: CrossEntropyWithSoftmax = 0.67041492 * 250; EvalErrorPrediction = 0.39200000 * 250; time = 0.0437s; samplesPerSecond = 5722.8
-MPI Rank 3: 08/16/2016 03:01:47:  Epoch[ 1 of 4]-Minibatch[ 361- 370]: CrossEntropyWithSoftmax = 0.65913974 * 250; EvalErrorPrediction = 0.35600000 * 250; time = 0.0435s; samplesPerSecond = 5741.5
-MPI Rank 3: 08/16/2016 03:01:47:  Epoch[ 1 of 4]-Minibatch[ 371- 380]: CrossEntropyWithSoftmax = 0.63919879 * 250; EvalErrorPrediction = 0.36400000 * 250; time = 0.0434s; samplesPerSecond = 5754.7
-MPI Rank 3: 08/16/2016 03:01:47:  Epoch[ 1 of 4]-Minibatch[ 381- 390]: CrossEntropyWithSoftmax = 0.61293885 * 250; EvalErrorPrediction = 0.19200000 * 250; time = 0.0421s; samplesPerSecond = 5932.6
-MPI Rank 3: 08/16/2016 03:01:47:  Epoch[ 1 of 4]-Minibatch[ 391- 400]: CrossEntropyWithSoftmax = 0.55255354 * 250; EvalErrorPrediction = 0.18800000 * 250; time = 0.0417s; samplesPerSecond = 5999.2
-MPI Rank 3: 08/16/2016 03:01:47: Finished Epoch[ 1 of 4]: [Training] CrossEntropyWithSoftmax = 0.70019556 * 10000; EvalErrorPrediction = 0.47350000 * 10000; totalSamplesSeen = 10000; learningRatePerSample = 0.02; epochTime=1.77069s
->>>>>>> 8493f118
-MPI Rank 3: 
-MPI Rank 3: 08/16/2016 03:01:47: Starting Epoch 2: learning rate per sample = 0.008000  effective momentum = 0.900000  momentum as time constant = 237.3 samples
-MPI Rank 3: 
-<<<<<<< HEAD
+MPI Rank 3: 05/03/2016 14:20:59:  Epoch[ 1 of 4]-Minibatch[   1-  10]: CrossEntropyWithSoftmax = 0.70007977 * 250; EvalErrorPrediction = 0.52400000 * 250; time = 0.0499s; samplesPerSecond = 5011.2
+MPI Rank 3: 05/03/2016 14:20:59:  Epoch[ 1 of 4]-Minibatch[  11-  20]: CrossEntropyWithSoftmax = 0.71514542 * 250; EvalErrorPrediction = 0.52000000 * 250; time = 0.0406s; samplesPerSecond = 6155.4
+MPI Rank 3: 05/03/2016 14:21:00:  Epoch[ 1 of 4]-Minibatch[  21-  30]: CrossEntropyWithSoftmax = 0.72945595 * 250; EvalErrorPrediction = 0.47600000 * 250; time = 0.0407s; samplesPerSecond = 6138.9
+MPI Rank 3: 05/03/2016 14:21:00:  Epoch[ 1 of 4]-Minibatch[  31-  40]: CrossEntropyWithSoftmax = 0.70079058 * 250; EvalErrorPrediction = 0.52400000 * 250; time = 0.0403s; samplesPerSecond = 6201.0
+MPI Rank 3: 05/03/2016 14:21:00:  Epoch[ 1 of 4]-Minibatch[  41-  50]: CrossEntropyWithSoftmax = 0.70605616 * 250; EvalErrorPrediction = 0.54000000 * 250; time = 0.0411s; samplesPerSecond = 6089.1
+MPI Rank 3: 05/03/2016 14:21:00:  Epoch[ 1 of 4]-Minibatch[  51-  60]: CrossEntropyWithSoftmax = 0.71572398 * 250; EvalErrorPrediction = 0.47600000 * 250; time = 0.0408s; samplesPerSecond = 6122.2
+MPI Rank 3: 05/03/2016 14:21:00:  Epoch[ 1 of 4]-Minibatch[  61-  70]: CrossEntropyWithSoftmax = 0.72149851 * 250; EvalErrorPrediction = 0.48000000 * 250; time = 0.0408s; samplesPerSecond = 6133.9
+MPI Rank 3: 05/03/2016 14:21:00:  Epoch[ 1 of 4]-Minibatch[  71-  80]: CrossEntropyWithSoftmax = 0.79845604 * 250; EvalErrorPrediction = 0.47600000 * 250; time = 0.0404s; samplesPerSecond = 6190.3
+MPI Rank 3: 05/03/2016 14:21:00:  Epoch[ 1 of 4]-Minibatch[  81-  90]: CrossEntropyWithSoftmax = 0.69665185 * 250; EvalErrorPrediction = 0.46800000 * 250; time = 0.0410s; samplesPerSecond = 6100.8
+MPI Rank 3: 05/03/2016 14:21:00:  Epoch[ 1 of 4]-Minibatch[  91- 100]: CrossEntropyWithSoftmax = 0.70723327 * 250; EvalErrorPrediction = 0.49200000 * 250; time = 0.0408s; samplesPerSecond = 6130.9
+MPI Rank 3: 05/03/2016 14:21:00:  Epoch[ 1 of 4]-Minibatch[ 101- 110]: CrossEntropyWithSoftmax = 0.71420345 * 250; EvalErrorPrediction = 0.55200000 * 250; time = 0.0403s; samplesPerSecond = 6204.9
+MPI Rank 3: 05/03/2016 14:21:00:  Epoch[ 1 of 4]-Minibatch[ 111- 120]: CrossEntropyWithSoftmax = 0.69535259 * 250; EvalErrorPrediction = 0.43600000 * 250; time = 0.0407s; samplesPerSecond = 6140.2
+MPI Rank 3: 05/03/2016 14:21:00:  Epoch[ 1 of 4]-Minibatch[ 121- 130]: CrossEntropyWithSoftmax = 0.70078531 * 250; EvalErrorPrediction = 0.44000000 * 250; time = 0.0404s; samplesPerSecond = 6187.8
+MPI Rank 3: 05/03/2016 14:21:00:  Epoch[ 1 of 4]-Minibatch[ 131- 140]: CrossEntropyWithSoftmax = 0.71857915 * 250; EvalErrorPrediction = 0.54800000 * 250; time = 0.0404s; samplesPerSecond = 6186.6
+MPI Rank 3: 05/03/2016 14:21:00:  Epoch[ 1 of 4]-Minibatch[ 141- 150]: CrossEntropyWithSoftmax = 0.72088357 * 250; EvalErrorPrediction = 0.48800000 * 250; time = 0.0406s; samplesPerSecond = 6159.0
+MPI Rank 3: 05/03/2016 14:21:00:  Epoch[ 1 of 4]-Minibatch[ 151- 160]: CrossEntropyWithSoftmax = 0.71798840 * 250; EvalErrorPrediction = 0.55200000 * 250; time = 0.0404s; samplesPerSecond = 6189.8
+MPI Rank 3: 05/03/2016 14:21:00:  Epoch[ 1 of 4]-Minibatch[ 161- 170]: CrossEntropyWithSoftmax = 0.74162165 * 250; EvalErrorPrediction = 0.50000000 * 250; time = 0.0408s; samplesPerSecond = 6133.0
+MPI Rank 3: 05/03/2016 14:21:00:  Epoch[ 1 of 4]-Minibatch[ 171- 180]: CrossEntropyWithSoftmax = 0.71835129 * 250; EvalErrorPrediction = 0.51600000 * 250; time = 0.0388s; samplesPerSecond = 6443.0
+MPI Rank 3: 05/03/2016 14:21:00:  Epoch[ 1 of 4]-Minibatch[ 181- 190]: CrossEntropyWithSoftmax = 0.71529462 * 250; EvalErrorPrediction = 0.48400000 * 250; time = 0.0405s; samplesPerSecond = 6179.2
+MPI Rank 3: 05/03/2016 14:21:00:  Epoch[ 1 of 4]-Minibatch[ 191- 200]: CrossEntropyWithSoftmax = 0.71727657 * 250; EvalErrorPrediction = 0.53200000 * 250; time = 0.0404s; samplesPerSecond = 6194.6
+MPI Rank 3: 05/03/2016 14:21:00:  Epoch[ 1 of 4]-Minibatch[ 201- 210]: CrossEntropyWithSoftmax = 0.71745516 * 250; EvalErrorPrediction = 0.50400000 * 250; time = 0.0410s; samplesPerSecond = 6094.9
+MPI Rank 3: 05/03/2016 14:21:00:  Epoch[ 1 of 4]-Minibatch[ 211- 220]: CrossEntropyWithSoftmax = 0.72088397 * 250; EvalErrorPrediction = 0.50000000 * 250; time = 0.0409s; samplesPerSecond = 6118.6
+MPI Rank 3: 05/03/2016 14:21:00:  Epoch[ 1 of 4]-Minibatch[ 221- 230]: CrossEntropyWithSoftmax = 0.72006808 * 250; EvalErrorPrediction = 0.50800000 * 250; time = 0.0406s; samplesPerSecond = 6165.1
+MPI Rank 3: 05/03/2016 14:21:00:  Epoch[ 1 of 4]-Minibatch[ 231- 240]: CrossEntropyWithSoftmax = 0.71275468 * 250; EvalErrorPrediction = 0.51200000 * 250; time = 0.0406s; samplesPerSecond = 6153.4
+MPI Rank 3: 05/03/2016 14:21:00:  Epoch[ 1 of 4]-Minibatch[ 241- 250]: CrossEntropyWithSoftmax = 0.69644781 * 250; EvalErrorPrediction = 0.50400000 * 250; time = 0.0404s; samplesPerSecond = 6191.0
+MPI Rank 3: 05/03/2016 14:21:00:  Epoch[ 1 of 4]-Minibatch[ 251- 260]: CrossEntropyWithSoftmax = 0.70129698 * 250; EvalErrorPrediction = 0.51200000 * 250; time = 0.0398s; samplesPerSecond = 6287.1
+MPI Rank 3: 05/03/2016 14:21:01:  Epoch[ 1 of 4]-Minibatch[ 261- 270]: CrossEntropyWithSoftmax = 0.70768095 * 250; EvalErrorPrediction = 0.54400000 * 250; time = 0.0400s; samplesPerSecond = 6254.5
+MPI Rank 3: 05/03/2016 14:21:01:  Epoch[ 1 of 4]-Minibatch[ 271- 280]: CrossEntropyWithSoftmax = 0.69744379 * 250; EvalErrorPrediction = 0.52800000 * 250; time = 0.0402s; samplesPerSecond = 6224.9
+MPI Rank 3: 05/03/2016 14:21:01:  Epoch[ 1 of 4]-Minibatch[ 281- 290]: CrossEntropyWithSoftmax = 0.69266187 * 250; EvalErrorPrediction = 0.44800000 * 250; time = 0.0404s; samplesPerSecond = 6186.1
+MPI Rank 3: 05/03/2016 14:21:01:  Epoch[ 1 of 4]-Minibatch[ 291- 300]: CrossEntropyWithSoftmax = 0.69347265 * 250; EvalErrorPrediction = 0.49600000 * 250; time = 0.0406s; samplesPerSecond = 6151.7
+MPI Rank 3: 05/03/2016 14:21:01:  Epoch[ 1 of 4]-Minibatch[ 301- 310]: CrossEntropyWithSoftmax = 0.69257408 * 250; EvalErrorPrediction = 0.54000000 * 250; time = 0.0400s; samplesPerSecond = 6252.7
+MPI Rank 3: 05/03/2016 14:21:01:  Epoch[ 1 of 4]-Minibatch[ 311- 320]: CrossEntropyWithSoftmax = 0.68625740 * 250; EvalErrorPrediction = 0.38000000 * 250; time = 0.0403s; samplesPerSecond = 6206.4
+MPI Rank 3: 05/03/2016 14:21:01:  Epoch[ 1 of 4]-Minibatch[ 321- 330]: CrossEntropyWithSoftmax = 0.69064008 * 250; EvalErrorPrediction = 0.46800000 * 250; time = 0.0410s; samplesPerSecond = 6098.6
+MPI Rank 3: 05/03/2016 14:21:01:  Epoch[ 1 of 4]-Minibatch[ 331- 340]: CrossEntropyWithSoftmax = 0.70192150 * 250; EvalErrorPrediction = 0.46000000 * 250; time = 0.0407s; samplesPerSecond = 6138.7
+MPI Rank 3: 05/03/2016 14:21:01:  Epoch[ 1 of 4]-Minibatch[ 341- 350]: CrossEntropyWithSoftmax = 0.69058909 * 250; EvalErrorPrediction = 0.52000000 * 250; time = 0.0407s; samplesPerSecond = 6141.6
+MPI Rank 3: 05/03/2016 14:21:01:  Epoch[ 1 of 4]-Minibatch[ 351- 360]: CrossEntropyWithSoftmax = 0.67041484 * 250; EvalErrorPrediction = 0.39200000 * 250; time = 0.0404s; samplesPerSecond = 6185.5
+MPI Rank 3: 05/03/2016 14:21:01:  Epoch[ 1 of 4]-Minibatch[ 361- 370]: CrossEntropyWithSoftmax = 0.65913960 * 250; EvalErrorPrediction = 0.35600000 * 250; time = 0.0407s; samplesPerSecond = 6147.0
+MPI Rank 3: 05/03/2016 14:21:01:  Epoch[ 1 of 4]-Minibatch[ 371- 380]: CrossEntropyWithSoftmax = 0.63919860 * 250; EvalErrorPrediction = 0.36400000 * 250; time = 0.0406s; samplesPerSecond = 6162.0
+MPI Rank 3: 05/03/2016 14:21:01:  Epoch[ 1 of 4]-Minibatch[ 381- 390]: CrossEntropyWithSoftmax = 0.61293852 * 250; EvalErrorPrediction = 0.19200000 * 250; time = 0.0412s; samplesPerSecond = 6064.4
+MPI Rank 3: 05/03/2016 14:21:01:  Epoch[ 1 of 4]-Minibatch[ 391- 400]: CrossEntropyWithSoftmax = 0.55255298 * 250; EvalErrorPrediction = 0.18800000 * 250; time = 0.0407s; samplesPerSecond = 6136.0
+MPI Rank 3: 05/03/2016 14:21:01: Finished Epoch[ 1 of 4]: [Training] CrossEntropyWithSoftmax = 0.70019552 * 10000; EvalErrorPrediction = 0.47350000 * 10000; totalSamplesSeen = 10000; learningRatePerSample = 0.02; epochTime=1.65004s
+MPI Rank 3: 
+MPI Rank 3: 05/03/2016 14:21:01: Starting Epoch 2: learning rate per sample = 0.008000  effective momentum = 0.900000  momentum as time constant = 237.3 samples
+MPI Rank 3: starting epoch 1 at record count 10000, and file position 0
+MPI Rank 3: already there from last epoch
+MPI Rank 3: 
 MPI Rank 3: 05/03/2016 14:21:01: Starting minibatch loop, DataParallelSGD training (MyRank = 3, NumNodes = 4, NumGradientBits = 32).
-MPI Rank 3: 05/03/2016 14:21:01:  Epoch[ 2 of 4]-Minibatch[   1-  10, 2.50%]: CrossEntropyWithSoftmax = 0.50774544 * 250; EvalClassificationError = 0.24000000 * 250; time = 0.0408s; samplesPerSecond = 6122.0
-MPI Rank 3: 05/03/2016 14:21:01:  Epoch[ 2 of 4]-Minibatch[  11-  20, 5.00%]: CrossEntropyWithSoftmax = 0.43388847 * 250; EvalClassificationError = 0.11200000 * 250; time = 0.0406s; samplesPerSecond = 6159.6
-MPI Rank 3: 05/03/2016 14:21:01:  Epoch[ 2 of 4]-Minibatch[  21-  30, 7.50%]: CrossEntropyWithSoftmax = 0.36674786 * 250; EvalClassificationError = 0.08800000 * 250; time = 0.0404s; samplesPerSecond = 6185.5
-MPI Rank 3: 05/03/2016 14:21:01:  Epoch[ 2 of 4]-Minibatch[  31-  40, 10.00%]: CrossEntropyWithSoftmax = 0.33768687 * 250; EvalClassificationError = 0.06800000 * 250; time = 0.0389s; samplesPerSecond = 6420.6
-MPI Rank 3: 05/03/2016 14:21:01:  Epoch[ 2 of 4]-Minibatch[  41-  50, 12.50%]: CrossEntropyWithSoftmax = 0.30320881 * 250; EvalClassificationError = 0.08000000 * 250; time = 0.0393s; samplesPerSecond = 6353.6
-MPI Rank 3: 05/03/2016 14:21:01:  Epoch[ 2 of 4]-Minibatch[  51-  60, 15.00%]: CrossEntropyWithSoftmax = 0.29575991 * 250; EvalClassificationError = 0.09200000 * 250; time = 0.0401s; samplesPerSecond = 6227.9
-MPI Rank 3: 05/03/2016 14:21:01:  Epoch[ 2 of 4]-Minibatch[  61-  70, 17.50%]: CrossEntropyWithSoftmax = 0.24924451 * 250; EvalClassificationError = 0.07600000 * 250; time = 0.0390s; samplesPerSecond = 6418.2
-MPI Rank 3: 05/03/2016 14:21:01:  Epoch[ 2 of 4]-Minibatch[  71-  80, 20.00%]: CrossEntropyWithSoftmax = 0.24632387 * 250; EvalClassificationError = 0.10400000 * 250; time = 0.0397s; samplesPerSecond = 6289.9
-MPI Rank 3: 05/03/2016 14:21:01:  Epoch[ 2 of 4]-Minibatch[  81-  90, 22.50%]: CrossEntropyWithSoftmax = 0.20943134 * 250; EvalClassificationError = 0.08400000 * 250; time = 0.0406s; samplesPerSecond = 6151.6
-MPI Rank 3: 05/03/2016 14:21:01:  Epoch[ 2 of 4]-Minibatch[  91- 100, 25.00%]: CrossEntropyWithSoftmax = 0.19115976 * 250; EvalClassificationError = 0.07200000 * 250; time = 0.0385s; samplesPerSecond = 6489.0
-MPI Rank 3: 05/03/2016 14:21:02:  Epoch[ 2 of 4]-Minibatch[ 101- 110, 27.50%]: CrossEntropyWithSoftmax = 0.17923213 * 250; EvalClassificationError = 0.05200000 * 250; time = 0.0389s; samplesPerSecond = 6422.4
-MPI Rank 3: 05/03/2016 14:21:02:  Epoch[ 2 of 4]-Minibatch[ 111- 120, 30.00%]: CrossEntropyWithSoftmax = 0.17075410 * 250; EvalClassificationError = 0.06400000 * 250; time = 0.0403s; samplesPerSecond = 6199.2
-MPI Rank 3: 05/03/2016 14:21:02:  Epoch[ 2 of 4]-Minibatch[ 121- 130, 32.50%]: CrossEntropyWithSoftmax = 0.14442362 * 250; EvalClassificationError = 0.05600000 * 250; time = 0.0411s; samplesPerSecond = 6086.9
-MPI Rank 3: 05/03/2016 14:21:02:  Epoch[ 2 of 4]-Minibatch[ 131- 140, 35.00%]: CrossEntropyWithSoftmax = 0.17753813 * 250; EvalClassificationError = 0.08800000 * 250; time = 0.0403s; samplesPerSecond = 6210.3
-MPI Rank 3: 05/03/2016 14:21:02:  Epoch[ 2 of 4]-Minibatch[ 141- 150, 37.50%]: CrossEntropyWithSoftmax = 0.15087849 * 250; EvalClassificationError = 0.05200000 * 250; time = 0.0406s; samplesPerSecond = 6159.5
-MPI Rank 3: 05/03/2016 14:21:02:  Epoch[ 2 of 4]-Minibatch[ 151- 160, 40.00%]: CrossEntropyWithSoftmax = 0.19253016 * 250; EvalClassificationError = 0.08000000 * 250; time = 0.0403s; samplesPerSecond = 6208.1
-MPI Rank 3: 05/03/2016 14:21:02:  Epoch[ 2 of 4]-Minibatch[ 161- 170, 42.50%]: CrossEntropyWithSoftmax = 0.17830682 * 250; EvalClassificationError = 0.08800000 * 250; time = 0.0402s; samplesPerSecond = 6214.4
-MPI Rank 3: 05/03/2016 14:21:02:  Epoch[ 2 of 4]-Minibatch[ 171- 180, 45.00%]: CrossEntropyWithSoftmax = 0.15115425 * 250; EvalClassificationError = 0.06400000 * 250; time = 0.0392s; samplesPerSecond = 6369.8
-MPI Rank 3: 05/03/2016 14:21:02:  Epoch[ 2 of 4]-Minibatch[ 181- 190, 47.50%]: CrossEntropyWithSoftmax = 0.19135968 * 250; EvalClassificationError = 0.10000000 * 250; time = 0.0398s; samplesPerSecond = 6273.8
-MPI Rank 3: 05/03/2016 14:21:02:  Epoch[ 2 of 4]-Minibatch[ 191- 200, 50.00%]: CrossEntropyWithSoftmax = 0.21491484 * 250; EvalClassificationError = 0.10400000 * 250; time = 0.0402s; samplesPerSecond = 6211.5
-MPI Rank 3: 05/03/2016 14:21:02:  Epoch[ 2 of 4]-Minibatch[ 201- 210, 52.50%]: CrossEntropyWithSoftmax = 0.18682344 * 250; EvalClassificationError = 0.08400000 * 250; time = 0.0405s; samplesPerSecond = 6175.7
-MPI Rank 3: 05/03/2016 14:21:02:  Epoch[ 2 of 4]-Minibatch[ 211- 220, 55.00%]: CrossEntropyWithSoftmax = 0.18483204 * 250; EvalClassificationError = 0.07600000 * 250; time = 0.0407s; samplesPerSecond = 6146.3
-MPI Rank 3: 05/03/2016 14:21:02:  Epoch[ 2 of 4]-Minibatch[ 221- 230, 57.50%]: CrossEntropyWithSoftmax = 0.14684501 * 250; EvalClassificationError = 0.06000000 * 250; time = 0.0409s; samplesPerSecond = 6119.4
-MPI Rank 3: 05/03/2016 14:21:02:  Epoch[ 2 of 4]-Minibatch[ 231- 240, 60.00%]: CrossEntropyWithSoftmax = 0.15322116 * 250; EvalClassificationError = 0.07600000 * 250; time = 0.0405s; samplesPerSecond = 6177.0
-MPI Rank 3: 05/03/2016 14:21:02:  Epoch[ 2 of 4]-Minibatch[ 241- 250, 62.50%]: CrossEntropyWithSoftmax = 0.19882572 * 250; EvalClassificationError = 0.11600000 * 250; time = 0.0409s; samplesPerSecond = 6107.1
-MPI Rank 3: 05/03/2016 14:21:02:  Epoch[ 2 of 4]-Minibatch[ 251- 260, 65.00%]: CrossEntropyWithSoftmax = 0.13683831 * 250; EvalClassificationError = 0.07200000 * 250; time = 0.0398s; samplesPerSecond = 6274.9
-MPI Rank 3: 05/03/2016 14:21:02:  Epoch[ 2 of 4]-Minibatch[ 261- 270, 67.50%]: CrossEntropyWithSoftmax = 0.18621189 * 250; EvalClassificationError = 0.11600000 * 250; time = 0.0396s; samplesPerSecond = 6305.5
-MPI Rank 3: 05/03/2016 14:21:02:  Epoch[ 2 of 4]-Minibatch[ 271- 280, 70.00%]: CrossEntropyWithSoftmax = 0.19408049 * 250; EvalClassificationError = 0.08000000 * 250; time = 0.0407s; samplesPerSecond = 6141.6
-MPI Rank 3: 05/03/2016 14:21:02:  Epoch[ 2 of 4]-Minibatch[ 281- 290, 72.50%]: CrossEntropyWithSoftmax = 0.17298137 * 250; EvalClassificationError = 0.07200000 * 250; time = 0.0405s; samplesPerSecond = 6170.6
-MPI Rank 3: 05/03/2016 14:21:02:  Epoch[ 2 of 4]-Minibatch[ 291- 300, 75.00%]: CrossEntropyWithSoftmax = 0.13265128 * 250; EvalClassificationError = 0.04800000 * 250; time = 0.0408s; samplesPerSecond = 6131.1
-MPI Rank 3: 05/03/2016 14:21:02:  Epoch[ 2 of 4]-Minibatch[ 301- 310, 77.50%]: CrossEntropyWithSoftmax = 0.17627178 * 250; EvalClassificationError = 0.09200000 * 250; time = 0.0405s; samplesPerSecond = 6171.5
-MPI Rank 3: 05/03/2016 14:21:02:  Epoch[ 2 of 4]-Minibatch[ 311- 320, 80.00%]: CrossEntropyWithSoftmax = 0.12734627 * 250; EvalClassificationError = 0.05600000 * 250; time = 0.0411s; samplesPerSecond = 6084.6
-MPI Rank 3: 05/03/2016 14:21:02:  Epoch[ 2 of 4]-Minibatch[ 321- 330, 82.50%]: CrossEntropyWithSoftmax = 0.15108451 * 250; EvalClassificationError = 0.05600000 * 250; time = 0.0402s; samplesPerSecond = 6221.5
-MPI Rank 3: 05/03/2016 14:21:02:  Epoch[ 2 of 4]-Minibatch[ 331- 340, 85.00%]: CrossEntropyWithSoftmax = 0.19729184 * 250; EvalClassificationError = 0.09200000 * 250; time = 0.0398s; samplesPerSecond = 6288.2
-MPI Rank 3: 05/03/2016 14:21:02:  Epoch[ 2 of 4]-Minibatch[ 341- 350, 87.50%]: CrossEntropyWithSoftmax = 0.12857332 * 250; EvalClassificationError = 0.05200000 * 250; time = 0.0404s; samplesPerSecond = 6191.0
-MPI Rank 3: 05/03/2016 14:21:03:  Epoch[ 2 of 4]-Minibatch[ 351- 360, 90.00%]: CrossEntropyWithSoftmax = 0.13867803 * 250; EvalClassificationError = 0.06000000 * 250; time = 0.0405s; samplesPerSecond = 6172.2
-MPI Rank 3: 05/03/2016 14:21:03:  Epoch[ 2 of 4]-Minibatch[ 361- 370, 92.50%]: CrossEntropyWithSoftmax = 0.12786050 * 250; EvalClassificationError = 0.06000000 * 250; time = 0.0406s; samplesPerSecond = 6159.5
-MPI Rank 3: 05/03/2016 14:21:03:  Epoch[ 2 of 4]-Minibatch[ 371- 380, 95.00%]: CrossEntropyWithSoftmax = 0.16643303 * 250; EvalClassificationError = 0.09600000 * 250; time = 0.0405s; samplesPerSecond = 6168.1
-MPI Rank 3: 05/03/2016 14:21:03:  Epoch[ 2 of 4]-Minibatch[ 381- 390, 97.50%]: CrossEntropyWithSoftmax = 0.20440409 * 250; EvalClassificationError = 0.11200000 * 250; time = 0.0409s; samplesPerSecond = 6109.8
-MPI Rank 3: 05/03/2016 14:21:03:  Epoch[ 2 of 4]-Minibatch[ 391- 400, 100.00%]: CrossEntropyWithSoftmax = 0.14566238 * 250; EvalClassificationError = 0.06800000 * 250; time = 0.0406s; samplesPerSecond = 6156.7
-MPI Rank 3: 05/03/2016 14:21:03: Finished Epoch[ 2 of 4]: [Training] CrossEntropyWithSoftmax = 0.20373014 * 10000; EvalClassificationError = 0.08270000 * 10000; totalSamplesSeen = 20000; learningRatePerSample = 0.0080000004; epochTime=1.62976s
-=======
-MPI Rank 3: 08/16/2016 03:01:47: Starting minibatch loop, DataParallelSGD training (MyRank = 3, NumNodes = 4, NumGradientBits = 32), distributed reading is ENABLED.
-MPI Rank 3: 08/16/2016 03:01:47:  Epoch[ 2 of 4]-Minibatch[   1-  10, 2.50%]: CrossEntropyWithSoftmax = 0.50774630 * 250; EvalErrorPrediction = 0.24000000 * 250; time = 0.0419s; samplesPerSecond = 5970.3
-MPI Rank 3: 08/16/2016 03:01:47:  Epoch[ 2 of 4]-Minibatch[  11-  20, 5.00%]: CrossEntropyWithSoftmax = 0.43388931 * 250; EvalErrorPrediction = 0.11200000 * 250; time = 0.0418s; samplesPerSecond = 5987.2
-MPI Rank 3: 08/16/2016 03:01:47:  Epoch[ 2 of 4]-Minibatch[  21-  30, 7.50%]: CrossEntropyWithSoftmax = 0.36674875 * 250; EvalErrorPrediction = 0.08800000 * 250; time = 0.0415s; samplesPerSecond = 6031.1
-MPI Rank 3: 08/16/2016 03:01:47:  Epoch[ 2 of 4]-Minibatch[  31-  40, 10.00%]: CrossEntropyWithSoftmax = 0.33768768 * 250; EvalErrorPrediction = 0.06800000 * 250; time = 0.0416s; samplesPerSecond = 6015.7
-MPI Rank 3: 08/16/2016 03:01:47:  Epoch[ 2 of 4]-Minibatch[  41-  50, 12.50%]: CrossEntropyWithSoftmax = 0.30320949 * 250; EvalErrorPrediction = 0.08000000 * 250; time = 0.0418s; samplesPerSecond = 5979.4
-MPI Rank 3: 08/16/2016 03:01:47:  Epoch[ 2 of 4]-Minibatch[  51-  60, 15.00%]: CrossEntropyWithSoftmax = 0.29576045 * 250; EvalErrorPrediction = 0.09200000 * 250; time = 0.0421s; samplesPerSecond = 5938.0
-MPI Rank 3: 08/16/2016 03:01:47:  Epoch[ 2 of 4]-Minibatch[  61-  70, 17.50%]: CrossEntropyWithSoftmax = 0.24924493 * 250; EvalErrorPrediction = 0.07600000 * 250; time = 0.0411s; samplesPerSecond = 6085.4
-MPI Rank 3: 08/16/2016 03:01:47:  Epoch[ 2 of 4]-Minibatch[  71-  80, 20.00%]: CrossEntropyWithSoftmax = 0.24632415 * 250; EvalErrorPrediction = 0.10400000 * 250; time = 0.0409s; samplesPerSecond = 6114.4
-MPI Rank 3: 08/16/2016 03:01:47:  Epoch[ 2 of 4]-Minibatch[  81-  90, 22.50%]: CrossEntropyWithSoftmax = 0.20943157 * 250; EvalErrorPrediction = 0.08400000 * 250; time = 0.0412s; samplesPerSecond = 6070.0
-MPI Rank 3: 08/16/2016 03:01:47:  Epoch[ 2 of 4]-Minibatch[  91- 100, 25.00%]: CrossEntropyWithSoftmax = 0.19115997 * 250; EvalErrorPrediction = 0.07200000 * 250; time = 0.0418s; samplesPerSecond = 5977.7
-MPI Rank 3: 08/16/2016 03:01:47:  Epoch[ 2 of 4]-Minibatch[ 101- 110, 27.50%]: CrossEntropyWithSoftmax = 0.17923231 * 250; EvalErrorPrediction = 0.05200000 * 250; time = 0.0414s; samplesPerSecond = 6034.6
-MPI Rank 3: 08/16/2016 03:01:48:  Epoch[ 2 of 4]-Minibatch[ 111- 120, 30.00%]: CrossEntropyWithSoftmax = 0.17075423 * 250; EvalErrorPrediction = 0.06400000 * 250; time = 0.0418s; samplesPerSecond = 5980.4
-MPI Rank 3: 08/16/2016 03:01:48:  Epoch[ 2 of 4]-Minibatch[ 121- 130, 32.50%]: CrossEntropyWithSoftmax = 0.14442372 * 250; EvalErrorPrediction = 0.05600000 * 250; time = 0.0413s; samplesPerSecond = 6057.1
-MPI Rank 3: 08/16/2016 03:01:48:  Epoch[ 2 of 4]-Minibatch[ 131- 140, 35.00%]: CrossEntropyWithSoftmax = 0.17753820 * 250; EvalErrorPrediction = 0.08800000 * 250; time = 0.0411s; samplesPerSecond = 6087.2
-MPI Rank 3: 08/16/2016 03:01:48:  Epoch[ 2 of 4]-Minibatch[ 141- 150, 37.50%]: CrossEntropyWithSoftmax = 0.15087856 * 250; EvalErrorPrediction = 0.05200000 * 250; time = 0.0412s; samplesPerSecond = 6071.5
-MPI Rank 3: 08/16/2016 03:01:48:  Epoch[ 2 of 4]-Minibatch[ 151- 160, 40.00%]: CrossEntropyWithSoftmax = 0.19253022 * 250; EvalErrorPrediction = 0.08000000 * 250; time = 0.0417s; samplesPerSecond = 6000.1
-MPI Rank 3: 08/16/2016 03:01:48:  Epoch[ 2 of 4]-Minibatch[ 161- 170, 42.50%]: CrossEntropyWithSoftmax = 0.17830683 * 250; EvalErrorPrediction = 0.08800000 * 250; time = 0.0415s; samplesPerSecond = 6030.9
-MPI Rank 3: 08/16/2016 03:01:48:  Epoch[ 2 of 4]-Minibatch[ 171- 180, 45.00%]: CrossEntropyWithSoftmax = 0.15115429 * 250; EvalErrorPrediction = 0.06400000 * 250; time = 0.0415s; samplesPerSecond = 6018.4
-MPI Rank 3: 08/16/2016 03:01:48:  Epoch[ 2 of 4]-Minibatch[ 181- 190, 47.50%]: CrossEntropyWithSoftmax = 0.19135968 * 250; EvalErrorPrediction = 0.10000000 * 250; time = 0.0417s; samplesPerSecond = 5992.6
-MPI Rank 3: 08/16/2016 03:01:48:  Epoch[ 2 of 4]-Minibatch[ 191- 200, 50.00%]: CrossEntropyWithSoftmax = 0.21491485 * 250; EvalErrorPrediction = 0.10400000 * 250; time = 0.0416s; samplesPerSecond = 6009.3
-MPI Rank 3: 08/16/2016 03:01:48:  Epoch[ 2 of 4]-Minibatch[ 201- 210, 52.50%]: CrossEntropyWithSoftmax = 0.18682346 * 250; EvalErrorPrediction = 0.08400000 * 250; time = 0.0415s; samplesPerSecond = 6023.2
-MPI Rank 3: 08/16/2016 03:01:48:  Epoch[ 2 of 4]-Minibatch[ 211- 220, 55.00%]: CrossEntropyWithSoftmax = 0.18483206 * 250; EvalErrorPrediction = 0.07600000 * 250; time = 0.0411s; samplesPerSecond = 6084.9
-MPI Rank 3: 08/16/2016 03:01:48:  Epoch[ 2 of 4]-Minibatch[ 221- 230, 57.50%]: CrossEntropyWithSoftmax = 0.14684503 * 250; EvalErrorPrediction = 0.06000000 * 250; time = 0.0415s; samplesPerSecond = 6020.0
-MPI Rank 3: 08/16/2016 03:01:48:  Epoch[ 2 of 4]-Minibatch[ 231- 240, 60.00%]: CrossEntropyWithSoftmax = 0.15322116 * 250; EvalErrorPrediction = 0.07600000 * 250; time = 0.0419s; samplesPerSecond = 5967.6
-MPI Rank 3: 08/16/2016 03:01:48:  Epoch[ 2 of 4]-Minibatch[ 241- 250, 62.50%]: CrossEntropyWithSoftmax = 0.19882571 * 250; EvalErrorPrediction = 0.11600000 * 250; time = 0.0412s; samplesPerSecond = 6062.7
-MPI Rank 3: 08/16/2016 03:01:48:  Epoch[ 2 of 4]-Minibatch[ 251- 260, 65.00%]: CrossEntropyWithSoftmax = 0.13683833 * 250; EvalErrorPrediction = 0.07200000 * 250; time = 0.0414s; samplesPerSecond = 6035.0
-MPI Rank 3: 08/16/2016 03:01:48:  Epoch[ 2 of 4]-Minibatch[ 261- 270, 67.50%]: CrossEntropyWithSoftmax = 0.18621188 * 250; EvalErrorPrediction = 0.11600000 * 250; time = 0.0411s; samplesPerSecond = 6082.3
-MPI Rank 3: 08/16/2016 03:01:48:  Epoch[ 2 of 4]-Minibatch[ 271- 280, 70.00%]: CrossEntropyWithSoftmax = 0.19408051 * 250; EvalErrorPrediction = 0.08000000 * 250; time = 0.0414s; samplesPerSecond = 6034.1
-MPI Rank 3: 08/16/2016 03:01:48:  Epoch[ 2 of 4]-Minibatch[ 281- 290, 72.50%]: CrossEntropyWithSoftmax = 0.17298137 * 250; EvalErrorPrediction = 0.07200000 * 250; time = 0.0414s; samplesPerSecond = 6041.7
-MPI Rank 3: 08/16/2016 03:01:48:  Epoch[ 2 of 4]-Minibatch[ 291- 300, 75.00%]: CrossEntropyWithSoftmax = 0.13265130 * 250; EvalErrorPrediction = 0.04800000 * 250; time = 0.0418s; samplesPerSecond = 5984.4
-MPI Rank 3: 08/16/2016 03:01:48:  Epoch[ 2 of 4]-Minibatch[ 301- 310, 77.50%]: CrossEntropyWithSoftmax = 0.17627179 * 250; EvalErrorPrediction = 0.09200000 * 250; time = 0.0413s; samplesPerSecond = 6049.0
-MPI Rank 3: 08/16/2016 03:01:48:  Epoch[ 2 of 4]-Minibatch[ 311- 320, 80.00%]: CrossEntropyWithSoftmax = 0.12734628 * 250; EvalErrorPrediction = 0.05600000 * 250; time = 0.0415s; samplesPerSecond = 6031.4
-MPI Rank 3: 08/16/2016 03:01:48:  Epoch[ 2 of 4]-Minibatch[ 321- 330, 82.50%]: CrossEntropyWithSoftmax = 0.15108452 * 250; EvalErrorPrediction = 0.05600000 * 250; time = 0.0409s; samplesPerSecond = 6111.4
-MPI Rank 3: 08/16/2016 03:01:48:  Epoch[ 2 of 4]-Minibatch[ 331- 340, 85.00%]: CrossEntropyWithSoftmax = 0.19729184 * 250; EvalErrorPrediction = 0.09200000 * 250; time = 0.0413s; samplesPerSecond = 6049.5
-MPI Rank 3: 08/16/2016 03:01:48:  Epoch[ 2 of 4]-Minibatch[ 341- 350, 87.50%]: CrossEntropyWithSoftmax = 0.12857333 * 250; EvalErrorPrediction = 0.05200000 * 250; time = 0.0417s; samplesPerSecond = 5989.9
-MPI Rank 3: 08/16/2016 03:01:49:  Epoch[ 2 of 4]-Minibatch[ 351- 360, 90.00%]: CrossEntropyWithSoftmax = 0.13867804 * 250; EvalErrorPrediction = 0.06000000 * 250; time = 0.0417s; samplesPerSecond = 5993.2
-MPI Rank 3: 08/16/2016 03:01:49:  Epoch[ 2 of 4]-Minibatch[ 361- 370, 92.50%]: CrossEntropyWithSoftmax = 0.12786050 * 250; EvalErrorPrediction = 0.06000000 * 250; time = 0.0414s; samplesPerSecond = 6041.4
-MPI Rank 3: 08/16/2016 03:01:49:  Epoch[ 2 of 4]-Minibatch[ 371- 380, 95.00%]: CrossEntropyWithSoftmax = 0.16643303 * 250; EvalErrorPrediction = 0.09600000 * 250; time = 0.0413s; samplesPerSecond = 6050.6
-MPI Rank 3: 08/16/2016 03:01:49:  Epoch[ 2 of 4]-Minibatch[ 381- 390, 97.50%]: CrossEntropyWithSoftmax = 0.20440408 * 250; EvalErrorPrediction = 0.11200000 * 250; time = 0.0414s; samplesPerSecond = 6038.5
-MPI Rank 3: 08/16/2016 03:01:49:  Epoch[ 2 of 4]-Minibatch[ 391- 400, 100.00%]: CrossEntropyWithSoftmax = 0.14566237 * 250; EvalErrorPrediction = 0.06800000 * 250; time = 0.0415s; samplesPerSecond = 6017.3
-MPI Rank 3: 08/16/2016 03:01:49: Finished Epoch[ 2 of 4]: [Training] CrossEntropyWithSoftmax = 0.20373030 * 10000; EvalErrorPrediction = 0.08270000 * 10000; totalSamplesSeen = 20000; learningRatePerSample = 0.0080000004; epochTime=1.67957s
->>>>>>> 8493f118
-MPI Rank 3: 
-MPI Rank 3: 08/16/2016 03:01:49: Starting Epoch 3: learning rate per sample = 0.008000  effective momentum = 0.900000  momentum as time constant = 237.3 samples
-MPI Rank 3: 
-<<<<<<< HEAD
+MPI Rank 3: 05/03/2016 14:21:01:  Epoch[ 2 of 4]-Minibatch[   1-  10, 2.50%]: CrossEntropyWithSoftmax = 0.50774544 * 250; EvalErrorPrediction = 0.24000000 * 250; time = 0.0408s; samplesPerSecond = 6122.0
+MPI Rank 3: 05/03/2016 14:21:01:  Epoch[ 2 of 4]-Minibatch[  11-  20, 5.00%]: CrossEntropyWithSoftmax = 0.43388847 * 250; EvalErrorPrediction = 0.11200000 * 250; time = 0.0406s; samplesPerSecond = 6159.6
+MPI Rank 3: 05/03/2016 14:21:01:  Epoch[ 2 of 4]-Minibatch[  21-  30, 7.50%]: CrossEntropyWithSoftmax = 0.36674786 * 250; EvalErrorPrediction = 0.08800000 * 250; time = 0.0404s; samplesPerSecond = 6185.5
+MPI Rank 3: 05/03/2016 14:21:01:  Epoch[ 2 of 4]-Minibatch[  31-  40, 10.00%]: CrossEntropyWithSoftmax = 0.33768687 * 250; EvalErrorPrediction = 0.06800000 * 250; time = 0.0389s; samplesPerSecond = 6420.6
+MPI Rank 3: 05/03/2016 14:21:01:  Epoch[ 2 of 4]-Minibatch[  41-  50, 12.50%]: CrossEntropyWithSoftmax = 0.30320881 * 250; EvalErrorPrediction = 0.08000000 * 250; time = 0.0393s; samplesPerSecond = 6353.6
+MPI Rank 3: 05/03/2016 14:21:01:  Epoch[ 2 of 4]-Minibatch[  51-  60, 15.00%]: CrossEntropyWithSoftmax = 0.29575991 * 250; EvalErrorPrediction = 0.09200000 * 250; time = 0.0401s; samplesPerSecond = 6227.9
+MPI Rank 3: 05/03/2016 14:21:01:  Epoch[ 2 of 4]-Minibatch[  61-  70, 17.50%]: CrossEntropyWithSoftmax = 0.24924451 * 250; EvalErrorPrediction = 0.07600000 * 250; time = 0.0390s; samplesPerSecond = 6418.2
+MPI Rank 3: 05/03/2016 14:21:01:  Epoch[ 2 of 4]-Minibatch[  71-  80, 20.00%]: CrossEntropyWithSoftmax = 0.24632387 * 250; EvalErrorPrediction = 0.10400000 * 250; time = 0.0397s; samplesPerSecond = 6289.9
+MPI Rank 3: 05/03/2016 14:21:01:  Epoch[ 2 of 4]-Minibatch[  81-  90, 22.50%]: CrossEntropyWithSoftmax = 0.20943134 * 250; EvalErrorPrediction = 0.08400000 * 250; time = 0.0406s; samplesPerSecond = 6151.6
+MPI Rank 3: 05/03/2016 14:21:01:  Epoch[ 2 of 4]-Minibatch[  91- 100, 25.00%]: CrossEntropyWithSoftmax = 0.19115976 * 250; EvalErrorPrediction = 0.07200000 * 250; time = 0.0385s; samplesPerSecond = 6489.0
+MPI Rank 3: 05/03/2016 14:21:02:  Epoch[ 2 of 4]-Minibatch[ 101- 110, 27.50%]: CrossEntropyWithSoftmax = 0.17923213 * 250; EvalErrorPrediction = 0.05200000 * 250; time = 0.0389s; samplesPerSecond = 6422.4
+MPI Rank 3: 05/03/2016 14:21:02:  Epoch[ 2 of 4]-Minibatch[ 111- 120, 30.00%]: CrossEntropyWithSoftmax = 0.17075410 * 250; EvalErrorPrediction = 0.06400000 * 250; time = 0.0403s; samplesPerSecond = 6199.2
+MPI Rank 3: 05/03/2016 14:21:02:  Epoch[ 2 of 4]-Minibatch[ 121- 130, 32.50%]: CrossEntropyWithSoftmax = 0.14442362 * 250; EvalErrorPrediction = 0.05600000 * 250; time = 0.0411s; samplesPerSecond = 6086.9
+MPI Rank 3: 05/03/2016 14:21:02:  Epoch[ 2 of 4]-Minibatch[ 131- 140, 35.00%]: CrossEntropyWithSoftmax = 0.17753813 * 250; EvalErrorPrediction = 0.08800000 * 250; time = 0.0403s; samplesPerSecond = 6210.3
+MPI Rank 3: 05/03/2016 14:21:02:  Epoch[ 2 of 4]-Minibatch[ 141- 150, 37.50%]: CrossEntropyWithSoftmax = 0.15087849 * 250; EvalErrorPrediction = 0.05200000 * 250; time = 0.0406s; samplesPerSecond = 6159.5
+MPI Rank 3: 05/03/2016 14:21:02:  Epoch[ 2 of 4]-Minibatch[ 151- 160, 40.00%]: CrossEntropyWithSoftmax = 0.19253016 * 250; EvalErrorPrediction = 0.08000000 * 250; time = 0.0403s; samplesPerSecond = 6208.1
+MPI Rank 3: 05/03/2016 14:21:02:  Epoch[ 2 of 4]-Minibatch[ 161- 170, 42.50%]: CrossEntropyWithSoftmax = 0.17830682 * 250; EvalErrorPrediction = 0.08800000 * 250; time = 0.0402s; samplesPerSecond = 6214.4
+MPI Rank 3: 05/03/2016 14:21:02:  Epoch[ 2 of 4]-Minibatch[ 171- 180, 45.00%]: CrossEntropyWithSoftmax = 0.15115425 * 250; EvalErrorPrediction = 0.06400000 * 250; time = 0.0392s; samplesPerSecond = 6369.8
+MPI Rank 3: 05/03/2016 14:21:02:  Epoch[ 2 of 4]-Minibatch[ 181- 190, 47.50%]: CrossEntropyWithSoftmax = 0.19135968 * 250; EvalErrorPrediction = 0.10000000 * 250; time = 0.0398s; samplesPerSecond = 6273.8
+MPI Rank 3: 05/03/2016 14:21:02:  Epoch[ 2 of 4]-Minibatch[ 191- 200, 50.00%]: CrossEntropyWithSoftmax = 0.21491484 * 250; EvalErrorPrediction = 0.10400000 * 250; time = 0.0402s; samplesPerSecond = 6211.5
+MPI Rank 3: 05/03/2016 14:21:02:  Epoch[ 2 of 4]-Minibatch[ 201- 210, 52.50%]: CrossEntropyWithSoftmax = 0.18682344 * 250; EvalErrorPrediction = 0.08400000 * 250; time = 0.0405s; samplesPerSecond = 6175.7
+MPI Rank 3: 05/03/2016 14:21:02:  Epoch[ 2 of 4]-Minibatch[ 211- 220, 55.00%]: CrossEntropyWithSoftmax = 0.18483204 * 250; EvalErrorPrediction = 0.07600000 * 250; time = 0.0407s; samplesPerSecond = 6146.3
+MPI Rank 3: 05/03/2016 14:21:02:  Epoch[ 2 of 4]-Minibatch[ 221- 230, 57.50%]: CrossEntropyWithSoftmax = 0.14684501 * 250; EvalErrorPrediction = 0.06000000 * 250; time = 0.0409s; samplesPerSecond = 6119.4
+MPI Rank 3: 05/03/2016 14:21:02:  Epoch[ 2 of 4]-Minibatch[ 231- 240, 60.00%]: CrossEntropyWithSoftmax = 0.15322116 * 250; EvalErrorPrediction = 0.07600000 * 250; time = 0.0405s; samplesPerSecond = 6177.0
+MPI Rank 3: 05/03/2016 14:21:02:  Epoch[ 2 of 4]-Minibatch[ 241- 250, 62.50%]: CrossEntropyWithSoftmax = 0.19882572 * 250; EvalErrorPrediction = 0.11600000 * 250; time = 0.0409s; samplesPerSecond = 6107.1
+MPI Rank 3: 05/03/2016 14:21:02:  Epoch[ 2 of 4]-Minibatch[ 251- 260, 65.00%]: CrossEntropyWithSoftmax = 0.13683831 * 250; EvalErrorPrediction = 0.07200000 * 250; time = 0.0398s; samplesPerSecond = 6274.9
+MPI Rank 3: 05/03/2016 14:21:02:  Epoch[ 2 of 4]-Minibatch[ 261- 270, 67.50%]: CrossEntropyWithSoftmax = 0.18621189 * 250; EvalErrorPrediction = 0.11600000 * 250; time = 0.0396s; samplesPerSecond = 6305.5
+MPI Rank 3: 05/03/2016 14:21:02:  Epoch[ 2 of 4]-Minibatch[ 271- 280, 70.00%]: CrossEntropyWithSoftmax = 0.19408049 * 250; EvalErrorPrediction = 0.08000000 * 250; time = 0.0407s; samplesPerSecond = 6141.6
+MPI Rank 3: 05/03/2016 14:21:02:  Epoch[ 2 of 4]-Minibatch[ 281- 290, 72.50%]: CrossEntropyWithSoftmax = 0.17298137 * 250; EvalErrorPrediction = 0.07200000 * 250; time = 0.0405s; samplesPerSecond = 6170.6
+MPI Rank 3: 05/03/2016 14:21:02:  Epoch[ 2 of 4]-Minibatch[ 291- 300, 75.00%]: CrossEntropyWithSoftmax = 0.13265128 * 250; EvalErrorPrediction = 0.04800000 * 250; time = 0.0408s; samplesPerSecond = 6131.1
+MPI Rank 3: 05/03/2016 14:21:02:  Epoch[ 2 of 4]-Minibatch[ 301- 310, 77.50%]: CrossEntropyWithSoftmax = 0.17627178 * 250; EvalErrorPrediction = 0.09200000 * 250; time = 0.0405s; samplesPerSecond = 6171.5
+MPI Rank 3: 05/03/2016 14:21:02:  Epoch[ 2 of 4]-Minibatch[ 311- 320, 80.00%]: CrossEntropyWithSoftmax = 0.12734627 * 250; EvalErrorPrediction = 0.05600000 * 250; time = 0.0411s; samplesPerSecond = 6084.6
+MPI Rank 3: 05/03/2016 14:21:02:  Epoch[ 2 of 4]-Minibatch[ 321- 330, 82.50%]: CrossEntropyWithSoftmax = 0.15108451 * 250; EvalErrorPrediction = 0.05600000 * 250; time = 0.0402s; samplesPerSecond = 6221.5
+MPI Rank 3: 05/03/2016 14:21:02:  Epoch[ 2 of 4]-Minibatch[ 331- 340, 85.00%]: CrossEntropyWithSoftmax = 0.19729184 * 250; EvalErrorPrediction = 0.09200000 * 250; time = 0.0398s; samplesPerSecond = 6288.2
+MPI Rank 3: 05/03/2016 14:21:02:  Epoch[ 2 of 4]-Minibatch[ 341- 350, 87.50%]: CrossEntropyWithSoftmax = 0.12857332 * 250; EvalErrorPrediction = 0.05200000 * 250; time = 0.0404s; samplesPerSecond = 6191.0
+MPI Rank 3: 05/03/2016 14:21:03:  Epoch[ 2 of 4]-Minibatch[ 351- 360, 90.00%]: CrossEntropyWithSoftmax = 0.13867803 * 250; EvalErrorPrediction = 0.06000000 * 250; time = 0.0405s; samplesPerSecond = 6172.2
+MPI Rank 3: 05/03/2016 14:21:03:  Epoch[ 2 of 4]-Minibatch[ 361- 370, 92.50%]: CrossEntropyWithSoftmax = 0.12786050 * 250; EvalErrorPrediction = 0.06000000 * 250; time = 0.0406s; samplesPerSecond = 6159.5
+MPI Rank 3: 05/03/2016 14:21:03:  Epoch[ 2 of 4]-Minibatch[ 371- 380, 95.00%]: CrossEntropyWithSoftmax = 0.16643303 * 250; EvalErrorPrediction = 0.09600000 * 250; time = 0.0405s; samplesPerSecond = 6168.1
+MPI Rank 3: 05/03/2016 14:21:03:  Epoch[ 2 of 4]-Minibatch[ 381- 390, 97.50%]: CrossEntropyWithSoftmax = 0.20440409 * 250; EvalErrorPrediction = 0.11200000 * 250; time = 0.0409s; samplesPerSecond = 6109.8
+MPI Rank 3: 05/03/2016 14:21:03:  Epoch[ 2 of 4]-Minibatch[ 391- 400, 100.00%]: CrossEntropyWithSoftmax = 0.14566238 * 250; EvalErrorPrediction = 0.06800000 * 250; time = 0.0406s; samplesPerSecond = 6156.7
+MPI Rank 3: 05/03/2016 14:21:03: Finished Epoch[ 2 of 4]: [Training] CrossEntropyWithSoftmax = 0.20373014 * 10000; EvalErrorPrediction = 0.08270000 * 10000; totalSamplesSeen = 20000; learningRatePerSample = 0.0080000004; epochTime=1.62976s
+MPI Rank 3: 
+MPI Rank 3: 05/03/2016 14:21:03: Starting Epoch 3: learning rate per sample = 0.008000  effective momentum = 0.900000  momentum as time constant = 237.3 samples
+MPI Rank 3: starting epoch 2 at record count 20000, and file position 0
+MPI Rank 3: already there from last epoch
+MPI Rank 3: 
 MPI Rank 3: 05/03/2016 14:21:03: Starting minibatch loop, DataParallelSGD training (MyRank = 3, NumNodes = 4, NumGradientBits = 32).
-MPI Rank 3: 05/03/2016 14:21:03:  Epoch[ 3 of 4]-Minibatch[   1-  10, 2.50%]: CrossEntropyWithSoftmax = 0.12590085 * 250; EvalClassificationError = 0.05600000 * 250; time = 0.0406s; samplesPerSecond = 6157.3
-MPI Rank 3: 05/03/2016 14:21:03:  Epoch[ 3 of 4]-Minibatch[  11-  20, 5.00%]: CrossEntropyWithSoftmax = 0.17780230 * 250; EvalClassificationError = 0.09600000 * 250; time = 0.0405s; samplesPerSecond = 6166.7
-MPI Rank 3: 05/03/2016 14:21:03:  Epoch[ 3 of 4]-Minibatch[  21-  30, 7.50%]: CrossEntropyWithSoftmax = 0.14417637 * 250; EvalClassificationError = 0.07600000 * 250; time = 0.0404s; samplesPerSecond = 6182.3
-MPI Rank 3: 05/03/2016 14:21:03:  Epoch[ 3 of 4]-Minibatch[  31-  40, 10.00%]: CrossEntropyWithSoftmax = 0.15796895 * 250; EvalClassificationError = 0.06400000 * 250; time = 0.0403s; samplesPerSecond = 6204.9
-MPI Rank 3: 05/03/2016 14:21:03:  Epoch[ 3 of 4]-Minibatch[  41-  50, 12.50%]: CrossEntropyWithSoftmax = 0.17002999 * 250; EvalClassificationError = 0.10000000 * 250; time = 0.0407s; samplesPerSecond = 6135.4
-MPI Rank 3: 05/03/2016 14:21:03:  Epoch[ 3 of 4]-Minibatch[  51-  60, 15.00%]: CrossEntropyWithSoftmax = 0.18262114 * 250; EvalClassificationError = 0.07600000 * 250; time = 0.0408s; samplesPerSecond = 6130.3
-MPI Rank 3: 05/03/2016 14:21:03:  Epoch[ 3 of 4]-Minibatch[  61-  70, 17.50%]: CrossEntropyWithSoftmax = 0.14643695 * 250; EvalClassificationError = 0.07200000 * 250; time = 0.0405s; samplesPerSecond = 6177.9
-MPI Rank 3: 05/03/2016 14:21:03:  Epoch[ 3 of 4]-Minibatch[  71-  80, 20.00%]: CrossEntropyWithSoftmax = 0.18030529 * 250; EvalClassificationError = 0.09600000 * 250; time = 0.0410s; samplesPerSecond = 6091.2
-MPI Rank 3: 05/03/2016 14:21:03:  Epoch[ 3 of 4]-Minibatch[  81-  90, 22.50%]: CrossEntropyWithSoftmax = 0.15846150 * 250; EvalClassificationError = 0.07200000 * 250; time = 0.0409s; samplesPerSecond = 6111.7
-MPI Rank 3: 05/03/2016 14:21:03:  Epoch[ 3 of 4]-Minibatch[  91- 100, 25.00%]: CrossEntropyWithSoftmax = 0.14486535 * 250; EvalClassificationError = 0.07200000 * 250; time = 0.0387s; samplesPerSecond = 6467.5
-MPI Rank 3: 05/03/2016 14:21:03:  Epoch[ 3 of 4]-Minibatch[ 101- 110, 27.50%]: CrossEntropyWithSoftmax = 0.13469094 * 250; EvalClassificationError = 0.05200000 * 250; time = 0.0392s; samplesPerSecond = 6379.3
-MPI Rank 3: 05/03/2016 14:21:03:  Epoch[ 3 of 4]-Minibatch[ 111- 120, 30.00%]: CrossEntropyWithSoftmax = 0.13720021 * 250; EvalClassificationError = 0.06400000 * 250; time = 0.0405s; samplesPerSecond = 6171.6
-MPI Rank 3: 05/03/2016 14:21:03:  Epoch[ 3 of 4]-Minibatch[ 121- 130, 32.50%]: CrossEntropyWithSoftmax = 0.11641295 * 250; EvalClassificationError = 0.05600000 * 250; time = 0.0407s; samplesPerSecond = 6144.9
-MPI Rank 3: 05/03/2016 14:21:03:  Epoch[ 3 of 4]-Minibatch[ 131- 140, 35.00%]: CrossEntropyWithSoftmax = 0.16786647 * 250; EvalClassificationError = 0.08800000 * 250; time = 0.0406s; samplesPerSecond = 6156.0
-MPI Rank 3: 05/03/2016 14:21:03:  Epoch[ 3 of 4]-Minibatch[ 141- 150, 37.50%]: CrossEntropyWithSoftmax = 0.12811513 * 250; EvalClassificationError = 0.04800000 * 250; time = 0.0406s; samplesPerSecond = 6159.5
-MPI Rank 3: 05/03/2016 14:21:03:  Epoch[ 3 of 4]-Minibatch[ 151- 160, 40.00%]: CrossEntropyWithSoftmax = 0.17257851 * 250; EvalClassificationError = 0.08000000 * 250; time = 0.0408s; samplesPerSecond = 6131.1
-MPI Rank 3: 05/03/2016 14:21:03:  Epoch[ 3 of 4]-Minibatch[ 161- 170, 42.50%]: CrossEntropyWithSoftmax = 0.17623656 * 250; EvalClassificationError = 0.09600000 * 250; time = 0.0406s; samplesPerSecond = 6159.2
-MPI Rank 3: 05/03/2016 14:21:03:  Epoch[ 3 of 4]-Minibatch[ 171- 180, 45.00%]: CrossEntropyWithSoftmax = 0.14121116 * 250; EvalClassificationError = 0.06400000 * 250; time = 0.0405s; samplesPerSecond = 6174.5
-MPI Rank 3: 05/03/2016 14:21:03:  Epoch[ 3 of 4]-Minibatch[ 181- 190, 47.50%]: CrossEntropyWithSoftmax = 0.19243444 * 250; EvalClassificationError = 0.10000000 * 250; time = 0.0407s; samplesPerSecond = 6141.8
-MPI Rank 3: 05/03/2016 14:21:04:  Epoch[ 3 of 4]-Minibatch[ 191- 200, 50.00%]: CrossEntropyWithSoftmax = 0.20908161 * 250; EvalClassificationError = 0.10000000 * 250; time = 0.0406s; samplesPerSecond = 6154.5
-MPI Rank 3: 05/03/2016 14:21:04:  Epoch[ 3 of 4]-Minibatch[ 201- 210, 52.50%]: CrossEntropyWithSoftmax = 0.18472066 * 250; EvalClassificationError = 0.08000000 * 250; time = 0.0408s; samplesPerSecond = 6132.1
-MPI Rank 3: 05/03/2016 14:21:04:  Epoch[ 3 of 4]-Minibatch[ 211- 220, 55.00%]: CrossEntropyWithSoftmax = 0.18185536 * 250; EvalClassificationError = 0.07600000 * 250; time = 0.0405s; samplesPerSecond = 6172.7
-MPI Rank 3: 05/03/2016 14:21:04:  Epoch[ 3 of 4]-Minibatch[ 221- 230, 57.50%]: CrossEntropyWithSoftmax = 0.14074205 * 250; EvalClassificationError = 0.06000000 * 250; time = 0.0404s; samplesPerSecond = 6192.6
-MPI Rank 3: 05/03/2016 14:21:04:  Epoch[ 3 of 4]-Minibatch[ 231- 240, 60.00%]: CrossEntropyWithSoftmax = 0.14871620 * 250; EvalClassificationError = 0.07600000 * 250; time = 0.0404s; samplesPerSecond = 6189.0
-MPI Rank 3: 05/03/2016 14:21:04:  Epoch[ 3 of 4]-Minibatch[ 241- 250, 62.50%]: CrossEntropyWithSoftmax = 0.20299705 * 250; EvalClassificationError = 0.11200000 * 250; time = 0.0415s; samplesPerSecond = 6027.4
-MPI Rank 3: 05/03/2016 14:21:04:  Epoch[ 3 of 4]-Minibatch[ 251- 260, 65.00%]: CrossEntropyWithSoftmax = 0.12852038 * 250; EvalClassificationError = 0.07200000 * 250; time = 0.0405s; samplesPerSecond = 6168.9
-MPI Rank 3: 05/03/2016 14:21:04:  Epoch[ 3 of 4]-Minibatch[ 261- 270, 67.50%]: CrossEntropyWithSoftmax = 0.18660439 * 250; EvalClassificationError = 0.11600000 * 250; time = 0.0407s; samplesPerSecond = 6147.5
-MPI Rank 3: 05/03/2016 14:21:04:  Epoch[ 3 of 4]-Minibatch[ 271- 280, 70.00%]: CrossEntropyWithSoftmax = 0.19575997 * 250; EvalClassificationError = 0.08800000 * 250; time = 0.0405s; samplesPerSecond = 6171.0
-MPI Rank 3: 05/03/2016 14:21:04:  Epoch[ 3 of 4]-Minibatch[ 281- 290, 72.50%]: CrossEntropyWithSoftmax = 0.16667675 * 250; EvalClassificationError = 0.06800000 * 250; time = 0.0405s; samplesPerSecond = 6168.9
-MPI Rank 3: 05/03/2016 14:21:04:  Epoch[ 3 of 4]-Minibatch[ 291- 300, 75.00%]: CrossEntropyWithSoftmax = 0.12526169 * 250; EvalClassificationError = 0.04400000 * 250; time = 0.0389s; samplesPerSecond = 6420.1
-MPI Rank 3: 05/03/2016 14:21:04:  Epoch[ 3 of 4]-Minibatch[ 301- 310, 77.50%]: CrossEntropyWithSoftmax = 0.17392132 * 250; EvalClassificationError = 0.08800000 * 250; time = 0.0398s; samplesPerSecond = 6280.6
-MPI Rank 3: 05/03/2016 14:21:04:  Epoch[ 3 of 4]-Minibatch[ 311- 320, 80.00%]: CrossEntropyWithSoftmax = 0.12281615 * 250; EvalClassificationError = 0.05200000 * 250; time = 0.0405s; samplesPerSecond = 6175.7
-MPI Rank 3: 05/03/2016 14:21:04:  Epoch[ 3 of 4]-Minibatch[ 321- 330, 82.50%]: CrossEntropyWithSoftmax = 0.14759389 * 250; EvalClassificationError = 0.06000000 * 250; time = 0.0407s; samplesPerSecond = 6136.3
-MPI Rank 3: 05/03/2016 14:21:04:  Epoch[ 3 of 4]-Minibatch[ 331- 340, 85.00%]: CrossEntropyWithSoftmax = 0.19801300 * 250; EvalClassificationError = 0.09200000 * 250; time = 0.0405s; samplesPerSecond = 6178.6
-MPI Rank 3: 05/03/2016 14:21:04:  Epoch[ 3 of 4]-Minibatch[ 341- 350, 87.50%]: CrossEntropyWithSoftmax = 0.12593394 * 250; EvalClassificationError = 0.05200000 * 250; time = 0.0408s; samplesPerSecond = 6130.9
-MPI Rank 3: 05/03/2016 14:21:04:  Epoch[ 3 of 4]-Minibatch[ 351- 360, 90.00%]: CrossEntropyWithSoftmax = 0.13756617 * 250; EvalClassificationError = 0.06000000 * 250; time = 0.0410s; samplesPerSecond = 6103.2
-MPI Rank 3: 05/03/2016 14:21:04:  Epoch[ 3 of 4]-Minibatch[ 361- 370, 92.50%]: CrossEntropyWithSoftmax = 0.12838526 * 250; EvalClassificationError = 0.06000000 * 250; time = 0.0408s; samplesPerSecond = 6127.3
-MPI Rank 3: 05/03/2016 14:21:04:  Epoch[ 3 of 4]-Minibatch[ 371- 380, 95.00%]: CrossEntropyWithSoftmax = 0.16654369 * 250; EvalClassificationError = 0.09600000 * 250; time = 0.0411s; samplesPerSecond = 6089.8
-MPI Rank 3: 05/03/2016 14:21:04:  Epoch[ 3 of 4]-Minibatch[ 381- 390, 97.50%]: CrossEntropyWithSoftmax = 0.20658950 * 250; EvalClassificationError = 0.11600000 * 250; time = 0.0403s; samplesPerSecond = 6195.9
-MPI Rank 3: 05/03/2016 14:21:04:  Epoch[ 3 of 4]-Minibatch[ 391- 400, 100.00%]: CrossEntropyWithSoftmax = 0.14583322 * 250; EvalClassificationError = 0.06800000 * 250; time = 0.0406s; samplesPerSecond = 6159.8
-MPI Rank 3: 05/03/2016 14:21:04: Finished Epoch[ 3 of 4]: [Training] CrossEntropyWithSoftmax = 0.15948618 * 10000; EvalClassificationError = 0.07660000 * 10000; totalSamplesSeen = 30000; learningRatePerSample = 0.0080000004; epochTime=1.6404s
-=======
-MPI Rank 3: 08/16/2016 03:01:49: Starting minibatch loop, DataParallelSGD training (MyRank = 3, NumNodes = 4, NumGradientBits = 32), distributed reading is ENABLED.
-MPI Rank 3: 08/16/2016 03:01:49:  Epoch[ 3 of 4]-Minibatch[   1-  10, 2.50%]: CrossEntropyWithSoftmax = 0.12590085 * 250; EvalErrorPrediction = 0.05600000 * 250; time = 0.0409s; samplesPerSecond = 6107.7
-MPI Rank 3: 08/16/2016 03:01:49:  Epoch[ 3 of 4]-Minibatch[  11-  20, 5.00%]: CrossEntropyWithSoftmax = 0.17780229 * 250; EvalErrorPrediction = 0.09600000 * 250; time = 0.0408s; samplesPerSecond = 6130.2
-MPI Rank 3: 08/16/2016 03:01:49:  Epoch[ 3 of 4]-Minibatch[  21-  30, 7.50%]: CrossEntropyWithSoftmax = 0.14417637 * 250; EvalErrorPrediction = 0.07600000 * 250; time = 0.0408s; samplesPerSecond = 6130.9
-MPI Rank 3: 08/16/2016 03:01:49:  Epoch[ 3 of 4]-Minibatch[  31-  40, 10.00%]: CrossEntropyWithSoftmax = 0.15796895 * 250; EvalErrorPrediction = 0.06400000 * 250; time = 0.0415s; samplesPerSecond = 6027.3
-MPI Rank 3: 08/16/2016 03:01:49:  Epoch[ 3 of 4]-Minibatch[  41-  50, 12.50%]: CrossEntropyWithSoftmax = 0.17002999 * 250; EvalErrorPrediction = 0.10000000 * 250; time = 0.0411s; samplesPerSecond = 6079.0
-MPI Rank 3: 08/16/2016 03:01:49:  Epoch[ 3 of 4]-Minibatch[  51-  60, 15.00%]: CrossEntropyWithSoftmax = 0.18262114 * 250; EvalErrorPrediction = 0.07600000 * 250; time = 0.0411s; samplesPerSecond = 6080.4
-MPI Rank 3: 08/16/2016 03:01:49:  Epoch[ 3 of 4]-Minibatch[  61-  70, 17.50%]: CrossEntropyWithSoftmax = 0.14643695 * 250; EvalErrorPrediction = 0.07200000 * 250; time = 0.0415s; samplesPerSecond = 6021.3
-MPI Rank 3: 08/16/2016 03:01:49:  Epoch[ 3 of 4]-Minibatch[  71-  80, 20.00%]: CrossEntropyWithSoftmax = 0.18030527 * 250; EvalErrorPrediction = 0.09600000 * 250; time = 0.0414s; samplesPerSecond = 6035.1
-MPI Rank 3: 08/16/2016 03:01:49:  Epoch[ 3 of 4]-Minibatch[  81-  90, 22.50%]: CrossEntropyWithSoftmax = 0.15846150 * 250; EvalErrorPrediction = 0.07200000 * 250; time = 0.0410s; samplesPerSecond = 6101.9
-MPI Rank 3: 08/16/2016 03:01:49:  Epoch[ 3 of 4]-Minibatch[  91- 100, 25.00%]: CrossEntropyWithSoftmax = 0.14486534 * 250; EvalErrorPrediction = 0.07200000 * 250; time = 0.0412s; samplesPerSecond = 6070.0
-MPI Rank 3: 08/16/2016 03:01:49:  Epoch[ 3 of 4]-Minibatch[ 101- 110, 27.50%]: CrossEntropyWithSoftmax = 0.13469094 * 250; EvalErrorPrediction = 0.05200000 * 250; time = 0.0414s; samplesPerSecond = 6037.9
-MPI Rank 3: 08/16/2016 03:01:49:  Epoch[ 3 of 4]-Minibatch[ 111- 120, 30.00%]: CrossEntropyWithSoftmax = 0.13720019 * 250; EvalErrorPrediction = 0.06400000 * 250; time = 0.0417s; samplesPerSecond = 5994.2
-MPI Rank 3: 08/16/2016 03:01:49:  Epoch[ 3 of 4]-Minibatch[ 121- 130, 32.50%]: CrossEntropyWithSoftmax = 0.11641296 * 250; EvalErrorPrediction = 0.05600000 * 250; time = 0.0417s; samplesPerSecond = 5998.5
-MPI Rank 3: 08/16/2016 03:01:49:  Epoch[ 3 of 4]-Minibatch[ 131- 140, 35.00%]: CrossEntropyWithSoftmax = 0.16786647 * 250; EvalErrorPrediction = 0.08800000 * 250; time = 0.0416s; samplesPerSecond = 6011.9
-MPI Rank 3: 08/16/2016 03:01:49:  Epoch[ 3 of 4]-Minibatch[ 141- 150, 37.50%]: CrossEntropyWithSoftmax = 0.12811514 * 250; EvalErrorPrediction = 0.04800000 * 250; time = 0.0414s; samplesPerSecond = 6045.2
-MPI Rank 3: 08/16/2016 03:01:49:  Epoch[ 3 of 4]-Minibatch[ 151- 160, 40.00%]: CrossEntropyWithSoftmax = 0.17257852 * 250; EvalErrorPrediction = 0.08000000 * 250; time = 0.0411s; samplesPerSecond = 6077.3
-MPI Rank 3: 08/16/2016 03:01:49:  Epoch[ 3 of 4]-Minibatch[ 161- 170, 42.50%]: CrossEntropyWithSoftmax = 0.17623655 * 250; EvalErrorPrediction = 0.09600000 * 250; time = 0.0410s; samplesPerSecond = 6095.9
-MPI Rank 3: 08/16/2016 03:01:49:  Epoch[ 3 of 4]-Minibatch[ 171- 180, 45.00%]: CrossEntropyWithSoftmax = 0.14121117 * 250; EvalErrorPrediction = 0.06400000 * 250; time = 0.0413s; samplesPerSecond = 6047.0
-MPI Rank 3: 08/16/2016 03:01:50:  Epoch[ 3 of 4]-Minibatch[ 181- 190, 47.50%]: CrossEntropyWithSoftmax = 0.19243443 * 250; EvalErrorPrediction = 0.10000000 * 250; time = 0.0413s; samplesPerSecond = 6053.0
-MPI Rank 3: 08/16/2016 03:01:50:  Epoch[ 3 of 4]-Minibatch[ 191- 200, 50.00%]: CrossEntropyWithSoftmax = 0.20908162 * 250; EvalErrorPrediction = 0.10000000 * 250; time = 0.0413s; samplesPerSecond = 6045.9
-MPI Rank 3: 08/16/2016 03:01:50:  Epoch[ 3 of 4]-Minibatch[ 201- 210, 52.50%]: CrossEntropyWithSoftmax = 0.18472065 * 250; EvalErrorPrediction = 0.08000000 * 250; time = 0.0411s; samplesPerSecond = 6079.3
-MPI Rank 3: 08/16/2016 03:01:50:  Epoch[ 3 of 4]-Minibatch[ 211- 220, 55.00%]: CrossEntropyWithSoftmax = 0.18185535 * 250; EvalErrorPrediction = 0.07600000 * 250; time = 0.0412s; samplesPerSecond = 6071.8
-MPI Rank 3: 08/16/2016 03:01:50:  Epoch[ 3 of 4]-Minibatch[ 221- 230, 57.50%]: CrossEntropyWithSoftmax = 0.14074205 * 250; EvalErrorPrediction = 0.06000000 * 250; time = 0.0416s; samplesPerSecond = 6013.2
-MPI Rank 3: 08/16/2016 03:01:50:  Epoch[ 3 of 4]-Minibatch[ 231- 240, 60.00%]: CrossEntropyWithSoftmax = 0.14871621 * 250; EvalErrorPrediction = 0.07600000 * 250; time = 0.0410s; samplesPerSecond = 6091.0
-MPI Rank 3: 08/16/2016 03:01:50:  Epoch[ 3 of 4]-Minibatch[ 241- 250, 62.50%]: CrossEntropyWithSoftmax = 0.20299705 * 250; EvalErrorPrediction = 0.11200000 * 250; time = 0.0413s; samplesPerSecond = 6048.6
-MPI Rank 3: 08/16/2016 03:01:50:  Epoch[ 3 of 4]-Minibatch[ 251- 260, 65.00%]: CrossEntropyWithSoftmax = 0.12852038 * 250; EvalErrorPrediction = 0.07200000 * 250; time = 0.0413s; samplesPerSecond = 6051.5
-MPI Rank 3: 08/16/2016 03:01:50:  Epoch[ 3 of 4]-Minibatch[ 261- 270, 67.50%]: CrossEntropyWithSoftmax = 0.18660439 * 250; EvalErrorPrediction = 0.11600000 * 250; time = 0.0415s; samplesPerSecond = 6020.5
-MPI Rank 3: 08/16/2016 03:01:50:  Epoch[ 3 of 4]-Minibatch[ 271- 280, 70.00%]: CrossEntropyWithSoftmax = 0.19575997 * 250; EvalErrorPrediction = 0.08800000 * 250; time = 0.0417s; samplesPerSecond = 5992.8
-MPI Rank 3: 08/16/2016 03:01:50:  Epoch[ 3 of 4]-Minibatch[ 281- 290, 72.50%]: CrossEntropyWithSoftmax = 0.16667676 * 250; EvalErrorPrediction = 0.06800000 * 250; time = 0.0413s; samplesPerSecond = 6057.7
-MPI Rank 3: 08/16/2016 03:01:50:  Epoch[ 3 of 4]-Minibatch[ 291- 300, 75.00%]: CrossEntropyWithSoftmax = 0.12526169 * 250; EvalErrorPrediction = 0.04400000 * 250; time = 0.0412s; samplesPerSecond = 6065.2
-MPI Rank 3: 08/16/2016 03:01:50:  Epoch[ 3 of 4]-Minibatch[ 301- 310, 77.50%]: CrossEntropyWithSoftmax = 0.17392133 * 250; EvalErrorPrediction = 0.08800000 * 250; time = 0.0414s; samplesPerSecond = 6042.0
-MPI Rank 3: 08/16/2016 03:01:50:  Epoch[ 3 of 4]-Minibatch[ 311- 320, 80.00%]: CrossEntropyWithSoftmax = 0.12281615 * 250; EvalErrorPrediction = 0.05200000 * 250; time = 0.0410s; samplesPerSecond = 6099.6
-MPI Rank 3: 08/16/2016 03:01:50:  Epoch[ 3 of 4]-Minibatch[ 321- 330, 82.50%]: CrossEntropyWithSoftmax = 0.14759390 * 250; EvalErrorPrediction = 0.06000000 * 250; time = 0.0414s; samplesPerSecond = 6032.1
-MPI Rank 3: 08/16/2016 03:01:50:  Epoch[ 3 of 4]-Minibatch[ 331- 340, 85.00%]: CrossEntropyWithSoftmax = 0.19801300 * 250; EvalErrorPrediction = 0.09200000 * 250; time = 0.0415s; samplesPerSecond = 6019.7
-MPI Rank 3: 08/16/2016 03:01:50:  Epoch[ 3 of 4]-Minibatch[ 341- 350, 87.50%]: CrossEntropyWithSoftmax = 0.12593396 * 250; EvalErrorPrediction = 0.05200000 * 250; time = 0.0409s; samplesPerSecond = 6109.0
-MPI Rank 3: 08/16/2016 03:01:50:  Epoch[ 3 of 4]-Minibatch[ 351- 360, 90.00%]: CrossEntropyWithSoftmax = 0.13756618 * 250; EvalErrorPrediction = 0.06000000 * 250; time = 0.0413s; samplesPerSecond = 6059.0
-MPI Rank 3: 08/16/2016 03:01:50:  Epoch[ 3 of 4]-Minibatch[ 361- 370, 92.50%]: CrossEntropyWithSoftmax = 0.12838526 * 250; EvalErrorPrediction = 0.06000000 * 250; time = 0.0416s; samplesPerSecond = 6003.1
-MPI Rank 3: 08/16/2016 03:01:50:  Epoch[ 3 of 4]-Minibatch[ 371- 380, 95.00%]: CrossEntropyWithSoftmax = 0.16654369 * 250; EvalErrorPrediction = 0.09600000 * 250; time = 0.0412s; samplesPerSecond = 6065.0
-MPI Rank 3: 08/16/2016 03:01:50:  Epoch[ 3 of 4]-Minibatch[ 381- 390, 97.50%]: CrossEntropyWithSoftmax = 0.20658950 * 250; EvalErrorPrediction = 0.11600000 * 250; time = 0.0410s; samplesPerSecond = 6098.0
-MPI Rank 3: 08/16/2016 03:01:50:  Epoch[ 3 of 4]-Minibatch[ 391- 400, 100.00%]: CrossEntropyWithSoftmax = 0.14583322 * 250; EvalErrorPrediction = 0.06800000 * 250; time = 0.0416s; samplesPerSecond = 6010.9
-MPI Rank 3: 08/16/2016 03:01:50: Finished Epoch[ 3 of 4]: [Training] CrossEntropyWithSoftmax = 0.15948618 * 10000; EvalErrorPrediction = 0.07660000 * 10000; totalSamplesSeen = 30000; learningRatePerSample = 0.0080000004; epochTime=1.67227s
->>>>>>> 8493f118
-MPI Rank 3: 
-MPI Rank 3: 08/16/2016 03:01:50: Starting Epoch 4: learning rate per sample = 0.008000  effective momentum = 0.900000  momentum as time constant = 237.3 samples
-MPI Rank 3: 
-<<<<<<< HEAD
+MPI Rank 3: 05/03/2016 14:21:03:  Epoch[ 3 of 4]-Minibatch[   1-  10, 2.50%]: CrossEntropyWithSoftmax = 0.12590085 * 250; EvalErrorPrediction = 0.05600000 * 250; time = 0.0406s; samplesPerSecond = 6157.3
+MPI Rank 3: 05/03/2016 14:21:03:  Epoch[ 3 of 4]-Minibatch[  11-  20, 5.00%]: CrossEntropyWithSoftmax = 0.17780230 * 250; EvalErrorPrediction = 0.09600000 * 250; time = 0.0405s; samplesPerSecond = 6166.7
+MPI Rank 3: 05/03/2016 14:21:03:  Epoch[ 3 of 4]-Minibatch[  21-  30, 7.50%]: CrossEntropyWithSoftmax = 0.14417637 * 250; EvalErrorPrediction = 0.07600000 * 250; time = 0.0404s; samplesPerSecond = 6182.3
+MPI Rank 3: 05/03/2016 14:21:03:  Epoch[ 3 of 4]-Minibatch[  31-  40, 10.00%]: CrossEntropyWithSoftmax = 0.15796895 * 250; EvalErrorPrediction = 0.06400000 * 250; time = 0.0403s; samplesPerSecond = 6204.9
+MPI Rank 3: 05/03/2016 14:21:03:  Epoch[ 3 of 4]-Minibatch[  41-  50, 12.50%]: CrossEntropyWithSoftmax = 0.17002999 * 250; EvalErrorPrediction = 0.10000000 * 250; time = 0.0407s; samplesPerSecond = 6135.4
+MPI Rank 3: 05/03/2016 14:21:03:  Epoch[ 3 of 4]-Minibatch[  51-  60, 15.00%]: CrossEntropyWithSoftmax = 0.18262114 * 250; EvalErrorPrediction = 0.07600000 * 250; time = 0.0408s; samplesPerSecond = 6130.3
+MPI Rank 3: 05/03/2016 14:21:03:  Epoch[ 3 of 4]-Minibatch[  61-  70, 17.50%]: CrossEntropyWithSoftmax = 0.14643695 * 250; EvalErrorPrediction = 0.07200000 * 250; time = 0.0405s; samplesPerSecond = 6177.9
+MPI Rank 3: 05/03/2016 14:21:03:  Epoch[ 3 of 4]-Minibatch[  71-  80, 20.00%]: CrossEntropyWithSoftmax = 0.18030529 * 250; EvalErrorPrediction = 0.09600000 * 250; time = 0.0410s; samplesPerSecond = 6091.2
+MPI Rank 3: 05/03/2016 14:21:03:  Epoch[ 3 of 4]-Minibatch[  81-  90, 22.50%]: CrossEntropyWithSoftmax = 0.15846150 * 250; EvalErrorPrediction = 0.07200000 * 250; time = 0.0409s; samplesPerSecond = 6111.7
+MPI Rank 3: 05/03/2016 14:21:03:  Epoch[ 3 of 4]-Minibatch[  91- 100, 25.00%]: CrossEntropyWithSoftmax = 0.14486535 * 250; EvalErrorPrediction = 0.07200000 * 250; time = 0.0387s; samplesPerSecond = 6467.5
+MPI Rank 3: 05/03/2016 14:21:03:  Epoch[ 3 of 4]-Minibatch[ 101- 110, 27.50%]: CrossEntropyWithSoftmax = 0.13469094 * 250; EvalErrorPrediction = 0.05200000 * 250; time = 0.0392s; samplesPerSecond = 6379.3
+MPI Rank 3: 05/03/2016 14:21:03:  Epoch[ 3 of 4]-Minibatch[ 111- 120, 30.00%]: CrossEntropyWithSoftmax = 0.13720021 * 250; EvalErrorPrediction = 0.06400000 * 250; time = 0.0405s; samplesPerSecond = 6171.6
+MPI Rank 3: 05/03/2016 14:21:03:  Epoch[ 3 of 4]-Minibatch[ 121- 130, 32.50%]: CrossEntropyWithSoftmax = 0.11641295 * 250; EvalErrorPrediction = 0.05600000 * 250; time = 0.0407s; samplesPerSecond = 6144.9
+MPI Rank 3: 05/03/2016 14:21:03:  Epoch[ 3 of 4]-Minibatch[ 131- 140, 35.00%]: CrossEntropyWithSoftmax = 0.16786647 * 250; EvalErrorPrediction = 0.08800000 * 250; time = 0.0406s; samplesPerSecond = 6156.0
+MPI Rank 3: 05/03/2016 14:21:03:  Epoch[ 3 of 4]-Minibatch[ 141- 150, 37.50%]: CrossEntropyWithSoftmax = 0.12811513 * 250; EvalErrorPrediction = 0.04800000 * 250; time = 0.0406s; samplesPerSecond = 6159.5
+MPI Rank 3: 05/03/2016 14:21:03:  Epoch[ 3 of 4]-Minibatch[ 151- 160, 40.00%]: CrossEntropyWithSoftmax = 0.17257851 * 250; EvalErrorPrediction = 0.08000000 * 250; time = 0.0408s; samplesPerSecond = 6131.1
+MPI Rank 3: 05/03/2016 14:21:03:  Epoch[ 3 of 4]-Minibatch[ 161- 170, 42.50%]: CrossEntropyWithSoftmax = 0.17623656 * 250; EvalErrorPrediction = 0.09600000 * 250; time = 0.0406s; samplesPerSecond = 6159.2
+MPI Rank 3: 05/03/2016 14:21:03:  Epoch[ 3 of 4]-Minibatch[ 171- 180, 45.00%]: CrossEntropyWithSoftmax = 0.14121116 * 250; EvalErrorPrediction = 0.06400000 * 250; time = 0.0405s; samplesPerSecond = 6174.5
+MPI Rank 3: 05/03/2016 14:21:03:  Epoch[ 3 of 4]-Minibatch[ 181- 190, 47.50%]: CrossEntropyWithSoftmax = 0.19243444 * 250; EvalErrorPrediction = 0.10000000 * 250; time = 0.0407s; samplesPerSecond = 6141.8
+MPI Rank 3: 05/03/2016 14:21:04:  Epoch[ 3 of 4]-Minibatch[ 191- 200, 50.00%]: CrossEntropyWithSoftmax = 0.20908161 * 250; EvalErrorPrediction = 0.10000000 * 250; time = 0.0406s; samplesPerSecond = 6154.5
+MPI Rank 3: 05/03/2016 14:21:04:  Epoch[ 3 of 4]-Minibatch[ 201- 210, 52.50%]: CrossEntropyWithSoftmax = 0.18472066 * 250; EvalErrorPrediction = 0.08000000 * 250; time = 0.0408s; samplesPerSecond = 6132.1
+MPI Rank 3: 05/03/2016 14:21:04:  Epoch[ 3 of 4]-Minibatch[ 211- 220, 55.00%]: CrossEntropyWithSoftmax = 0.18185536 * 250; EvalErrorPrediction = 0.07600000 * 250; time = 0.0405s; samplesPerSecond = 6172.7
+MPI Rank 3: 05/03/2016 14:21:04:  Epoch[ 3 of 4]-Minibatch[ 221- 230, 57.50%]: CrossEntropyWithSoftmax = 0.14074205 * 250; EvalErrorPrediction = 0.06000000 * 250; time = 0.0404s; samplesPerSecond = 6192.6
+MPI Rank 3: 05/03/2016 14:21:04:  Epoch[ 3 of 4]-Minibatch[ 231- 240, 60.00%]: CrossEntropyWithSoftmax = 0.14871620 * 250; EvalErrorPrediction = 0.07600000 * 250; time = 0.0404s; samplesPerSecond = 6189.0
+MPI Rank 3: 05/03/2016 14:21:04:  Epoch[ 3 of 4]-Minibatch[ 241- 250, 62.50%]: CrossEntropyWithSoftmax = 0.20299705 * 250; EvalErrorPrediction = 0.11200000 * 250; time = 0.0415s; samplesPerSecond = 6027.4
+MPI Rank 3: 05/03/2016 14:21:04:  Epoch[ 3 of 4]-Minibatch[ 251- 260, 65.00%]: CrossEntropyWithSoftmax = 0.12852038 * 250; EvalErrorPrediction = 0.07200000 * 250; time = 0.0405s; samplesPerSecond = 6168.9
+MPI Rank 3: 05/03/2016 14:21:04:  Epoch[ 3 of 4]-Minibatch[ 261- 270, 67.50%]: CrossEntropyWithSoftmax = 0.18660439 * 250; EvalErrorPrediction = 0.11600000 * 250; time = 0.0407s; samplesPerSecond = 6147.5
+MPI Rank 3: 05/03/2016 14:21:04:  Epoch[ 3 of 4]-Minibatch[ 271- 280, 70.00%]: CrossEntropyWithSoftmax = 0.19575997 * 250; EvalErrorPrediction = 0.08800000 * 250; time = 0.0405s; samplesPerSecond = 6171.0
+MPI Rank 3: 05/03/2016 14:21:04:  Epoch[ 3 of 4]-Minibatch[ 281- 290, 72.50%]: CrossEntropyWithSoftmax = 0.16667675 * 250; EvalErrorPrediction = 0.06800000 * 250; time = 0.0405s; samplesPerSecond = 6168.9
+MPI Rank 3: 05/03/2016 14:21:04:  Epoch[ 3 of 4]-Minibatch[ 291- 300, 75.00%]: CrossEntropyWithSoftmax = 0.12526169 * 250; EvalErrorPrediction = 0.04400000 * 250; time = 0.0389s; samplesPerSecond = 6420.1
+MPI Rank 3: 05/03/2016 14:21:04:  Epoch[ 3 of 4]-Minibatch[ 301- 310, 77.50%]: CrossEntropyWithSoftmax = 0.17392132 * 250; EvalErrorPrediction = 0.08800000 * 250; time = 0.0398s; samplesPerSecond = 6280.6
+MPI Rank 3: 05/03/2016 14:21:04:  Epoch[ 3 of 4]-Minibatch[ 311- 320, 80.00%]: CrossEntropyWithSoftmax = 0.12281615 * 250; EvalErrorPrediction = 0.05200000 * 250; time = 0.0405s; samplesPerSecond = 6175.7
+MPI Rank 3: 05/03/2016 14:21:04:  Epoch[ 3 of 4]-Minibatch[ 321- 330, 82.50%]: CrossEntropyWithSoftmax = 0.14759389 * 250; EvalErrorPrediction = 0.06000000 * 250; time = 0.0407s; samplesPerSecond = 6136.3
+MPI Rank 3: 05/03/2016 14:21:04:  Epoch[ 3 of 4]-Minibatch[ 331- 340, 85.00%]: CrossEntropyWithSoftmax = 0.19801300 * 250; EvalErrorPrediction = 0.09200000 * 250; time = 0.0405s; samplesPerSecond = 6178.6
+MPI Rank 3: 05/03/2016 14:21:04:  Epoch[ 3 of 4]-Minibatch[ 341- 350, 87.50%]: CrossEntropyWithSoftmax = 0.12593394 * 250; EvalErrorPrediction = 0.05200000 * 250; time = 0.0408s; samplesPerSecond = 6130.9
+MPI Rank 3: 05/03/2016 14:21:04:  Epoch[ 3 of 4]-Minibatch[ 351- 360, 90.00%]: CrossEntropyWithSoftmax = 0.13756617 * 250; EvalErrorPrediction = 0.06000000 * 250; time = 0.0410s; samplesPerSecond = 6103.2
+MPI Rank 3: 05/03/2016 14:21:04:  Epoch[ 3 of 4]-Minibatch[ 361- 370, 92.50%]: CrossEntropyWithSoftmax = 0.12838526 * 250; EvalErrorPrediction = 0.06000000 * 250; time = 0.0408s; samplesPerSecond = 6127.3
+MPI Rank 3: 05/03/2016 14:21:04:  Epoch[ 3 of 4]-Minibatch[ 371- 380, 95.00%]: CrossEntropyWithSoftmax = 0.16654369 * 250; EvalErrorPrediction = 0.09600000 * 250; time = 0.0411s; samplesPerSecond = 6089.8
+MPI Rank 3: 05/03/2016 14:21:04:  Epoch[ 3 of 4]-Minibatch[ 381- 390, 97.50%]: CrossEntropyWithSoftmax = 0.20658950 * 250; EvalErrorPrediction = 0.11600000 * 250; time = 0.0403s; samplesPerSecond = 6195.9
+MPI Rank 3: 05/03/2016 14:21:04:  Epoch[ 3 of 4]-Minibatch[ 391- 400, 100.00%]: CrossEntropyWithSoftmax = 0.14583322 * 250; EvalErrorPrediction = 0.06800000 * 250; time = 0.0406s; samplesPerSecond = 6159.8
+MPI Rank 3: 05/03/2016 14:21:04: Finished Epoch[ 3 of 4]: [Training] CrossEntropyWithSoftmax = 0.15948618 * 10000; EvalErrorPrediction = 0.07660000 * 10000; totalSamplesSeen = 30000; learningRatePerSample = 0.0080000004; epochTime=1.6404s
+MPI Rank 3: 
+MPI Rank 3: 05/03/2016 14:21:04: Starting Epoch 4: learning rate per sample = 0.008000  effective momentum = 0.900000  momentum as time constant = 237.3 samples
+MPI Rank 3: starting epoch 3 at record count 30000, and file position 0
+MPI Rank 3: already there from last epoch
+MPI Rank 3: 
 MPI Rank 3: 05/03/2016 14:21:04: Starting minibatch loop, DataParallelSGD training (MyRank = 3, NumNodes = 4, NumGradientBits = 32).
-MPI Rank 3: 05/03/2016 14:21:04:  Epoch[ 4 of 4]-Minibatch[   1-  10, 2.50%]: CrossEntropyWithSoftmax = 0.12371233 * 250; EvalClassificationError = 0.06000000 * 250; time = 0.0405s; samplesPerSecond = 6176.0
-MPI Rank 3: 05/03/2016 14:21:04:  Epoch[ 4 of 4]-Minibatch[  11-  20, 5.00%]: CrossEntropyWithSoftmax = 0.18070514 * 250; EvalClassificationError = 0.09600000 * 250; time = 0.0408s; samplesPerSecond = 6126.2
-MPI Rank 3: 05/03/2016 14:21:04:  Epoch[ 4 of 4]-Minibatch[  21-  30, 7.50%]: CrossEntropyWithSoftmax = 0.14239731 * 250; EvalClassificationError = 0.07600000 * 250; time = 0.0407s; samplesPerSecond = 6136.3
-MPI Rank 3: 05/03/2016 14:21:05:  Epoch[ 4 of 4]-Minibatch[  31-  40, 10.00%]: CrossEntropyWithSoftmax = 0.15630154 * 250; EvalClassificationError = 0.06400000 * 250; time = 0.0406s; samplesPerSecond = 6163.9
-MPI Rank 3: 05/03/2016 14:21:05:  Epoch[ 4 of 4]-Minibatch[  41-  50, 12.50%]: CrossEntropyWithSoftmax = 0.16935525 * 250; EvalClassificationError = 0.09600000 * 250; time = 0.0405s; samplesPerSecond = 6172.7
-MPI Rank 3: 05/03/2016 14:21:05:  Epoch[ 4 of 4]-Minibatch[  51-  60, 15.00%]: CrossEntropyWithSoftmax = 0.18198833 * 250; EvalClassificationError = 0.08000000 * 250; time = 0.0406s; samplesPerSecond = 6162.9
-MPI Rank 3: 05/03/2016 14:21:05:  Epoch[ 4 of 4]-Minibatch[  61-  70, 17.50%]: CrossEntropyWithSoftmax = 0.14475947 * 250; EvalClassificationError = 0.07200000 * 250; time = 0.0403s; samplesPerSecond = 6207.9
-MPI Rank 3: 05/03/2016 14:21:05:  Epoch[ 4 of 4]-Minibatch[  71-  80, 20.00%]: CrossEntropyWithSoftmax = 0.18021603 * 250; EvalClassificationError = 0.09600000 * 250; time = 0.0405s; samplesPerSecond = 6166.6
-MPI Rank 3: 05/03/2016 14:21:05:  Epoch[ 4 of 4]-Minibatch[  81-  90, 22.50%]: CrossEntropyWithSoftmax = 0.15849307 * 250; EvalClassificationError = 0.07600000 * 250; time = 0.0410s; samplesPerSecond = 6102.6
-MPI Rank 3: 05/03/2016 14:21:05:  Epoch[ 4 of 4]-Minibatch[  91- 100, 25.00%]: CrossEntropyWithSoftmax = 0.14474426 * 250; EvalClassificationError = 0.07200000 * 250; time = 0.0402s; samplesPerSecond = 6216.4
-MPI Rank 3: 05/03/2016 14:21:05:  Epoch[ 4 of 4]-Minibatch[ 101- 110, 27.50%]: CrossEntropyWithSoftmax = 0.13362926 * 250; EvalClassificationError = 0.05200000 * 250; time = 0.0405s; samplesPerSecond = 6167.2
-MPI Rank 3: 05/03/2016 14:21:05:  Epoch[ 4 of 4]-Minibatch[ 111- 120, 30.00%]: CrossEntropyWithSoftmax = 0.13708300 * 250; EvalClassificationError = 0.06400000 * 250; time = 0.0405s; samplesPerSecond = 6170.9
-MPI Rank 3: 05/03/2016 14:21:05:  Epoch[ 4 of 4]-Minibatch[ 121- 130, 32.50%]: CrossEntropyWithSoftmax = 0.11569776 * 250; EvalClassificationError = 0.05600000 * 250; time = 0.0408s; samplesPerSecond = 6124.0
-MPI Rank 3: 05/03/2016 14:21:05:  Epoch[ 4 of 4]-Minibatch[ 131- 140, 35.00%]: CrossEntropyWithSoftmax = 0.16892331 * 250; EvalClassificationError = 0.09200000 * 250; time = 0.0403s; samplesPerSecond = 6200.2
-MPI Rank 3: 05/03/2016 14:21:05:  Epoch[ 4 of 4]-Minibatch[ 141- 150, 37.50%]: CrossEntropyWithSoftmax = 0.12752163 * 250; EvalClassificationError = 0.04800000 * 250; time = 0.0410s; samplesPerSecond = 6094.0
-MPI Rank 3: 05/03/2016 14:21:05:  Epoch[ 4 of 4]-Minibatch[ 151- 160, 40.00%]: CrossEntropyWithSoftmax = 0.17100866 * 250; EvalClassificationError = 0.08400000 * 250; time = 0.0404s; samplesPerSecond = 6188.7
-MPI Rank 3: 05/03/2016 14:21:05:  Epoch[ 4 of 4]-Minibatch[ 161- 170, 42.50%]: CrossEntropyWithSoftmax = 0.17660425 * 250; EvalClassificationError = 0.10000000 * 250; time = 0.0408s; samplesPerSecond = 6131.7
-MPI Rank 3: 05/03/2016 14:21:05:  Epoch[ 4 of 4]-Minibatch[ 171- 180, 45.00%]: CrossEntropyWithSoftmax = 0.14105804 * 250; EvalClassificationError = 0.06400000 * 250; time = 0.0391s; samplesPerSecond = 6386.8
-MPI Rank 3: 05/03/2016 14:21:05:  Epoch[ 4 of 4]-Minibatch[ 181- 190, 47.50%]: CrossEntropyWithSoftmax = 0.19333553 * 250; EvalClassificationError = 0.10000000 * 250; time = 0.0406s; samplesPerSecond = 6156.1
-MPI Rank 3: 05/03/2016 14:21:05:  Epoch[ 4 of 4]-Minibatch[ 191- 200, 50.00%]: CrossEntropyWithSoftmax = 0.20859523 * 250; EvalClassificationError = 0.10000000 * 250; time = 0.0402s; samplesPerSecond = 6214.3
-MPI Rank 3: 05/03/2016 14:21:05:  Epoch[ 4 of 4]-Minibatch[ 201- 210, 52.50%]: CrossEntropyWithSoftmax = 0.18499677 * 250; EvalClassificationError = 0.08000000 * 250; time = 0.0407s; samplesPerSecond = 6146.1
-MPI Rank 3: 05/03/2016 14:21:05:  Epoch[ 4 of 4]-Minibatch[ 211- 220, 55.00%]: CrossEntropyWithSoftmax = 0.18152437 * 250; EvalClassificationError = 0.07600000 * 250; time = 0.0404s; samplesPerSecond = 6194.3
-MPI Rank 3: 05/03/2016 14:21:05:  Epoch[ 4 of 4]-Minibatch[ 221- 230, 57.50%]: CrossEntropyWithSoftmax = 0.14037158 * 250; EvalClassificationError = 0.05600000 * 250; time = 0.0400s; samplesPerSecond = 6253.1
-MPI Rank 3: 05/03/2016 14:21:05:  Epoch[ 4 of 4]-Minibatch[ 231- 240, 60.00%]: CrossEntropyWithSoftmax = 0.14866863 * 250; EvalClassificationError = 0.07600000 * 250; time = 0.0409s; samplesPerSecond = 6119.5
-MPI Rank 3: 05/03/2016 14:21:05:  Epoch[ 4 of 4]-Minibatch[ 241- 250, 62.50%]: CrossEntropyWithSoftmax = 0.20347747 * 250; EvalClassificationError = 0.11200000 * 250; time = 0.0401s; samplesPerSecond = 6239.4
-MPI Rank 3: 05/03/2016 14:21:05:  Epoch[ 4 of 4]-Minibatch[ 251- 260, 65.00%]: CrossEntropyWithSoftmax = 0.12815013 * 250; EvalClassificationError = 0.07200000 * 250; time = 0.0408s; samplesPerSecond = 6122.9
-MPI Rank 3: 05/03/2016 14:21:05:  Epoch[ 4 of 4]-Minibatch[ 261- 270, 67.50%]: CrossEntropyWithSoftmax = 0.18672809 * 250; EvalClassificationError = 0.11600000 * 250; time = 0.0405s; samplesPerSecond = 6167.2
-MPI Rank 3: 05/03/2016 14:21:06:  Epoch[ 4 of 4]-Minibatch[ 271- 280, 70.00%]: CrossEntropyWithSoftmax = 0.19552989 * 250; EvalClassificationError = 0.08400000 * 250; time = 0.0401s; samplesPerSecond = 6229.0
-MPI Rank 3: 05/03/2016 14:21:06:  Epoch[ 4 of 4]-Minibatch[ 281- 290, 72.50%]: CrossEntropyWithSoftmax = 0.16452641 * 250; EvalClassificationError = 0.06800000 * 250; time = 0.0401s; samplesPerSecond = 6227.0
-MPI Rank 3: 05/03/2016 14:21:06:  Epoch[ 4 of 4]-Minibatch[ 291- 300, 75.00%]: CrossEntropyWithSoftmax = 0.12461825 * 250; EvalClassificationError = 0.04400000 * 250; time = 0.0407s; samplesPerSecond = 6142.2
-MPI Rank 3: 05/03/2016 14:21:06:  Epoch[ 4 of 4]-Minibatch[ 301- 310, 77.50%]: CrossEntropyWithSoftmax = 0.17285250 * 250; EvalClassificationError = 0.08400000 * 250; time = 0.0402s; samplesPerSecond = 6225.6
-MPI Rank 3: 05/03/2016 14:21:06:  Epoch[ 4 of 4]-Minibatch[ 311- 320, 80.00%]: CrossEntropyWithSoftmax = 0.12253620 * 250; EvalClassificationError = 0.05200000 * 250; time = 0.0394s; samplesPerSecond = 6349.5
-MPI Rank 3: 05/03/2016 14:21:06:  Epoch[ 4 of 4]-Minibatch[ 321- 330, 82.50%]: CrossEntropyWithSoftmax = 0.14723333 * 250; EvalClassificationError = 0.06000000 * 250; time = 0.0407s; samplesPerSecond = 6139.5
-MPI Rank 3: 05/03/2016 14:21:06:  Epoch[ 4 of 4]-Minibatch[ 331- 340, 85.00%]: CrossEntropyWithSoftmax = 0.19789537 * 250; EvalClassificationError = 0.09200000 * 250; time = 0.0408s; samplesPerSecond = 6131.7
-MPI Rank 3: 05/03/2016 14:21:06:  Epoch[ 4 of 4]-Minibatch[ 341- 350, 87.50%]: CrossEntropyWithSoftmax = 0.12575877 * 250; EvalClassificationError = 0.05200000 * 250; time = 0.0410s; samplesPerSecond = 6092.4
-MPI Rank 3: 05/03/2016 14:21:06:  Epoch[ 4 of 4]-Minibatch[ 351- 360, 90.00%]: CrossEntropyWithSoftmax = 0.13745928 * 250; EvalClassificationError = 0.06000000 * 250; time = 0.0408s; samplesPerSecond = 6120.0
-MPI Rank 3: 05/03/2016 14:21:06:  Epoch[ 4 of 4]-Minibatch[ 361- 370, 92.50%]: CrossEntropyWithSoftmax = 0.12839651 * 250; EvalClassificationError = 0.06000000 * 250; time = 0.0408s; samplesPerSecond = 6129.1
-MPI Rank 3: 05/03/2016 14:21:06:  Epoch[ 4 of 4]-Minibatch[ 371- 380, 95.00%]: CrossEntropyWithSoftmax = 0.16647280 * 250; EvalClassificationError = 0.09600000 * 250; time = 0.0410s; samplesPerSecond = 6102.5
-MPI Rank 3: 05/03/2016 14:21:06:  Epoch[ 4 of 4]-Minibatch[ 381- 390, 97.50%]: CrossEntropyWithSoftmax = 0.20679433 * 250; EvalClassificationError = 0.11600000 * 250; time = 0.0408s; samplesPerSecond = 6130.3
-MPI Rank 3: 05/03/2016 14:21:06:  Epoch[ 4 of 4]-Minibatch[ 391- 400, 100.00%]: CrossEntropyWithSoftmax = 0.14585244 * 250; EvalClassificationError = 0.06400000 * 250; time = 0.0406s; samplesPerSecond = 6153.1
-MPI Rank 3: 05/03/2016 14:21:06: Finished Epoch[ 4 of 4]: [Training] CrossEntropyWithSoftmax = 0.15914931 * 10000; EvalClassificationError = 0.07670000 * 10000; totalSamplesSeen = 40000; learningRatePerSample = 0.0080000004; epochTime=1.641s
+MPI Rank 3: 05/03/2016 14:21:04:  Epoch[ 4 of 4]-Minibatch[   1-  10, 2.50%]: CrossEntropyWithSoftmax = 0.12371233 * 250; EvalErrorPrediction = 0.06000000 * 250; time = 0.0405s; samplesPerSecond = 6176.0
+MPI Rank 3: 05/03/2016 14:21:04:  Epoch[ 4 of 4]-Minibatch[  11-  20, 5.00%]: CrossEntropyWithSoftmax = 0.18070514 * 250; EvalErrorPrediction = 0.09600000 * 250; time = 0.0408s; samplesPerSecond = 6126.2
+MPI Rank 3: 05/03/2016 14:21:04:  Epoch[ 4 of 4]-Minibatch[  21-  30, 7.50%]: CrossEntropyWithSoftmax = 0.14239731 * 250; EvalErrorPrediction = 0.07600000 * 250; time = 0.0407s; samplesPerSecond = 6136.3
+MPI Rank 3: 05/03/2016 14:21:05:  Epoch[ 4 of 4]-Minibatch[  31-  40, 10.00%]: CrossEntropyWithSoftmax = 0.15630154 * 250; EvalErrorPrediction = 0.06400000 * 250; time = 0.0406s; samplesPerSecond = 6163.9
+MPI Rank 3: 05/03/2016 14:21:05:  Epoch[ 4 of 4]-Minibatch[  41-  50, 12.50%]: CrossEntropyWithSoftmax = 0.16935525 * 250; EvalErrorPrediction = 0.09600000 * 250; time = 0.0405s; samplesPerSecond = 6172.7
+MPI Rank 3: 05/03/2016 14:21:05:  Epoch[ 4 of 4]-Minibatch[  51-  60, 15.00%]: CrossEntropyWithSoftmax = 0.18198833 * 250; EvalErrorPrediction = 0.08000000 * 250; time = 0.0406s; samplesPerSecond = 6162.9
+MPI Rank 3: 05/03/2016 14:21:05:  Epoch[ 4 of 4]-Minibatch[  61-  70, 17.50%]: CrossEntropyWithSoftmax = 0.14475947 * 250; EvalErrorPrediction = 0.07200000 * 250; time = 0.0403s; samplesPerSecond = 6207.9
+MPI Rank 3: 05/03/2016 14:21:05:  Epoch[ 4 of 4]-Minibatch[  71-  80, 20.00%]: CrossEntropyWithSoftmax = 0.18021603 * 250; EvalErrorPrediction = 0.09600000 * 250; time = 0.0405s; samplesPerSecond = 6166.6
+MPI Rank 3: 05/03/2016 14:21:05:  Epoch[ 4 of 4]-Minibatch[  81-  90, 22.50%]: CrossEntropyWithSoftmax = 0.15849307 * 250; EvalErrorPrediction = 0.07600000 * 250; time = 0.0410s; samplesPerSecond = 6102.6
+MPI Rank 3: 05/03/2016 14:21:05:  Epoch[ 4 of 4]-Minibatch[  91- 100, 25.00%]: CrossEntropyWithSoftmax = 0.14474426 * 250; EvalErrorPrediction = 0.07200000 * 250; time = 0.0402s; samplesPerSecond = 6216.4
+MPI Rank 3: 05/03/2016 14:21:05:  Epoch[ 4 of 4]-Minibatch[ 101- 110, 27.50%]: CrossEntropyWithSoftmax = 0.13362926 * 250; EvalErrorPrediction = 0.05200000 * 250; time = 0.0405s; samplesPerSecond = 6167.2
+MPI Rank 3: 05/03/2016 14:21:05:  Epoch[ 4 of 4]-Minibatch[ 111- 120, 30.00%]: CrossEntropyWithSoftmax = 0.13708300 * 250; EvalErrorPrediction = 0.06400000 * 250; time = 0.0405s; samplesPerSecond = 6170.9
+MPI Rank 3: 05/03/2016 14:21:05:  Epoch[ 4 of 4]-Minibatch[ 121- 130, 32.50%]: CrossEntropyWithSoftmax = 0.11569776 * 250; EvalErrorPrediction = 0.05600000 * 250; time = 0.0408s; samplesPerSecond = 6124.0
+MPI Rank 3: 05/03/2016 14:21:05:  Epoch[ 4 of 4]-Minibatch[ 131- 140, 35.00%]: CrossEntropyWithSoftmax = 0.16892331 * 250; EvalErrorPrediction = 0.09200000 * 250; time = 0.0403s; samplesPerSecond = 6200.2
+MPI Rank 3: 05/03/2016 14:21:05:  Epoch[ 4 of 4]-Minibatch[ 141- 150, 37.50%]: CrossEntropyWithSoftmax = 0.12752163 * 250; EvalErrorPrediction = 0.04800000 * 250; time = 0.0410s; samplesPerSecond = 6094.0
+MPI Rank 3: 05/03/2016 14:21:05:  Epoch[ 4 of 4]-Minibatch[ 151- 160, 40.00%]: CrossEntropyWithSoftmax = 0.17100866 * 250; EvalErrorPrediction = 0.08400000 * 250; time = 0.0404s; samplesPerSecond = 6188.7
+MPI Rank 3: 05/03/2016 14:21:05:  Epoch[ 4 of 4]-Minibatch[ 161- 170, 42.50%]: CrossEntropyWithSoftmax = 0.17660425 * 250; EvalErrorPrediction = 0.10000000 * 250; time = 0.0408s; samplesPerSecond = 6131.7
+MPI Rank 3: 05/03/2016 14:21:05:  Epoch[ 4 of 4]-Minibatch[ 171- 180, 45.00%]: CrossEntropyWithSoftmax = 0.14105804 * 250; EvalErrorPrediction = 0.06400000 * 250; time = 0.0391s; samplesPerSecond = 6386.8
+MPI Rank 3: 05/03/2016 14:21:05:  Epoch[ 4 of 4]-Minibatch[ 181- 190, 47.50%]: CrossEntropyWithSoftmax = 0.19333553 * 250; EvalErrorPrediction = 0.10000000 * 250; time = 0.0406s; samplesPerSecond = 6156.1
+MPI Rank 3: 05/03/2016 14:21:05:  Epoch[ 4 of 4]-Minibatch[ 191- 200, 50.00%]: CrossEntropyWithSoftmax = 0.20859523 * 250; EvalErrorPrediction = 0.10000000 * 250; time = 0.0402s; samplesPerSecond = 6214.3
+MPI Rank 3: 05/03/2016 14:21:05:  Epoch[ 4 of 4]-Minibatch[ 201- 210, 52.50%]: CrossEntropyWithSoftmax = 0.18499677 * 250; EvalErrorPrediction = 0.08000000 * 250; time = 0.0407s; samplesPerSecond = 6146.1
+MPI Rank 3: 05/03/2016 14:21:05:  Epoch[ 4 of 4]-Minibatch[ 211- 220, 55.00%]: CrossEntropyWithSoftmax = 0.18152437 * 250; EvalErrorPrediction = 0.07600000 * 250; time = 0.0404s; samplesPerSecond = 6194.3
+MPI Rank 3: 05/03/2016 14:21:05:  Epoch[ 4 of 4]-Minibatch[ 221- 230, 57.50%]: CrossEntropyWithSoftmax = 0.14037158 * 250; EvalErrorPrediction = 0.05600000 * 250; time = 0.0400s; samplesPerSecond = 6253.1
+MPI Rank 3: 05/03/2016 14:21:05:  Epoch[ 4 of 4]-Minibatch[ 231- 240, 60.00%]: CrossEntropyWithSoftmax = 0.14866863 * 250; EvalErrorPrediction = 0.07600000 * 250; time = 0.0409s; samplesPerSecond = 6119.5
+MPI Rank 3: 05/03/2016 14:21:05:  Epoch[ 4 of 4]-Minibatch[ 241- 250, 62.50%]: CrossEntropyWithSoftmax = 0.20347747 * 250; EvalErrorPrediction = 0.11200000 * 250; time = 0.0401s; samplesPerSecond = 6239.4
+MPI Rank 3: 05/03/2016 14:21:05:  Epoch[ 4 of 4]-Minibatch[ 251- 260, 65.00%]: CrossEntropyWithSoftmax = 0.12815013 * 250; EvalErrorPrediction = 0.07200000 * 250; time = 0.0408s; samplesPerSecond = 6122.9
+MPI Rank 3: 05/03/2016 14:21:05:  Epoch[ 4 of 4]-Minibatch[ 261- 270, 67.50%]: CrossEntropyWithSoftmax = 0.18672809 * 250; EvalErrorPrediction = 0.11600000 * 250; time = 0.0405s; samplesPerSecond = 6167.2
+MPI Rank 3: 05/03/2016 14:21:06:  Epoch[ 4 of 4]-Minibatch[ 271- 280, 70.00%]: CrossEntropyWithSoftmax = 0.19552989 * 250; EvalErrorPrediction = 0.08400000 * 250; time = 0.0401s; samplesPerSecond = 6229.0
+MPI Rank 3: 05/03/2016 14:21:06:  Epoch[ 4 of 4]-Minibatch[ 281- 290, 72.50%]: CrossEntropyWithSoftmax = 0.16452641 * 250; EvalErrorPrediction = 0.06800000 * 250; time = 0.0401s; samplesPerSecond = 6227.0
+MPI Rank 3: 05/03/2016 14:21:06:  Epoch[ 4 of 4]-Minibatch[ 291- 300, 75.00%]: CrossEntropyWithSoftmax = 0.12461825 * 250; EvalErrorPrediction = 0.04400000 * 250; time = 0.0407s; samplesPerSecond = 6142.2
+MPI Rank 3: 05/03/2016 14:21:06:  Epoch[ 4 of 4]-Minibatch[ 301- 310, 77.50%]: CrossEntropyWithSoftmax = 0.17285250 * 250; EvalErrorPrediction = 0.08400000 * 250; time = 0.0402s; samplesPerSecond = 6225.6
+MPI Rank 3: 05/03/2016 14:21:06:  Epoch[ 4 of 4]-Minibatch[ 311- 320, 80.00%]: CrossEntropyWithSoftmax = 0.12253620 * 250; EvalErrorPrediction = 0.05200000 * 250; time = 0.0394s; samplesPerSecond = 6349.5
+MPI Rank 3: 05/03/2016 14:21:06:  Epoch[ 4 of 4]-Minibatch[ 321- 330, 82.50%]: CrossEntropyWithSoftmax = 0.14723333 * 250; EvalErrorPrediction = 0.06000000 * 250; time = 0.0407s; samplesPerSecond = 6139.5
+MPI Rank 3: 05/03/2016 14:21:06:  Epoch[ 4 of 4]-Minibatch[ 331- 340, 85.00%]: CrossEntropyWithSoftmax = 0.19789537 * 250; EvalErrorPrediction = 0.09200000 * 250; time = 0.0408s; samplesPerSecond = 6131.7
+MPI Rank 3: 05/03/2016 14:21:06:  Epoch[ 4 of 4]-Minibatch[ 341- 350, 87.50%]: CrossEntropyWithSoftmax = 0.12575877 * 250; EvalErrorPrediction = 0.05200000 * 250; time = 0.0410s; samplesPerSecond = 6092.4
+MPI Rank 3: 05/03/2016 14:21:06:  Epoch[ 4 of 4]-Minibatch[ 351- 360, 90.00%]: CrossEntropyWithSoftmax = 0.13745928 * 250; EvalErrorPrediction = 0.06000000 * 250; time = 0.0408s; samplesPerSecond = 6120.0
+MPI Rank 3: 05/03/2016 14:21:06:  Epoch[ 4 of 4]-Minibatch[ 361- 370, 92.50%]: CrossEntropyWithSoftmax = 0.12839651 * 250; EvalErrorPrediction = 0.06000000 * 250; time = 0.0408s; samplesPerSecond = 6129.1
+MPI Rank 3: 05/03/2016 14:21:06:  Epoch[ 4 of 4]-Minibatch[ 371- 380, 95.00%]: CrossEntropyWithSoftmax = 0.16647280 * 250; EvalErrorPrediction = 0.09600000 * 250; time = 0.0410s; samplesPerSecond = 6102.5
+MPI Rank 3: 05/03/2016 14:21:06:  Epoch[ 4 of 4]-Minibatch[ 381- 390, 97.50%]: CrossEntropyWithSoftmax = 0.20679433 * 250; EvalErrorPrediction = 0.11600000 * 250; time = 0.0408s; samplesPerSecond = 6130.3
+MPI Rank 3: 05/03/2016 14:21:06:  Epoch[ 4 of 4]-Minibatch[ 391- 400, 100.00%]: CrossEntropyWithSoftmax = 0.14585244 * 250; EvalErrorPrediction = 0.06400000 * 250; time = 0.0406s; samplesPerSecond = 6153.1
+MPI Rank 3: 05/03/2016 14:21:06: Finished Epoch[ 4 of 4]: [Training] CrossEntropyWithSoftmax = 0.15914931 * 10000; EvalErrorPrediction = 0.07670000 * 10000; totalSamplesSeen = 40000; learningRatePerSample = 0.0080000004; epochTime=1.641s
 MPI Rank 3: 05/03/2016 14:21:06: CNTKCommandTrainEnd: SimpleMultiGPU
-=======
-MPI Rank 3: 08/16/2016 03:01:50: Starting minibatch loop, DataParallelSGD training (MyRank = 3, NumNodes = 4, NumGradientBits = 32), distributed reading is ENABLED.
-MPI Rank 3: 08/16/2016 03:01:50:  Epoch[ 4 of 4]-Minibatch[   1-  10, 2.50%]: CrossEntropyWithSoftmax = 0.12371233 * 250; EvalErrorPrediction = 0.06000000 * 250; time = 0.0417s; samplesPerSecond = 6001.1
-MPI Rank 3: 08/16/2016 03:01:50:  Epoch[ 4 of 4]-Minibatch[  11-  20, 5.00%]: CrossEntropyWithSoftmax = 0.18070513 * 250; EvalErrorPrediction = 0.09600000 * 250; time = 0.0410s; samplesPerSecond = 6097.1
-MPI Rank 3: 08/16/2016 03:01:51:  Epoch[ 4 of 4]-Minibatch[  21-  30, 7.50%]: CrossEntropyWithSoftmax = 0.14239730 * 250; EvalErrorPrediction = 0.07600000 * 250; time = 0.0410s; samplesPerSecond = 6094.4
-MPI Rank 3: 08/16/2016 03:01:51:  Epoch[ 4 of 4]-Minibatch[  31-  40, 10.00%]: CrossEntropyWithSoftmax = 0.15630155 * 250; EvalErrorPrediction = 0.06400000 * 250; time = 0.0413s; samplesPerSecond = 6056.9
-MPI Rank 3: 08/16/2016 03:01:51:  Epoch[ 4 of 4]-Minibatch[  41-  50, 12.50%]: CrossEntropyWithSoftmax = 0.16935526 * 250; EvalErrorPrediction = 0.09600000 * 250; time = 0.0411s; samplesPerSecond = 6078.3
-MPI Rank 3: 08/16/2016 03:01:51:  Epoch[ 4 of 4]-Minibatch[  51-  60, 15.00%]: CrossEntropyWithSoftmax = 0.18198833 * 250; EvalErrorPrediction = 0.08000000 * 250; time = 0.0410s; samplesPerSecond = 6097.3
-MPI Rank 3: 08/16/2016 03:01:51:  Epoch[ 4 of 4]-Minibatch[  61-  70, 17.50%]: CrossEntropyWithSoftmax = 0.14475945 * 250; EvalErrorPrediction = 0.07200000 * 250; time = 0.0412s; samplesPerSecond = 6069.0
-MPI Rank 3: 08/16/2016 03:01:51:  Epoch[ 4 of 4]-Minibatch[  71-  80, 20.00%]: CrossEntropyWithSoftmax = 0.18021602 * 250; EvalErrorPrediction = 0.09600000 * 250; time = 0.0415s; samplesPerSecond = 6030.3
-MPI Rank 3: 08/16/2016 03:01:51:  Epoch[ 4 of 4]-Minibatch[  81-  90, 22.50%]: CrossEntropyWithSoftmax = 0.15849307 * 250; EvalErrorPrediction = 0.07600000 * 250; time = 0.0418s; samplesPerSecond = 5974.0
-MPI Rank 3: 08/16/2016 03:01:51:  Epoch[ 4 of 4]-Minibatch[  91- 100, 25.00%]: CrossEntropyWithSoftmax = 0.14474426 * 250; EvalErrorPrediction = 0.07200000 * 250; time = 0.0414s; samplesPerSecond = 6037.8
-MPI Rank 3: 08/16/2016 03:01:51:  Epoch[ 4 of 4]-Minibatch[ 101- 110, 27.50%]: CrossEntropyWithSoftmax = 0.13362925 * 250; EvalErrorPrediction = 0.05200000 * 250; time = 0.0417s; samplesPerSecond = 6001.7
-MPI Rank 3: 08/16/2016 03:01:51:  Epoch[ 4 of 4]-Minibatch[ 111- 120, 30.00%]: CrossEntropyWithSoftmax = 0.13708299 * 250; EvalErrorPrediction = 0.06400000 * 250; time = 0.0413s; samplesPerSecond = 6045.9
-MPI Rank 3: 08/16/2016 03:01:51:  Epoch[ 4 of 4]-Minibatch[ 121- 130, 32.50%]: CrossEntropyWithSoftmax = 0.11569776 * 250; EvalErrorPrediction = 0.05600000 * 250; time = 0.0418s; samplesPerSecond = 5983.7
-MPI Rank 3: 08/16/2016 03:01:51:  Epoch[ 4 of 4]-Minibatch[ 131- 140, 35.00%]: CrossEntropyWithSoftmax = 0.16892331 * 250; EvalErrorPrediction = 0.09200000 * 250; time = 0.0414s; samplesPerSecond = 6042.0
-MPI Rank 3: 08/16/2016 03:01:51:  Epoch[ 4 of 4]-Minibatch[ 141- 150, 37.50%]: CrossEntropyWithSoftmax = 0.12752162 * 250; EvalErrorPrediction = 0.04800000 * 250; time = 0.0411s; samplesPerSecond = 6077.8
-MPI Rank 3: 08/16/2016 03:01:51:  Epoch[ 4 of 4]-Minibatch[ 151- 160, 40.00%]: CrossEntropyWithSoftmax = 0.17100867 * 250; EvalErrorPrediction = 0.08400000 * 250; time = 0.0412s; samplesPerSecond = 6071.2
-MPI Rank 3: 08/16/2016 03:01:51:  Epoch[ 4 of 4]-Minibatch[ 161- 170, 42.50%]: CrossEntropyWithSoftmax = 0.17660426 * 250; EvalErrorPrediction = 0.10000000 * 250; time = 0.0418s; samplesPerSecond = 5984.4
-MPI Rank 3: 08/16/2016 03:01:51:  Epoch[ 4 of 4]-Minibatch[ 171- 180, 45.00%]: CrossEntropyWithSoftmax = 0.14105803 * 250; EvalErrorPrediction = 0.06400000 * 250; time = 0.0408s; samplesPerSecond = 6130.2
-MPI Rank 3: 08/16/2016 03:01:51:  Epoch[ 4 of 4]-Minibatch[ 181- 190, 47.50%]: CrossEntropyWithSoftmax = 0.19333552 * 250; EvalErrorPrediction = 0.10000000 * 250; time = 0.0412s; samplesPerSecond = 6074.7
-MPI Rank 3: 08/16/2016 03:01:51:  Epoch[ 4 of 4]-Minibatch[ 191- 200, 50.00%]: CrossEntropyWithSoftmax = 0.20859524 * 250; EvalErrorPrediction = 0.10000000 * 250; time = 0.0415s; samplesPerSecond = 6026.3
-MPI Rank 3: 08/16/2016 03:01:51:  Epoch[ 4 of 4]-Minibatch[ 201- 210, 52.50%]: CrossEntropyWithSoftmax = 0.18499677 * 250; EvalErrorPrediction = 0.08000000 * 250; time = 0.0411s; samplesPerSecond = 6082.7
-MPI Rank 3: 08/16/2016 03:01:51:  Epoch[ 4 of 4]-Minibatch[ 211- 220, 55.00%]: CrossEntropyWithSoftmax = 0.18152438 * 250; EvalErrorPrediction = 0.07600000 * 250; time = 0.0415s; samplesPerSecond = 6031.1
-MPI Rank 3: 08/16/2016 03:01:51:  Epoch[ 4 of 4]-Minibatch[ 221- 230, 57.50%]: CrossEntropyWithSoftmax = 0.14037156 * 250; EvalErrorPrediction = 0.05600000 * 250; time = 0.0411s; samplesPerSecond = 6086.6
-MPI Rank 3: 08/16/2016 03:01:51:  Epoch[ 4 of 4]-Minibatch[ 231- 240, 60.00%]: CrossEntropyWithSoftmax = 0.14866862 * 250; EvalErrorPrediction = 0.07600000 * 250; time = 0.0411s; samplesPerSecond = 6084.9
-MPI Rank 3: 08/16/2016 03:01:51:  Epoch[ 4 of 4]-Minibatch[ 241- 250, 62.50%]: CrossEntropyWithSoftmax = 0.20347746 * 250; EvalErrorPrediction = 0.11200000 * 250; time = 0.0408s; samplesPerSecond = 6127.8
-MPI Rank 3: 08/16/2016 03:01:51:  Epoch[ 4 of 4]-Minibatch[ 251- 260, 65.00%]: CrossEntropyWithSoftmax = 0.12815013 * 250; EvalErrorPrediction = 0.07200000 * 250; time = 0.0410s; samplesPerSecond = 6100.2
-MPI Rank 3: 08/16/2016 03:01:52:  Epoch[ 4 of 4]-Minibatch[ 261- 270, 67.50%]: CrossEntropyWithSoftmax = 0.18672809 * 250; EvalErrorPrediction = 0.11600000 * 250; time = 0.0411s; samplesPerSecond = 6078.4
-MPI Rank 3: 08/16/2016 03:01:52:  Epoch[ 4 of 4]-Minibatch[ 271- 280, 70.00%]: CrossEntropyWithSoftmax = 0.19552989 * 250; EvalErrorPrediction = 0.08400000 * 250; time = 0.0408s; samplesPerSecond = 6120.4
-MPI Rank 3: 08/16/2016 03:01:52:  Epoch[ 4 of 4]-Minibatch[ 281- 290, 72.50%]: CrossEntropyWithSoftmax = 0.16452642 * 250; EvalErrorPrediction = 0.06800000 * 250; time = 0.0409s; samplesPerSecond = 6105.5
-MPI Rank 3: 08/16/2016 03:01:52:  Epoch[ 4 of 4]-Minibatch[ 291- 300, 75.00%]: CrossEntropyWithSoftmax = 0.12461825 * 250; EvalErrorPrediction = 0.04400000 * 250; time = 0.0409s; samplesPerSecond = 6108.7
-MPI Rank 3: 08/16/2016 03:01:52:  Epoch[ 4 of 4]-Minibatch[ 301- 310, 77.50%]: CrossEntropyWithSoftmax = 0.17285251 * 250; EvalErrorPrediction = 0.08400000 * 250; time = 0.0403s; samplesPerSecond = 6208.2
-MPI Rank 3: 08/16/2016 03:01:52:  Epoch[ 4 of 4]-Minibatch[ 311- 320, 80.00%]: CrossEntropyWithSoftmax = 0.12253619 * 250; EvalErrorPrediction = 0.05200000 * 250; time = 0.0409s; samplesPerSecond = 6117.1
-MPI Rank 3: 08/16/2016 03:01:52:  Epoch[ 4 of 4]-Minibatch[ 321- 330, 82.50%]: CrossEntropyWithSoftmax = 0.14723333 * 250; EvalErrorPrediction = 0.06000000 * 250; time = 0.0411s; samplesPerSecond = 6087.0
-MPI Rank 3: 08/16/2016 03:01:52:  Epoch[ 4 of 4]-Minibatch[ 331- 340, 85.00%]: CrossEntropyWithSoftmax = 0.19789537 * 250; EvalErrorPrediction = 0.09200000 * 250; time = 0.0412s; samplesPerSecond = 6062.4
-MPI Rank 3: 08/16/2016 03:01:52:  Epoch[ 4 of 4]-Minibatch[ 341- 350, 87.50%]: CrossEntropyWithSoftmax = 0.12575877 * 250; EvalErrorPrediction = 0.05200000 * 250; time = 0.0409s; samplesPerSecond = 6117.1
-MPI Rank 3: 08/16/2016 03:01:52:  Epoch[ 4 of 4]-Minibatch[ 351- 360, 90.00%]: CrossEntropyWithSoftmax = 0.13745928 * 250; EvalErrorPrediction = 0.06000000 * 250; time = 0.0414s; samplesPerSecond = 6037.6
-MPI Rank 3: 08/16/2016 03:01:52:  Epoch[ 4 of 4]-Minibatch[ 361- 370, 92.50%]: CrossEntropyWithSoftmax = 0.12839652 * 250; EvalErrorPrediction = 0.06000000 * 250; time = 0.0409s; samplesPerSecond = 6108.4
-MPI Rank 3: 08/16/2016 03:01:52:  Epoch[ 4 of 4]-Minibatch[ 371- 380, 95.00%]: CrossEntropyWithSoftmax = 0.16647281 * 250; EvalErrorPrediction = 0.09600000 * 250; time = 0.0405s; samplesPerSecond = 6166.4
-MPI Rank 3: 08/16/2016 03:01:52:  Epoch[ 4 of 4]-Minibatch[ 381- 390, 97.50%]: CrossEntropyWithSoftmax = 0.20679433 * 250; EvalErrorPrediction = 0.11600000 * 250; time = 0.0403s; samplesPerSecond = 6198.1
-MPI Rank 3: 08/16/2016 03:01:52:  Epoch[ 4 of 4]-Minibatch[ 391- 400, 100.00%]: CrossEntropyWithSoftmax = 0.14585245 * 250; EvalErrorPrediction = 0.06400000 * 250; time = 0.0412s; samplesPerSecond = 6061.5
-MPI Rank 3: 08/16/2016 03:01:52: Finished Epoch[ 4 of 4]: [Training] CrossEntropyWithSoftmax = 0.15914931 * 10000; EvalErrorPrediction = 0.07670000 * 10000; totalSamplesSeen = 40000; learningRatePerSample = 0.0080000004; epochTime=1.6665s
-MPI Rank 3: 08/16/2016 03:01:52: CNTKCommandTrainEnd: SimpleMultiGPU
->>>>>>> 8493f118
-MPI Rank 3: 
-MPI Rank 3: 08/16/2016 03:01:52: Action "train" complete.
-MPI Rank 3: 
-MPI Rank 3: 08/16/2016 03:01:52: __COMPLETED__
-MPI Rank 3: ~MPIWrapper+MPI Rank 3: 
+MPI Rank 3: 05/03/2016 14:21:06: Action "train" complete.
+MPI Rank 3: 
+MPI Rank 3: 05/03/2016 14:21:06: __COMPLETED__