--- conflicted
+++ resolved
@@ -1,24 +1,18 @@
-CPU info:
-    CPU Model Name: Intel(R) Xeon(R) CPU E5-2630 v2 @ 2.60GHz
-    Hardware threads: 24
-    Total Memory: 268381192 kB
--------------------------------------------------------------------
-=== Running C:\Program Files\Microsoft MPI\Bin\/mpiexec.exe -n 3 C:\jenkins\workspace\CNTK-Test-Windows-W1\x64\release\cntk.exe configFile=C:\jenkins\workspace\CNTK-Test-Windows-W1\Tests\EndToEndTests\Speech\DNN/cntk.cntk currentDirectory=C:\jenkins\workspace\CNTK-Test-Windows-W1\Tests\EndToEndTests\Speech\Data RunDir=C:\Users\svcphil\AppData\Local\Temp\cntk-test-20160816031852.202534\Speech\DNN_ParallelBufferedAsyncGradientAggregation@release_gpu DataDir=C:\jenkins\workspace\CNTK-Test-Windows-W1\Tests\EndToEndTests\Speech\Data ConfigDir=C:\jenkins\workspace\CNTK-Test-Windows-W1\Tests\EndToEndTests\Speech\DNN OutputDir=C:\Users\svcphil\AppData\Local\Temp\cntk-test-20160816031852.202534\Speech\DNN_ParallelBufferedAsyncGradientAggregation@release_gpu DeviceId=0 timestamping=true numCPUThreads=8 precision=double speechTrain=[SGD=[ParallelTrain=[DataParallelSGD=[gradientBits=1]]]] speechTrain=[SGD=[ParallelTrain=[DataParallelSGD=[useBufferedAsyncGradientAggregation=true]]]] speechTrain=[SGD=[ParallelTrain=[parallelizationStartEpoch=2]]] speechTrain=[SGD=[maxEpochs=4]] speechTrain=[SGD=[ParallelTrain=[syncPerfStats=5]]] stderr=C:\Users\svcphil\AppData\Local\Temp\cntk-test-20160816031852.202534\Speech\DNN_ParallelBufferedAsyncGradientAggregation@release_gpu/stderr
+=== Running C:\Program Files\Microsoft MPI\Bin\/mpiexec.exe -n 3 C:\jenkins\workspace\CNTK-Test-Windows-W1\x64\release\cntk.exe configFile=C:\jenkins\workspace\CNTK-Test-Windows-W1\Tests\EndToEndTests\Speech\DNN/cntk.cntk currentDirectory=C:\jenkins\workspace\CNTK-Test-Windows-W1\Tests\EndToEndTests\Speech\Data RunDir=C:\Users\svcphil\AppData\Local\Temp\cntk-test-20160503132225.174972\Speech\DNN_ParallelBufferedAsyncGradientAggregation@release_gpu DataDir=C:\jenkins\workspace\CNTK-Test-Windows-W1\Tests\EndToEndTests\Speech\Data ConfigDir=C:\jenkins\workspace\CNTK-Test-Windows-W1\Tests\EndToEndTests\Speech\DNN OutputDir=C:\Users\svcphil\AppData\Local\Temp\cntk-test-20160503132225.174972\Speech\DNN_ParallelBufferedAsyncGradientAggregation@release_gpu DeviceId=0 timestamping=true numCPUThreads=2 precision=double speechTrain=[SGD=[ParallelTrain=[DataParallelSGD=[gradientBits=1]]]] speechTrain=[SGD=[ParallelTrain=[DataParallelSGD=[useBufferedAsyncGradientAggregation=true]]]] speechTrain=[SGD=[ParallelTrain=[parallelizationStartEpoch=2]]] speechTrain=[SGD=[maxEpochs=4]] speechTrain=[SGD=[ParallelTrain=[syncPerfStats=5]]] stderr=C:\Users\svcphil\AppData\Local\Temp\cntk-test-20160503132225.174972\Speech\DNN_ParallelBufferedAsyncGradientAggregation@release_gpu/stderr
 -------------------------------------------------------------------
 Build info: 
 
-		Built time: Aug 16 2016 03:09:16
-		Last modified date: Fri Aug 12 05:28:23 2016
+		Built time: May  3 2016 13:15:46
+		Last modified date: Tue Apr 26 23:35:31 2016
 		Build type: Release
 		Build target: GPU
-		With 1bit-SGD: yes
-		Math lib: mkl
+		With 1bit-SGD: no
 		CUDA_PATH: C:\Program Files\NVIDIA GPU Computing Toolkit\CUDA\v7.5
 		CUB_PATH: c:\src\cub-1.4.1
 		CUDNN_PATH: c:\NVIDIA\cudnn-4.0\cuda
 		Build Branch: HEAD
-		Build SHA1: 026b1e772b963461e189f8f00aa7ed6951298f84
-		Built by svcphil on Philly-Pool1
+		Build SHA1: af96f7cce6c3c78a4f1e9315e061291c79360e12
+		Built by svcphil on cntk-muc01
 		Build Path: c:\jenkins\workspace\CNTK-Build-Windows\Source\CNTK\
 -------------------------------------------------------------------
 Changed current directory to C:\jenkins\workspace\CNTK-Test-Windows-W1\Tests\EndToEndTests\Speech\Data
@@ -26,18 +20,17 @@
 -------------------------------------------------------------------
 Build info: 
 
-		Built time: Aug 16 2016 03:09:16
-		Last modified date: Fri Aug 12 05:28:23 2016
+		Built time: May  3 2016 13:15:46
+		Last modified date: Tue Apr 26 23:35:31 2016
 		Build type: Release
 		Build target: GPU
-		With 1bit-SGD: yes
-		Math lib: mkl
+		With 1bit-SGD: no
 		CUDA_PATH: C:\Program Files\NVIDIA GPU Computing Toolkit\CUDA\v7.5
 		CUB_PATH: c:\src\cub-1.4.1
 		CUDNN_PATH: c:\NVIDIA\cudnn-4.0\cuda
 		Build Branch: HEAD
-		Build SHA1: 026b1e772b963461e189f8f00aa7ed6951298f84
-		Built by svcphil on Philly-Pool1
+		Build SHA1: af96f7cce6c3c78a4f1e9315e061291c79360e12
+		Built by svcphil on cntk-muc01
 		Build Path: c:\jenkins\workspace\CNTK-Build-Windows\Source\CNTK\
 -------------------------------------------------------------------
 Changed current directory to C:\jenkins\workspace\CNTK-Test-Windows-W1\Tests\EndToEndTests\Speech\Data
@@ -45,18 +38,17 @@
 -------------------------------------------------------------------
 Build info: 
 
-		Built time: Aug 16 2016 03:09:16
-		Last modified date: Fri Aug 12 05:28:23 2016
+		Built time: May  3 2016 13:15:46
+		Last modified date: Tue Apr 26 23:35:31 2016
 		Build type: Release
 		Build target: GPU
-		With 1bit-SGD: yes
-		Math lib: mkl
+		With 1bit-SGD: no
 		CUDA_PATH: C:\Program Files\NVIDIA GPU Computing Toolkit\CUDA\v7.5
 		CUB_PATH: c:\src\cub-1.4.1
 		CUDNN_PATH: c:\NVIDIA\cudnn-4.0\cuda
 		Build Branch: HEAD
-		Build SHA1: 026b1e772b963461e189f8f00aa7ed6951298f84
-		Built by svcphil on Philly-Pool1
+		Build SHA1: af96f7cce6c3c78a4f1e9315e061291c79360e12
+		Built by svcphil on cntk-muc01
 		Build Path: c:\jenkins\workspace\CNTK-Build-Windows\Source\CNTK\
 -------------------------------------------------------------------
 Changed current directory to C:\jenkins\workspace\CNTK-Test-Windows-W1\Tests\EndToEndTests\Speech\Data
@@ -85,41 +77,49 @@
 ping [mpihelper]: all 3 nodes responded
 ping [mpihelper]: all 3 nodes responded
 ping [mpihelper]: all 3 nodes responded
-MPI Rank 0: 08/16/2016 03:20:39: Redirecting stderr to file C:\Users\svcphil\AppData\Local\Temp\cntk-test-20160816031852.202534\Speech\DNN_ParallelBufferedAsyncGradientAggregation@release_gpu/stderr_speechTrain.logrank0
-MPI Rank 0: 08/16/2016 03:20:39: -------------------------------------------------------------------
-MPI Rank 0: 08/16/2016 03:20:39: Build info: 
-MPI Rank 0: 
-MPI Rank 0: 08/16/2016 03:20:39: 		Built time: Aug 16 2016 03:09:16
-MPI Rank 0: 08/16/2016 03:20:39: 		Last modified date: Fri Aug 12 05:28:23 2016
-MPI Rank 0: 08/16/2016 03:20:39: 		Build type: Release
-MPI Rank 0: 08/16/2016 03:20:39: 		Build target: GPU
-MPI Rank 0: 08/16/2016 03:20:39: 		With 1bit-SGD: yes
-MPI Rank 0: 08/16/2016 03:20:39: 		Math lib: mkl
-MPI Rank 0: 08/16/2016 03:20:39: 		CUDA_PATH: C:\Program Files\NVIDIA GPU Computing Toolkit\CUDA\v7.5
-MPI Rank 0: 08/16/2016 03:20:39: 		CUB_PATH: c:\src\cub-1.4.1
-MPI Rank 0: 08/16/2016 03:20:39: 		CUDNN_PATH: c:\NVIDIA\cudnn-4.0\cuda
-MPI Rank 0: 08/16/2016 03:20:39: 		Build Branch: HEAD
-MPI Rank 0: 08/16/2016 03:20:39: 		Build SHA1: 026b1e772b963461e189f8f00aa7ed6951298f84
-MPI Rank 0: 08/16/2016 03:20:39: 		Built by svcphil on Philly-Pool1
-MPI Rank 0: 08/16/2016 03:20:39: 		Build Path: c:\jenkins\workspace\CNTK-Build-Windows\Source\CNTK\
-MPI Rank 0: 08/16/2016 03:20:39: -------------------------------------------------------------------
-MPI Rank 0: 08/16/2016 03:20:43: -------------------------------------------------------------------
-MPI Rank 0: 08/16/2016 03:20:43: GPU info:
-MPI Rank 0: 
-MPI Rank 0: 08/16/2016 03:20:43: 		Device[0]: cores = 2880; computeCapability = 3.5; type = "GeForce GTX 780 Ti"; memory = 3072 MB
-MPI Rank 0: 08/16/2016 03:20:43: 		Device[1]: cores = 2880; computeCapability = 3.5; type = "GeForce GTX 780 Ti"; memory = 3072 MB
-MPI Rank 0: 08/16/2016 03:20:43: 		Device[2]: cores = 2880; computeCapability = 3.5; type = "GeForce GTX 780 Ti"; memory = 3072 MB
-MPI Rank 0: 08/16/2016 03:20:43: 		Device[3]: cores = 2880; computeCapability = 3.5; type = "GeForce GTX 780 Ti"; memory = 3072 MB
-MPI Rank 0: 08/16/2016 03:20:43: -------------------------------------------------------------------
-MPI Rank 0: 
-MPI Rank 0: 08/16/2016 03:20:43: Running on DPHAIM-24 at 2016/08/16 03:20:43
-MPI Rank 0: 08/16/2016 03:20:43: Command line: 
-MPI Rank 0: C:\jenkins\workspace\CNTK-Test-Windows-W1\x64\release\cntk.exe  configFile=C:\jenkins\workspace\CNTK-Test-Windows-W1\Tests\EndToEndTests\Speech\DNN/cntk.cntk  currentDirectory=C:\jenkins\workspace\CNTK-Test-Windows-W1\Tests\EndToEndTests\Speech\Data  RunDir=C:\Users\svcphil\AppData\Local\Temp\cntk-test-20160816031852.202534\Speech\DNN_ParallelBufferedAsyncGradientAggregation@release_gpu  DataDir=C:\jenkins\workspace\CNTK-Test-Windows-W1\Tests\EndToEndTests\Speech\Data  ConfigDir=C:\jenkins\workspace\CNTK-Test-Windows-W1\Tests\EndToEndTests\Speech\DNN  OutputDir=C:\Users\svcphil\AppData\Local\Temp\cntk-test-20160816031852.202534\Speech\DNN_ParallelBufferedAsyncGradientAggregation@release_gpu  DeviceId=0  timestamping=true  numCPUThreads=8  precision=double  speechTrain=[SGD=[ParallelTrain=[DataParallelSGD=[gradientBits=1]]]]  speechTrain=[SGD=[ParallelTrain=[DataParallelSGD=[useBufferedAsyncGradientAggregation=true]]]]  speechTrain=[SGD=[ParallelTrain=[parallelizationStartEpoch=2]]]  speechTrain=[SGD=[maxEpochs=4]]  speechTrain=[SGD=[ParallelTrain=[syncPerfStats=5]]]  stderr=C:\Users\svcphil\AppData\Local\Temp\cntk-test-20160816031852.202534\Speech\DNN_ParallelBufferedAsyncGradientAggregation@release_gpu/stderr
-MPI Rank 0: 
-MPI Rank 0: 
-MPI Rank 0: 
-MPI Rank 0: 08/16/2016 03:20:43: >>>>>>>>>>>>>>>>>>>> RAW CONFIG (VARIABLES NOT RESOLVED) >>>>>>>>>>>>>>>>>>>>
-MPI Rank 0: 08/16/2016 03:20:43: precision = "float"
+
+job aborted:
+[ranks] message
+
+[0] process exited without calling finalize
+
+[1-2] process exited without calling finalize
+
+---- error analysis -----
+
+[0] on CNTK-MUC01
+C:\jenkins\workspace\CNTK-Test-Windows-W1\x64\release\cntk.exe ended prematurely and may have crashed. exit code -1
+
+[1-2] on CNTK-MUC01
+C:\jenkins\workspace\CNTK-Test-Windows-W1\x64\release\cntk.exe ended prematurely and may have crashed. exit code 0
+
+---- error analysis -----
+MPI Rank 0: 05/03/2016 14:48:17: Redirecting stderr to file C:\Users\svcphil\AppData\Local\Temp\cntk-test-20160503132225.174972\Speech\DNN_ParallelBufferedAsyncGradientAggregation@release_gpu/stderr_speechTrain.logrank0
+MPI Rank 0: 05/03/2016 14:48:17: -------------------------------------------------------------------
+MPI Rank 0: 05/03/2016 14:48:17: Build info: 
+MPI Rank 0: 
+MPI Rank 0: 05/03/2016 14:48:17: 		Built time: May  3 2016 13:15:46
+MPI Rank 0: 05/03/2016 14:48:17: 		Last modified date: Tue Apr 26 23:35:31 2016
+MPI Rank 0: 05/03/2016 14:48:17: 		Build type: Release
+MPI Rank 0: 05/03/2016 14:48:17: 		Build target: GPU
+MPI Rank 0: 05/03/2016 14:48:17: 		With 1bit-SGD: no
+MPI Rank 0: 05/03/2016 14:48:17: 		CUDA_PATH: C:\Program Files\NVIDIA GPU Computing Toolkit\CUDA\v7.5
+MPI Rank 0: 05/03/2016 14:48:17: 		CUB_PATH: c:\src\cub-1.4.1
+MPI Rank 0: 05/03/2016 14:48:17: 		CUDNN_PATH: c:\NVIDIA\cudnn-4.0\cuda
+MPI Rank 0: 05/03/2016 14:48:17: 		Build Branch: HEAD
+MPI Rank 0: 05/03/2016 14:48:17: 		Build SHA1: af96f7cce6c3c78a4f1e9315e061291c79360e12
+MPI Rank 0: 05/03/2016 14:48:17: 		Built by svcphil on cntk-muc01
+MPI Rank 0: 05/03/2016 14:48:17: 		Build Path: c:\jenkins\workspace\CNTK-Build-Windows\Source\CNTK\
+MPI Rank 0: 05/03/2016 14:48:17: -------------------------------------------------------------------
+MPI Rank 0: 
+MPI Rank 0: 05/03/2016 14:48:17: Running on cntk-muc01 at 2016/05/03 14:48:17
+MPI Rank 0: 05/03/2016 14:48:17: Command line: 
+MPI Rank 0: C:\jenkins\workspace\CNTK-Test-Windows-W1\x64\release\cntk.exe  configFile=C:\jenkins\workspace\CNTK-Test-Windows-W1\Tests\EndToEndTests\Speech\DNN/cntk.cntk  currentDirectory=C:\jenkins\workspace\CNTK-Test-Windows-W1\Tests\EndToEndTests\Speech\Data  RunDir=C:\Users\svcphil\AppData\Local\Temp\cntk-test-20160503132225.174972\Speech\DNN_ParallelBufferedAsyncGradientAggregation@release_gpu  DataDir=C:\jenkins\workspace\CNTK-Test-Windows-W1\Tests\EndToEndTests\Speech\Data  ConfigDir=C:\jenkins\workspace\CNTK-Test-Windows-W1\Tests\EndToEndTests\Speech\DNN  OutputDir=C:\Users\svcphil\AppData\Local\Temp\cntk-test-20160503132225.174972\Speech\DNN_ParallelBufferedAsyncGradientAggregation@release_gpu  DeviceId=0  timestamping=true  numCPUThreads=2  precision=double  speechTrain=[SGD=[ParallelTrain=[DataParallelSGD=[gradientBits=1]]]]  speechTrain=[SGD=[ParallelTrain=[DataParallelSGD=[useBufferedAsyncGradientAggregation=true]]]]  speechTrain=[SGD=[ParallelTrain=[parallelizationStartEpoch=2]]]  speechTrain=[SGD=[maxEpochs=4]]  speechTrain=[SGD=[ParallelTrain=[syncPerfStats=5]]]  stderr=C:\Users\svcphil\AppData\Local\Temp\cntk-test-20160503132225.174972\Speech\DNN_ParallelBufferedAsyncGradientAggregation@release_gpu/stderr
+MPI Rank 0: 
+MPI Rank 0: 
+MPI Rank 0: 
+MPI Rank 0: 05/03/2016 14:48:17: >>>>>>>>>>>>>>>>>>>> RAW CONFIG (VARIABLES NOT RESOLVED) >>>>>>>>>>>>>>>>>>>>
+MPI Rank 0: 05/03/2016 14:48:17: precision = "float"
 MPI Rank 0: command = speechTrain
 MPI Rank 0: deviceId = $DeviceId$
 MPI Rank 0: parallelTrain = true
@@ -131,7 +131,7 @@
 MPI Rank 0:     SimpleNetworkBuilder = [
 MPI Rank 0:         layerSizes = 363:512:512:132
 MPI Rank 0:         trainingCriterion = "CrossEntropyWithSoftmax"
-MPI Rank 0:         evalCriterion = "ClassificationError"
+MPI Rank 0:         evalCriterion = "ErrorPrediction"
 MPI Rank 0:         layerTypes = "Sigmoid"
 MPI Rank 0:         initValueScale = 1.0
 MPI Rank 0:         applyMeanVarNorm = true
@@ -157,7 +157,7 @@
 MPI Rank 0:              then CrossEntropyWithSoftmax(labels, outZ, tag='criterion')
 MPI Rank 0:              else Fail('unknown trainingCriterion ' + trainingCriterion)
 MPI Rank 0:         Err = if evalCriterion == 'Err' then
-MPI Rank 0:               ClassificationError(labels, outZ, tag='evaluation')
+MPI Rank 0:               ErrorPrediction(labels, outZ, tag='evaluation')
 MPI Rank 0:               else Fail('unknown evalCriterion ' + evalCriterion)
 MPI Rank 0:         logPrior = LogPrior(labels)
 MPI Rank 0:         // TODO: how to add a tag to an infix operation?
@@ -195,7 +195,6 @@
 MPI Rank 0:         miniBatchMode = "partial"
 MPI Rank 0:         randomize = "auto"
 MPI Rank 0:         verbosity = 0
-MPI Rank 0:         useMersenneTwisterRand=true
 MPI Rank 0:         features = [
 MPI Rank 0:             dim = 363
 MPI Rank 0:             type = "real"
@@ -210,37 +209,37 @@
 MPI Rank 0:     ]
 MPI Rank 0: ]
 MPI Rank 0: currentDirectory=C:\jenkins\workspace\CNTK-Test-Windows-W1\Tests\EndToEndTests\Speech\Data
-MPI Rank 0: RunDir=C:\Users\svcphil\AppData\Local\Temp\cntk-test-20160816031852.202534\Speech\DNN_ParallelBufferedAsyncGradientAggregation@release_gpu
+MPI Rank 0: RunDir=C:\Users\svcphil\AppData\Local\Temp\cntk-test-20160503132225.174972\Speech\DNN_ParallelBufferedAsyncGradientAggregation@release_gpu
 MPI Rank 0: DataDir=C:\jenkins\workspace\CNTK-Test-Windows-W1\Tests\EndToEndTests\Speech\Data
 MPI Rank 0: ConfigDir=C:\jenkins\workspace\CNTK-Test-Windows-W1\Tests\EndToEndTests\Speech\DNN
-MPI Rank 0: OutputDir=C:\Users\svcphil\AppData\Local\Temp\cntk-test-20160816031852.202534\Speech\DNN_ParallelBufferedAsyncGradientAggregation@release_gpu
+MPI Rank 0: OutputDir=C:\Users\svcphil\AppData\Local\Temp\cntk-test-20160503132225.174972\Speech\DNN_ParallelBufferedAsyncGradientAggregation@release_gpu
 MPI Rank 0: DeviceId=0
 MPI Rank 0: timestamping=true
-MPI Rank 0: numCPUThreads=8
+MPI Rank 0: numCPUThreads=2
 MPI Rank 0: precision=double
 MPI Rank 0: speechTrain=[SGD=[ParallelTrain=[DataParallelSGD=[gradientBits=1]]]]
 MPI Rank 0: speechTrain=[SGD=[ParallelTrain=[DataParallelSGD=[useBufferedAsyncGradientAggregation=true]]]]
 MPI Rank 0: speechTrain=[SGD=[ParallelTrain=[parallelizationStartEpoch=2]]]
 MPI Rank 0: speechTrain=[SGD=[maxEpochs=4]]
 MPI Rank 0: speechTrain=[SGD=[ParallelTrain=[syncPerfStats=5]]]
-MPI Rank 0: stderr=C:\Users\svcphil\AppData\Local\Temp\cntk-test-20160816031852.202534\Speech\DNN_ParallelBufferedAsyncGradientAggregation@release_gpu/stderr
-MPI Rank 0: 
-MPI Rank 0: 08/16/2016 03:20:43: <<<<<<<<<<<<<<<<<<<< RAW CONFIG (VARIABLES NOT RESOLVED)  <<<<<<<<<<<<<<<<<<<<
-MPI Rank 0: 
-MPI Rank 0: 08/16/2016 03:20:43: >>>>>>>>>>>>>>>>>>>> RAW CONFIG WITH ALL VARIABLES RESOLVED >>>>>>>>>>>>>>>>>>>>
-MPI Rank 0: 08/16/2016 03:20:43: precision = "float"
+MPI Rank 0: stderr=C:\Users\svcphil\AppData\Local\Temp\cntk-test-20160503132225.174972\Speech\DNN_ParallelBufferedAsyncGradientAggregation@release_gpu/stderr
+MPI Rank 0: 
+MPI Rank 0: 05/03/2016 14:48:17: <<<<<<<<<<<<<<<<<<<< RAW CONFIG (VARIABLES NOT RESOLVED)  <<<<<<<<<<<<<<<<<<<<
+MPI Rank 0: 
+MPI Rank 0: 05/03/2016 14:48:17: >>>>>>>>>>>>>>>>>>>> RAW CONFIG WITH ALL VARIABLES RESOLVED >>>>>>>>>>>>>>>>>>>>
+MPI Rank 0: 05/03/2016 14:48:17: precision = "float"
 MPI Rank 0: command = speechTrain
 MPI Rank 0: deviceId = 0
 MPI Rank 0: parallelTrain = true
 MPI Rank 0: speechTrain = [
 MPI Rank 0:     action = "train"
-MPI Rank 0:     modelPath = "C:\Users\svcphil\AppData\Local\Temp\cntk-test-20160816031852.202534\Speech\DNN_ParallelBufferedAsyncGradientAggregation@release_gpu/models/cntkSpeech.dnn"
+MPI Rank 0:     modelPath = "C:\Users\svcphil\AppData\Local\Temp\cntk-test-20160503132225.174972\Speech\DNN_ParallelBufferedAsyncGradientAggregation@release_gpu/models/cntkSpeech.dnn"
 MPI Rank 0:     deviceId = 0
 MPI Rank 0:     traceLevel = 1
 MPI Rank 0:     SimpleNetworkBuilder = [
 MPI Rank 0:         layerSizes = 363:512:512:132
 MPI Rank 0:         trainingCriterion = "CrossEntropyWithSoftmax"
-MPI Rank 0:         evalCriterion = "ClassificationError"
+MPI Rank 0:         evalCriterion = "ErrorPrediction"
 MPI Rank 0:         layerTypes = "Sigmoid"
 MPI Rank 0:         initValueScale = 1.0
 MPI Rank 0:         applyMeanVarNorm = true
@@ -266,7 +265,7 @@
 MPI Rank 0:              then CrossEntropyWithSoftmax(labels, outZ, tag='criterion')
 MPI Rank 0:              else Fail('unknown trainingCriterion ' + trainingCriterion)
 MPI Rank 0:         Err = if evalCriterion == 'Err' then
-MPI Rank 0:               ClassificationError(labels, outZ, tag='evaluation')
+MPI Rank 0:               ErrorPrediction(labels, outZ, tag='evaluation')
 MPI Rank 0:               else Fail('unknown evalCriterion ' + evalCriterion)
 MPI Rank 0:         logPrior = LogPrior(labels)
 MPI Rank 0:         // TODO: how to add a tag to an infix operation?
@@ -304,7 +303,6 @@
 MPI Rank 0:         miniBatchMode = "partial"
 MPI Rank 0:         randomize = "auto"
 MPI Rank 0:         verbosity = 0
-MPI Rank 0:         useMersenneTwisterRand=true
 MPI Rank 0:         features = [
 MPI Rank 0:             dim = 363
 MPI Rank 0:             type = "real"
@@ -319,43 +317,43 @@
 MPI Rank 0:     ]
 MPI Rank 0: ]
 MPI Rank 0: currentDirectory=C:\jenkins\workspace\CNTK-Test-Windows-W1\Tests\EndToEndTests\Speech\Data
-MPI Rank 0: RunDir=C:\Users\svcphil\AppData\Local\Temp\cntk-test-20160816031852.202534\Speech\DNN_ParallelBufferedAsyncGradientAggregation@release_gpu
+MPI Rank 0: RunDir=C:\Users\svcphil\AppData\Local\Temp\cntk-test-20160503132225.174972\Speech\DNN_ParallelBufferedAsyncGradientAggregation@release_gpu
 MPI Rank 0: DataDir=C:\jenkins\workspace\CNTK-Test-Windows-W1\Tests\EndToEndTests\Speech\Data
 MPI Rank 0: ConfigDir=C:\jenkins\workspace\CNTK-Test-Windows-W1\Tests\EndToEndTests\Speech\DNN
-MPI Rank 0: OutputDir=C:\Users\svcphil\AppData\Local\Temp\cntk-test-20160816031852.202534\Speech\DNN_ParallelBufferedAsyncGradientAggregation@release_gpu
+MPI Rank 0: OutputDir=C:\Users\svcphil\AppData\Local\Temp\cntk-test-20160503132225.174972\Speech\DNN_ParallelBufferedAsyncGradientAggregation@release_gpu
 MPI Rank 0: DeviceId=0
 MPI Rank 0: timestamping=true
-MPI Rank 0: numCPUThreads=8
+MPI Rank 0: numCPUThreads=2
 MPI Rank 0: precision=double
 MPI Rank 0: speechTrain=[SGD=[ParallelTrain=[DataParallelSGD=[gradientBits=1]]]]
 MPI Rank 0: speechTrain=[SGD=[ParallelTrain=[DataParallelSGD=[useBufferedAsyncGradientAggregation=true]]]]
 MPI Rank 0: speechTrain=[SGD=[ParallelTrain=[parallelizationStartEpoch=2]]]
 MPI Rank 0: speechTrain=[SGD=[maxEpochs=4]]
 MPI Rank 0: speechTrain=[SGD=[ParallelTrain=[syncPerfStats=5]]]
-MPI Rank 0: stderr=C:\Users\svcphil\AppData\Local\Temp\cntk-test-20160816031852.202534\Speech\DNN_ParallelBufferedAsyncGradientAggregation@release_gpu/stderr
-MPI Rank 0: 
-MPI Rank 0: 08/16/2016 03:20:43: <<<<<<<<<<<<<<<<<<<< RAW CONFIG WITH ALL VARIABLES RESOLVED <<<<<<<<<<<<<<<<<<<<
-MPI Rank 0: 
-MPI Rank 0: 08/16/2016 03:20:43: >>>>>>>>>>>>>>>>>>>> PROCESSED CONFIG WITH ALL VARIABLES RESOLVED >>>>>>>>>>>>>>>>>>>>
+MPI Rank 0: stderr=C:\Users\svcphil\AppData\Local\Temp\cntk-test-20160503132225.174972\Speech\DNN_ParallelBufferedAsyncGradientAggregation@release_gpu/stderr
+MPI Rank 0: 
+MPI Rank 0: 05/03/2016 14:48:17: <<<<<<<<<<<<<<<<<<<< RAW CONFIG WITH ALL VARIABLES RESOLVED <<<<<<<<<<<<<<<<<<<<
+MPI Rank 0: 
+MPI Rank 0: 05/03/2016 14:48:17: >>>>>>>>>>>>>>>>>>>> PROCESSED CONFIG WITH ALL VARIABLES RESOLVED >>>>>>>>>>>>>>>>>>>>
 MPI Rank 0: configparameters: cntk.cntk:command=speechTrain
 MPI Rank 0: configparameters: cntk.cntk:ConfigDir=C:\jenkins\workspace\CNTK-Test-Windows-W1\Tests\EndToEndTests\Speech\DNN
 MPI Rank 0: configparameters: cntk.cntk:currentDirectory=C:\jenkins\workspace\CNTK-Test-Windows-W1\Tests\EndToEndTests\Speech\Data
 MPI Rank 0: configparameters: cntk.cntk:DataDir=C:\jenkins\workspace\CNTK-Test-Windows-W1\Tests\EndToEndTests\Speech\Data
 MPI Rank 0: configparameters: cntk.cntk:deviceId=0
-MPI Rank 0: configparameters: cntk.cntk:numCPUThreads=8
-MPI Rank 0: configparameters: cntk.cntk:OutputDir=C:\Users\svcphil\AppData\Local\Temp\cntk-test-20160816031852.202534\Speech\DNN_ParallelBufferedAsyncGradientAggregation@release_gpu
+MPI Rank 0: configparameters: cntk.cntk:numCPUThreads=2
+MPI Rank 0: configparameters: cntk.cntk:OutputDir=C:\Users\svcphil\AppData\Local\Temp\cntk-test-20160503132225.174972\Speech\DNN_ParallelBufferedAsyncGradientAggregation@release_gpu
 MPI Rank 0: configparameters: cntk.cntk:parallelTrain=true
 MPI Rank 0: configparameters: cntk.cntk:precision=double
-MPI Rank 0: configparameters: cntk.cntk:RunDir=C:\Users\svcphil\AppData\Local\Temp\cntk-test-20160816031852.202534\Speech\DNN_ParallelBufferedAsyncGradientAggregation@release_gpu
+MPI Rank 0: configparameters: cntk.cntk:RunDir=C:\Users\svcphil\AppData\Local\Temp\cntk-test-20160503132225.174972\Speech\DNN_ParallelBufferedAsyncGradientAggregation@release_gpu
 MPI Rank 0: configparameters: cntk.cntk:speechTrain=[
 MPI Rank 0:     action = "train"
-MPI Rank 0:     modelPath = "C:\Users\svcphil\AppData\Local\Temp\cntk-test-20160816031852.202534\Speech\DNN_ParallelBufferedAsyncGradientAggregation@release_gpu/models/cntkSpeech.dnn"
+MPI Rank 0:     modelPath = "C:\Users\svcphil\AppData\Local\Temp\cntk-test-20160503132225.174972\Speech\DNN_ParallelBufferedAsyncGradientAggregation@release_gpu/models/cntkSpeech.dnn"
 MPI Rank 0:     deviceId = 0
 MPI Rank 0:     traceLevel = 1
 MPI Rank 0:     SimpleNetworkBuilder = [
 MPI Rank 0:         layerSizes = 363:512:512:132
 MPI Rank 0:         trainingCriterion = "CrossEntropyWithSoftmax"
-MPI Rank 0:         evalCriterion = "ClassificationError"
+MPI Rank 0:         evalCriterion = "ErrorPrediction"
 MPI Rank 0:         layerTypes = "Sigmoid"
 MPI Rank 0:         initValueScale = 1.0
 MPI Rank 0:         applyMeanVarNorm = true
@@ -381,7 +379,7 @@
 MPI Rank 0:              then CrossEntropyWithSoftmax(labels, outZ, tag='criterion')
 MPI Rank 0:              else Fail('unknown trainingCriterion ' + trainingCriterion)
 MPI Rank 0:         Err = if evalCriterion == 'Err' then
-MPI Rank 0:               ClassificationError(labels, outZ, tag='evaluation')
+MPI Rank 0:               ErrorPrediction(labels, outZ, tag='evaluation')
 MPI Rank 0:               else Fail('unknown evalCriterion ' + evalCriterion)
 MPI Rank 0:         logPrior = LogPrior(labels)
 MPI Rank 0:         // TODO: how to add a tag to an infix operation?
@@ -419,7 +417,6 @@
 MPI Rank 0:         miniBatchMode = "partial"
 MPI Rank 0:         randomize = "auto"
 MPI Rank 0:         verbosity = 0
-MPI Rank 0:         useMersenneTwisterRand=true
 MPI Rank 0:         features = [
 MPI Rank 0:             dim = 363
 MPI Rank 0:             type = "real"
@@ -434,23 +431,23 @@
 MPI Rank 0:     ]
 MPI Rank 0: ] [SGD=[ParallelTrain=[DataParallelSGD=[gradientBits=1]]]] [SGD=[ParallelTrain=[DataParallelSGD=[useBufferedAsyncGradientAggregation=true]]]] [SGD=[ParallelTrain=[parallelizationStartEpoch=2]]] [SGD=[maxEpochs=4]] [SGD=[ParallelTrain=[syncPerfStats=5]]]
 MPI Rank 0: 
-MPI Rank 0: configparameters: cntk.cntk:stderr=C:\Users\svcphil\AppData\Local\Temp\cntk-test-20160816031852.202534\Speech\DNN_ParallelBufferedAsyncGradientAggregation@release_gpu/stderr
+MPI Rank 0: configparameters: cntk.cntk:stderr=C:\Users\svcphil\AppData\Local\Temp\cntk-test-20160503132225.174972\Speech\DNN_ParallelBufferedAsyncGradientAggregation@release_gpu/stderr
 MPI Rank 0: configparameters: cntk.cntk:timestamping=true
-MPI Rank 0: 08/16/2016 03:20:43: <<<<<<<<<<<<<<<<<<<< PROCESSED CONFIG WITH ALL VARIABLES RESOLVED <<<<<<<<<<<<<<<<<<<<
-MPI Rank 0: 08/16/2016 03:20:43: Commands: speechTrain
-MPI Rank 0: 08/16/2016 03:20:43: Precision = "double"
-MPI Rank 0: 08/16/2016 03:20:43: Using 8 CPU threads.
-MPI Rank 0: 08/16/2016 03:20:43: CNTKModelPath: C:\Users\svcphil\AppData\Local\Temp\cntk-test-20160816031852.202534\Speech\DNN_ParallelBufferedAsyncGradientAggregation@release_gpu/models/cntkSpeech.dnn
-MPI Rank 0: 08/16/2016 03:20:43: CNTKCommandTrainInfo: speechTrain : 4
-MPI Rank 0: 08/16/2016 03:20:43: CNTKCommandTrainInfo: CNTKNoMoreCommands_Total : 4
-MPI Rank 0: 
-MPI Rank 0: 08/16/2016 03:20:43: ##############################################################################
-MPI Rank 0: 08/16/2016 03:20:43: #                                                                            #
-MPI Rank 0: 08/16/2016 03:20:43: # Action "train"                                                             #
-MPI Rank 0: 08/16/2016 03:20:43: #                                                                            #
-MPI Rank 0: 08/16/2016 03:20:43: ##############################################################################
-MPI Rank 0: 
-MPI Rank 0: 08/16/2016 03:20:43: CNTKCommandTrainBegin: speechTrain
+MPI Rank 0: 05/03/2016 14:48:17: <<<<<<<<<<<<<<<<<<<< PROCESSED CONFIG WITH ALL VARIABLES RESOLVED <<<<<<<<<<<<<<<<<<<<
+MPI Rank 0: 05/03/2016 14:48:17: Commands: speechTrain
+MPI Rank 0: 05/03/2016 14:48:17: Precision = "double"
+MPI Rank 0: 05/03/2016 14:48:17: Using 2 CPU threads.
+MPI Rank 0: 05/03/2016 14:48:17: CNTKModelPath: C:\Users\svcphil\AppData\Local\Temp\cntk-test-20160503132225.174972\Speech\DNN_ParallelBufferedAsyncGradientAggregation@release_gpu/models/cntkSpeech.dnn
+MPI Rank 0: 05/03/2016 14:48:17: CNTKCommandTrainInfo: speechTrain : 4
+MPI Rank 0: 05/03/2016 14:48:17: CNTKCommandTrainInfo: CNTKNoMoreCommands_Total : 4
+MPI Rank 0: 
+MPI Rank 0: 05/03/2016 14:48:17: ##############################################################################
+MPI Rank 0: 05/03/2016 14:48:17: #                                                                            #
+MPI Rank 0: 05/03/2016 14:48:17: # Action "train"                                                             #
+MPI Rank 0: 05/03/2016 14:48:17: #                                                                            #
+MPI Rank 0: 05/03/2016 14:48:17: ##############################################################################
+MPI Rank 0: 
+MPI Rank 0: 05/03/2016 14:48:17: CNTKCommandTrainBegin: speechTrain
 MPI Rank 0: SimpleNetworkBuilder Using GPU 0
 MPI Rank 0: reading script file glob_0000.scp ... 948 entries
 MPI Rank 0: total 132 state names in state list C:\jenkins\workspace\CNTK-Test-Windows-W1\Tests\EndToEndTests\Speech\Data/state.list
@@ -459,26 +456,14 @@
 MPI Rank 0: label set 0: 129 classes
 MPI Rank 0: minibatchutterancesource: 948 utterances grouped into 3 chunks, av. chunk size: 316.0 utterances, 84244.7 frames
 MPI Rank 0: 
-MPI Rank 0: 08/16/2016 03:20:43: Creating virgin network.
-MPI Rank 0: Node 'W0' (LearnableParameter operation): Initializing Parameter[512 x 363] <- 0.000000.
-MPI Rank 0: Node 'W0' (LearnableParameter operation): Initializing Parameter[512 x 363] <- uniform(seed=1, range=0.050000*1.000000, onCPU=false).
+MPI Rank 0: 05/03/2016 14:48:17: Creating virgin network.
 MPI Rank 0: Microsoft::MSR::CNTK::GPUMatrix<ElemType>::SetUniformRandomValue (GPU): creating curand object with seed 1, sizeof(ElemType)==8
-MPI Rank 0: Node 'B0' (LearnableParameter operation): Initializing Parameter[512 x 1] <- 0.000000.
-MPI Rank 0: Node 'B0' (LearnableParameter operation): Initializing Parameter[512 x 1] <- 0.000000.
-MPI Rank 0: Node 'W1' (LearnableParameter operation): Initializing Parameter[512 x 512] <- 0.000000.
-MPI Rank 0: Node 'W1' (LearnableParameter operation): Initializing Parameter[512 x 512] <- uniform(seed=2, range=0.050000*1.000000, onCPU=false).
-MPI Rank 0: Node 'B1' (LearnableParameter operation): Initializing Parameter[512 x 1] <- 0.000000.
-MPI Rank 0: Node 'B1' (LearnableParameter operation): Initializing Parameter[512 x 1] <- 0.000000.
-MPI Rank 0: Node 'W2' (LearnableParameter operation): Initializing Parameter[132 x 512] <- 0.000000.
-MPI Rank 0: Node 'W2' (LearnableParameter operation): Initializing Parameter[132 x 512] <- uniform(seed=3, range=0.050000*1.000000, onCPU=false).
-MPI Rank 0: Node 'B2' (LearnableParameter operation): Initializing Parameter[132 x 1] <- 0.000000.
-MPI Rank 0: Node 'B2' (LearnableParameter operation): Initializing Parameter[132 x 1] <- 0.000000.
 MPI Rank 0: 
 MPI Rank 0: Post-processing network...
 MPI Rank 0: 
 MPI Rank 0: 7 roots:
 MPI Rank 0: 	CrossEntropyWithSoftmax = CrossEntropyWithSoftmax()
-MPI Rank 0: 	EvalClassificationError = ClassificationError()
+MPI Rank 0: 	EvalErrorPrediction = ErrorPrediction()
 MPI Rank 0: 	InvStdOfFeatures = InvStdDev()
 MPI Rank 0: 	MeanOfFeatures = Mean()
 MPI Rank 0: 	PosteriorProb = Softmax()
@@ -507,7 +492,7 @@
 MPI Rank 0: Validating --> B2 = LearnableParameter() :  -> [132 x 1]
 MPI Rank 0: Validating --> HLast = Plus (W2*H1, B2) : [132 x 1 x *], [132 x 1] -> [132 x 1 x *]
 MPI Rank 0: Validating --> CrossEntropyWithSoftmax = CrossEntropyWithSoftmax (labels, HLast) : [132 x *], [132 x 1 x *] -> [1]
-MPI Rank 0: Validating --> EvalClassificationError = ClassificationError (labels, HLast) : [132 x *], [132 x 1 x *] -> [1]
+MPI Rank 0: Validating --> EvalErrorPrediction = ErrorPrediction (labels, HLast) : [132 x *], [132 x 1 x *] -> [1]
 MPI Rank 0: Validating --> PosteriorProb = Softmax (HLast) : [132 x 1 x *] -> [132 x 1 x *]
 MPI Rank 0: Validating --> Prior = Mean (labels) : [132 x *] -> [132]
 MPI Rank 0: Validating --> LogOfPrior = Log (Prior) : [132] -> [132]
@@ -524,48 +509,21 @@
 MPI Rank 0: 
 MPI Rank 0: Post-processing network complete.
 MPI Rank 0: 
-MPI Rank 0: 08/16/2016 03:20:44: Created model with 25 nodes on GPU 0.
-MPI Rank 0: 
-MPI Rank 0: 08/16/2016 03:20:44: Training criterion node(s):
-MPI Rank 0: 08/16/2016 03:20:44: 	CrossEntropyWithSoftmax = CrossEntropyWithSoftmax
-MPI Rank 0: 
-<<<<<<< HEAD
+MPI Rank 0: 05/03/2016 14:48:18: Created model with 25 nodes on GPU 0.
+MPI Rank 0: 
+MPI Rank 0: 05/03/2016 14:48:18: Training criterion node(s):
+MPI Rank 0: 05/03/2016 14:48:18: 	CrossEntropyWithSoftmax = CrossEntropyWithSoftmax
+MPI Rank 0: 
 MPI Rank 0: 05/03/2016 14:48:18: Evaluation criterion node(s):
 MPI Rank 0: 
-MPI Rank 0: 05/03/2016 14:48:18: 	EvalClassificationError = ClassificationError
-=======
-MPI Rank 0: 08/16/2016 03:20:44: Evaluation criterion node(s):
-MPI Rank 0: 08/16/2016 03:20:44: 	EvalErrorPrediction = ErrorPrediction
->>>>>>> 8493f118
+MPI Rank 0: 05/03/2016 14:48:18: 	EvalErrorPrediction = ErrorPrediction
 MPI Rank 0: 
 MPI Rank 0: 
 MPI Rank 0: Allocating matrices for forward and/or backward propagation.
 MPI Rank 0: 
-MPI Rank 0: Memory Sharing: Out of 40 matrices, 19 are shared as 8, and 21 are not shared.
-MPI Rank 0: 
-MPI Rank 0: 	{ H1 : [512 x 1 x *]
-MPI Rank 0: 	  W0*features : [512 x *] (gradient) }
-MPI Rank 0: 	{ B0 : [512 x 1] (gradient)
-MPI Rank 0: 	  H1 : [512 x 1 x *] (gradient)
-MPI Rank 0: 	  W1*H1+B1 : [512 x 1 x *] (gradient)
-MPI Rank 0: 	  W2*H1 : [132 x 1 x *] }
-MPI Rank 0: 	{ W0*features+B0 : [512 x 1 x *] (gradient)
-MPI Rank 0: 	  W1*H1 : [512 x 1 x *] }
-MPI Rank 0: 	{ W1 : [512 x 512] (gradient)
-MPI Rank 0: 	  W1*H1+B1 : [512 x 1 x *] }
-MPI Rank 0: 	{ HLast : [132 x 1 x *]
-MPI Rank 0: 	  W2 : [132 x 512] (gradient) }
-MPI Rank 0: 	{ H2 : [512 x 1 x *]
-MPI Rank 0: 	  W1*H1 : [512 x 1 x *] (gradient) }
-MPI Rank 0: 	{ B1 : [512 x 1] (gradient)
-MPI Rank 0: 	  H2 : [512 x 1 x *] (gradient)
-MPI Rank 0: 	  HLast : [132 x 1 x *] (gradient) }
-MPI Rank 0: 	{ W0 : [512 x 363] (gradient)
-MPI Rank 0: 	  W0*features+B0 : [512 x 1 x *] }
-MPI Rank 0: 
-MPI Rank 0: 
-<<<<<<< HEAD
-MPI Rank 0: 0000000000000000: {[EvalClassificationError Gradient[1]] [InvStdOfFeatures Gradient[363]] [LogOfPrior Gradient[132]] [MVNormalizedFeatures Gradient[363 x *]] [MeanOfFeatures Gradient[363]] [PosteriorProb Gradient[132 x 1 x *]] [PosteriorProb Value[132 x 1 x *]] [Prior Gradient[132]] [ScaledLogLikelihood Gradient[132 x 1 x *]] [features Gradient[363 x *]] [labels Gradient[132 x *]] }
+MPI Rank 0: Memory Sharing Structure:
+MPI Rank 0: 
+MPI Rank 0: 0000000000000000: {[EvalErrorPrediction Gradient[1]] [InvStdOfFeatures Gradient[363]] [LogOfPrior Gradient[132]] [MVNormalizedFeatures Gradient[363 x *]] [MeanOfFeatures Gradient[363]] [PosteriorProb Gradient[132 x 1 x *]] [PosteriorProb Value[132 x 1 x *]] [Prior Gradient[132]] [ScaledLogLikelihood Gradient[132 x 1 x *]] [features Gradient[363 x *]] [labels Gradient[132 x *]] }
 MPI Rank 0: 000000D4BE3F05F0: {[features Value[363 x *]] }
 MPI Rank 0: 000000D4DCEF7FA0: {[W2 Value[132 x 512]] }
 MPI Rank 0: 000000D4DCEF8720: {[B0 Value[512 x 1]] }
@@ -590,314 +548,175 @@
 MPI Rank 0: 000000D4DF4AF390: {[B1 Gradient[512 x 1]] [H2 Gradient[512 x 1 x *]] [HLast Gradient[132 x 1 x *]] }
 MPI Rank 0: 000000D4DF4AF430: {[Prior Value[132]] }
 MPI Rank 0: 000000D4DF4AFB10: {[H1 Value[512 x 1 x *]] [W0*features Gradient[512 x *]] }
-MPI Rank 0: 000000D4DF4AFED0: {[EvalClassificationError Value[1]] }
+MPI Rank 0: 000000D4DF4AFED0: {[EvalErrorPrediction Value[1]] }
 MPI Rank 0: 000000D4DF4AFF70: {[CrossEntropyWithSoftmax Gradient[1]] }
 MPI Rank 0: 000000D4DF4B01F0: {[MVNormalizedFeatures Value[363 x *]] }
 MPI Rank 0: 000000D4DF4B0290: {[W0 Gradient[512 x 363]] [W0*features+B0 Value[512 x 1 x *]] }
-=======
-MPI Rank 0: 08/16/2016 03:20:44: Training 516740 parameters in 6 out of 6 parameter tensors and 15 nodes with gradient:
->>>>>>> 8493f118
-MPI Rank 0: 
-MPI Rank 0: 08/16/2016 03:20:44: 	Node 'B0' (LearnableParameter operation) : [512 x 1]
-MPI Rank 0: 08/16/2016 03:20:44: 	Node 'B1' (LearnableParameter operation) : [512 x 1]
-MPI Rank 0: 08/16/2016 03:20:44: 	Node 'B2' (LearnableParameter operation) : [132 x 1]
-MPI Rank 0: 08/16/2016 03:20:44: 	Node 'W0' (LearnableParameter operation) : [512 x 363]
-MPI Rank 0: 08/16/2016 03:20:44: 	Node 'W1' (LearnableParameter operation) : [512 x 512]
-MPI Rank 0: 08/16/2016 03:20:44: 	Node 'W2' (LearnableParameter operation) : [132 x 512]
-MPI Rank 0: 
-MPI Rank 0: 
-MPI Rank 0: 08/16/2016 03:20:44: Precomputing --> 3 PreCompute nodes found.
-MPI Rank 0: 
-MPI Rank 0: 08/16/2016 03:20:44: 	MeanOfFeatures = Mean()
-MPI Rank 0: 08/16/2016 03:20:44: 	InvStdOfFeatures = InvStdDev()
-MPI Rank 0: 08/16/2016 03:20:44: 	Prior = Mean()
+MPI Rank 0: 
+MPI Rank 0: 
+MPI Rank 0: 05/03/2016 14:48:18: Precomputing --> 3 PreCompute nodes found.
+MPI Rank 0: 
+MPI Rank 0: 05/03/2016 14:48:18: 	MeanOfFeatures = Mean()
+MPI Rank 0: 05/03/2016 14:48:18: 	InvStdOfFeatures = InvStdDev()
+MPI Rank 0: 05/03/2016 14:48:18: 	Prior = Mean()
 MPI Rank 0: minibatchiterator: epoch 0: frames [0..252734] (first utterance at frame 0), data subset 0 of 1, with 1 datapasses
 MPI Rank 0: requiredata: determined feature kind as 33-dimensional 'USER' with frame shift 10.0 ms
 MPI Rank 0: 
-MPI Rank 0: 08/16/2016 03:20:50: Precomputing --> Completed.
-MPI Rank 0: 
-MPI Rank 0: 
-MPI Rank 0: 08/16/2016 03:20:50: Starting Epoch 1: learning rate per sample = 0.015625  effective momentum = 0.900000  momentum as time constant = 607.4 samples
+MPI Rank 0: 05/03/2016 14:48:23: Precomputing --> Completed.
+MPI Rank 0: 
+MPI Rank 0: 
+MPI Rank 0: 05/03/2016 14:48:24: Starting Epoch 1: learning rate per sample = 0.015625  effective momentum = 0.900000  momentum as time constant = 607.4 samples
 MPI Rank 0: minibatchiterator: epoch 0: frames [0..20480] (first utterance at frame 0), data subset 0 of 1, with 1 datapasses
 MPI Rank 0: 
-<<<<<<< HEAD
 MPI Rank 0: 05/03/2016 14:48:24: Starting minibatch loop.
-MPI Rank 0: 05/03/2016 14:48:24:  Epoch[ 1 of 4]-Minibatch[   1-  10, 3.13%]: CrossEntropyWithSoftmax = 4.52102408 * 640; EvalClassificationError = 0.92656250 * 640; time = 0.3085s; samplesPerSecond = 2074.4
-MPI Rank 0: 05/03/2016 14:48:24:  Epoch[ 1 of 4]-Minibatch[  11-  20, 6.25%]: CrossEntropyWithSoftmax = 4.21764659 * 640; EvalClassificationError = 0.90156250 * 640; time = 0.3126s; samplesPerSecond = 2047.2
-MPI Rank 0: 05/03/2016 14:48:25:  Epoch[ 1 of 4]-Minibatch[  21-  30, 9.38%]: CrossEntropyWithSoftmax = 3.92251861 * 640; EvalClassificationError = 0.85000000 * 640; time = 0.3139s; samplesPerSecond = 2038.9
-MPI Rank 0: 05/03/2016 14:48:25:  Epoch[ 1 of 4]-Minibatch[  31-  40, 12.50%]: CrossEntropyWithSoftmax = 3.91289446 * 640; EvalClassificationError = 0.88750000 * 640; time = 0.3160s; samplesPerSecond = 2025.4
-MPI Rank 0: 05/03/2016 14:48:25:  Epoch[ 1 of 4]-Minibatch[  41-  50, 15.63%]: CrossEntropyWithSoftmax = 3.84057836 * 640; EvalClassificationError = 0.91093750 * 640; time = 0.3088s; samplesPerSecond = 2072.6
-MPI Rank 0: 05/03/2016 14:48:25:  Epoch[ 1 of 4]-Minibatch[  51-  60, 18.75%]: CrossEntropyWithSoftmax = 3.71077800 * 640; EvalClassificationError = 0.88437500 * 640; time = 0.3132s; samplesPerSecond = 2043.5
-MPI Rank 0: 05/03/2016 14:48:26:  Epoch[ 1 of 4]-Minibatch[  61-  70, 21.88%]: CrossEntropyWithSoftmax = 3.50986627 * 640; EvalClassificationError = 0.81718750 * 640; time = 0.3044s; samplesPerSecond = 2102.3
-MPI Rank 0: 05/03/2016 14:48:26:  Epoch[ 1 of 4]-Minibatch[  71-  80, 25.00%]: CrossEntropyWithSoftmax = 3.47993705 * 640; EvalClassificationError = 0.81250000 * 640; time = 0.3124s; samplesPerSecond = 2048.8
-MPI Rank 0: 05/03/2016 14:48:26:  Epoch[ 1 of 4]-Minibatch[  81-  90, 28.13%]: CrossEntropyWithSoftmax = 3.33550558 * 640; EvalClassificationError = 0.76718750 * 640; time = 0.3139s; samplesPerSecond = 2038.6
-MPI Rank 0: 05/03/2016 14:48:27:  Epoch[ 1 of 4]-Minibatch[  91- 100, 31.25%]: CrossEntropyWithSoftmax = 3.49726054 * 640; EvalClassificationError = 0.80000000 * 640; time = 0.3140s; samplesPerSecond = 2037.9
-MPI Rank 0: 05/03/2016 14:48:27:  Epoch[ 1 of 4]-Minibatch[ 101- 110, 34.38%]: CrossEntropyWithSoftmax = 3.21905375 * 640; EvalClassificationError = 0.80000000 * 640; time = 0.3122s; samplesPerSecond = 2050.0
-MPI Rank 0: 05/03/2016 14:48:27:  Epoch[ 1 of 4]-Minibatch[ 111- 120, 37.50%]: CrossEntropyWithSoftmax = 3.31461145 * 640; EvalClassificationError = 0.79062500 * 640; time = 0.3243s; samplesPerSecond = 1973.3
-MPI Rank 0: 05/03/2016 14:48:28:  Epoch[ 1 of 4]-Minibatch[ 121- 130, 40.63%]: CrossEntropyWithSoftmax = 3.15950802 * 640; EvalClassificationError = 0.77968750 * 640; time = 0.3147s; samplesPerSecond = 2033.9
-MPI Rank 0: 05/03/2016 14:48:28:  Epoch[ 1 of 4]-Minibatch[ 131- 140, 43.75%]: CrossEntropyWithSoftmax = 3.07762131 * 640; EvalClassificationError = 0.77187500 * 640; time = 0.3350s; samplesPerSecond = 1910.4
-MPI Rank 0: 05/03/2016 14:48:28:  Epoch[ 1 of 4]-Minibatch[ 141- 150, 46.88%]: CrossEntropyWithSoftmax = 3.05637351 * 640; EvalClassificationError = 0.72187500 * 640; time = 0.3131s; samplesPerSecond = 2044.1
-MPI Rank 0: 05/03/2016 14:48:29:  Epoch[ 1 of 4]-Minibatch[ 151- 160, 50.00%]: CrossEntropyWithSoftmax = 2.91153531 * 640; EvalClassificationError = 0.69062500 * 640; time = 0.3141s; samplesPerSecond = 2037.3
-MPI Rank 0: 05/03/2016 14:48:29:  Epoch[ 1 of 4]-Minibatch[ 161- 170, 53.13%]: CrossEntropyWithSoftmax = 2.89745725 * 640; EvalClassificationError = 0.73281250 * 640; time = 0.3039s; samplesPerSecond = 2105.7
-MPI Rank 0: 05/03/2016 14:48:29:  Epoch[ 1 of 4]-Minibatch[ 171- 180, 56.25%]: CrossEntropyWithSoftmax = 2.72829961 * 640; EvalClassificationError = 0.65312500 * 640; time = 0.3131s; samplesPerSecond = 2043.9
-MPI Rank 0: 05/03/2016 14:48:30:  Epoch[ 1 of 4]-Minibatch[ 181- 190, 59.38%]: CrossEntropyWithSoftmax = 2.65806444 * 640; EvalClassificationError = 0.68593750 * 640; time = 0.3137s; samplesPerSecond = 2040.4
-MPI Rank 0: 05/03/2016 14:48:30:  Epoch[ 1 of 4]-Minibatch[ 191- 200, 62.50%]: CrossEntropyWithSoftmax = 2.66604147 * 640; EvalClassificationError = 0.66093750 * 640; time = 0.3141s; samplesPerSecond = 2037.6
-MPI Rank 0: 05/03/2016 14:48:30:  Epoch[ 1 of 4]-Minibatch[ 201- 210, 65.63%]: CrossEntropyWithSoftmax = 2.53915697 * 640; EvalClassificationError = 0.63125000 * 640; time = 0.3150s; samplesPerSecond = 2031.6
-MPI Rank 0: 05/03/2016 14:48:31:  Epoch[ 1 of 4]-Minibatch[ 211- 220, 68.75%]: CrossEntropyWithSoftmax = 2.61937093 * 640; EvalClassificationError = 0.67343750 * 640; time = 0.3151s; samplesPerSecond = 2031.1
-MPI Rank 0: 05/03/2016 14:48:31:  Epoch[ 1 of 4]-Minibatch[ 221- 230, 71.88%]: CrossEntropyWithSoftmax = 2.51539473 * 640; EvalClassificationError = 0.65937500 * 640; time = 0.3146s; samplesPerSecond = 2034.2
-MPI Rank 0: 05/03/2016 14:48:31:  Epoch[ 1 of 4]-Minibatch[ 231- 240, 75.00%]: CrossEntropyWithSoftmax = 2.47301309 * 640; EvalClassificationError = 0.64218750 * 640; time = 0.3147s; samplesPerSecond = 2033.4
-MPI Rank 0: 05/03/2016 14:48:31:  Epoch[ 1 of 4]-Minibatch[ 241- 250, 78.13%]: CrossEntropyWithSoftmax = 2.42748799 * 640; EvalClassificationError = 0.61250000 * 640; time = 0.3136s; samplesPerSecond = 2041.1
-MPI Rank 0: 05/03/2016 14:48:32:  Epoch[ 1 of 4]-Minibatch[ 251- 260, 81.25%]: CrossEntropyWithSoftmax = 2.42204482 * 640; EvalClassificationError = 0.62500000 * 640; time = 0.3147s; samplesPerSecond = 2033.4
-MPI Rank 0: 05/03/2016 14:48:32:  Epoch[ 1 of 4]-Minibatch[ 261- 270, 84.38%]: CrossEntropyWithSoftmax = 2.17342812 * 640; EvalClassificationError = 0.56718750 * 640; time = 0.3146s; samplesPerSecond = 2034.2
-MPI Rank 0: 05/03/2016 14:48:32:  Epoch[ 1 of 4]-Minibatch[ 271- 280, 87.50%]: CrossEntropyWithSoftmax = 2.31290374 * 640; EvalClassificationError = 0.62968750 * 640; time = 0.3148s; samplesPerSecond = 2032.9
-MPI Rank 0: 05/03/2016 14:48:33:  Epoch[ 1 of 4]-Minibatch[ 281- 290, 90.63%]: CrossEntropyWithSoftmax = 2.26008782 * 640; EvalClassificationError = 0.60312500 * 640; time = 0.3148s; samplesPerSecond = 2033.2
-MPI Rank 0: 05/03/2016 14:48:33:  Epoch[ 1 of 4]-Minibatch[ 291- 300, 93.75%]: CrossEntropyWithSoftmax = 2.15763314 * 640; EvalClassificationError = 0.57968750 * 640; time = 0.3146s; samplesPerSecond = 2034.2
-MPI Rank 0: 05/03/2016 14:48:33:  Epoch[ 1 of 4]-Minibatch[ 301- 310, 96.88%]: CrossEntropyWithSoftmax = 2.23496000 * 640; EvalClassificationError = 0.59531250 * 640; time = 0.3135s; samplesPerSecond = 2041.3
-MPI Rank 0: 05/03/2016 14:48:34:  Epoch[ 1 of 4]-Minibatch[ 311- 320, 100.00%]: CrossEntropyWithSoftmax = 2.25712791 * 640; EvalClassificationError = 0.61406250 * 640; time = 0.3134s; samplesPerSecond = 2042.2
-MPI Rank 0: 05/03/2016 14:48:34: Finished Epoch[ 1 of 4]: [Training] CrossEntropyWithSoftmax = 3.00091203 * 20480; EvalClassificationError = 0.72744141 * 20480; totalSamplesSeen = 20480; learningRatePerSample = 0.015625; epochTime=10.0625s
+MPI Rank 0: 05/03/2016 14:48:24:  Epoch[ 1 of 4]-Minibatch[   1-  10, 3.13%]: CrossEntropyWithSoftmax = 4.52102408 * 640; EvalErrorPrediction = 0.92656250 * 640; time = 0.3085s; samplesPerSecond = 2074.4
+MPI Rank 0: 05/03/2016 14:48:24:  Epoch[ 1 of 4]-Minibatch[  11-  20, 6.25%]: CrossEntropyWithSoftmax = 4.21764659 * 640; EvalErrorPrediction = 0.90156250 * 640; time = 0.3126s; samplesPerSecond = 2047.2
+MPI Rank 0: 05/03/2016 14:48:25:  Epoch[ 1 of 4]-Minibatch[  21-  30, 9.38%]: CrossEntropyWithSoftmax = 3.92251861 * 640; EvalErrorPrediction = 0.85000000 * 640; time = 0.3139s; samplesPerSecond = 2038.9
+MPI Rank 0: 05/03/2016 14:48:25:  Epoch[ 1 of 4]-Minibatch[  31-  40, 12.50%]: CrossEntropyWithSoftmax = 3.91289446 * 640; EvalErrorPrediction = 0.88750000 * 640; time = 0.3160s; samplesPerSecond = 2025.4
+MPI Rank 0: 05/03/2016 14:48:25:  Epoch[ 1 of 4]-Minibatch[  41-  50, 15.63%]: CrossEntropyWithSoftmax = 3.84057836 * 640; EvalErrorPrediction = 0.91093750 * 640; time = 0.3088s; samplesPerSecond = 2072.6
+MPI Rank 0: 05/03/2016 14:48:25:  Epoch[ 1 of 4]-Minibatch[  51-  60, 18.75%]: CrossEntropyWithSoftmax = 3.71077800 * 640; EvalErrorPrediction = 0.88437500 * 640; time = 0.3132s; samplesPerSecond = 2043.5
+MPI Rank 0: 05/03/2016 14:48:26:  Epoch[ 1 of 4]-Minibatch[  61-  70, 21.88%]: CrossEntropyWithSoftmax = 3.50986627 * 640; EvalErrorPrediction = 0.81718750 * 640; time = 0.3044s; samplesPerSecond = 2102.3
+MPI Rank 0: 05/03/2016 14:48:26:  Epoch[ 1 of 4]-Minibatch[  71-  80, 25.00%]: CrossEntropyWithSoftmax = 3.47993705 * 640; EvalErrorPrediction = 0.81250000 * 640; time = 0.3124s; samplesPerSecond = 2048.8
+MPI Rank 0: 05/03/2016 14:48:26:  Epoch[ 1 of 4]-Minibatch[  81-  90, 28.13%]: CrossEntropyWithSoftmax = 3.33550558 * 640; EvalErrorPrediction = 0.76718750 * 640; time = 0.3139s; samplesPerSecond = 2038.6
+MPI Rank 0: 05/03/2016 14:48:27:  Epoch[ 1 of 4]-Minibatch[  91- 100, 31.25%]: CrossEntropyWithSoftmax = 3.49726054 * 640; EvalErrorPrediction = 0.80000000 * 640; time = 0.3140s; samplesPerSecond = 2037.9
+MPI Rank 0: 05/03/2016 14:48:27:  Epoch[ 1 of 4]-Minibatch[ 101- 110, 34.38%]: CrossEntropyWithSoftmax = 3.21905375 * 640; EvalErrorPrediction = 0.80000000 * 640; time = 0.3122s; samplesPerSecond = 2050.0
+MPI Rank 0: 05/03/2016 14:48:27:  Epoch[ 1 of 4]-Minibatch[ 111- 120, 37.50%]: CrossEntropyWithSoftmax = 3.31461145 * 640; EvalErrorPrediction = 0.79062500 * 640; time = 0.3243s; samplesPerSecond = 1973.3
+MPI Rank 0: 05/03/2016 14:48:28:  Epoch[ 1 of 4]-Minibatch[ 121- 130, 40.63%]: CrossEntropyWithSoftmax = 3.15950802 * 640; EvalErrorPrediction = 0.77968750 * 640; time = 0.3147s; samplesPerSecond = 2033.9
+MPI Rank 0: 05/03/2016 14:48:28:  Epoch[ 1 of 4]-Minibatch[ 131- 140, 43.75%]: CrossEntropyWithSoftmax = 3.07762131 * 640; EvalErrorPrediction = 0.77187500 * 640; time = 0.3350s; samplesPerSecond = 1910.4
+MPI Rank 0: 05/03/2016 14:48:28:  Epoch[ 1 of 4]-Minibatch[ 141- 150, 46.88%]: CrossEntropyWithSoftmax = 3.05637351 * 640; EvalErrorPrediction = 0.72187500 * 640; time = 0.3131s; samplesPerSecond = 2044.1
+MPI Rank 0: 05/03/2016 14:48:29:  Epoch[ 1 of 4]-Minibatch[ 151- 160, 50.00%]: CrossEntropyWithSoftmax = 2.91153531 * 640; EvalErrorPrediction = 0.69062500 * 640; time = 0.3141s; samplesPerSecond = 2037.3
+MPI Rank 0: 05/03/2016 14:48:29:  Epoch[ 1 of 4]-Minibatch[ 161- 170, 53.13%]: CrossEntropyWithSoftmax = 2.89745725 * 640; EvalErrorPrediction = 0.73281250 * 640; time = 0.3039s; samplesPerSecond = 2105.7
+MPI Rank 0: 05/03/2016 14:48:29:  Epoch[ 1 of 4]-Minibatch[ 171- 180, 56.25%]: CrossEntropyWithSoftmax = 2.72829961 * 640; EvalErrorPrediction = 0.65312500 * 640; time = 0.3131s; samplesPerSecond = 2043.9
+MPI Rank 0: 05/03/2016 14:48:30:  Epoch[ 1 of 4]-Minibatch[ 181- 190, 59.38%]: CrossEntropyWithSoftmax = 2.65806444 * 640; EvalErrorPrediction = 0.68593750 * 640; time = 0.3137s; samplesPerSecond = 2040.4
+MPI Rank 0: 05/03/2016 14:48:30:  Epoch[ 1 of 4]-Minibatch[ 191- 200, 62.50%]: CrossEntropyWithSoftmax = 2.66604147 * 640; EvalErrorPrediction = 0.66093750 * 640; time = 0.3141s; samplesPerSecond = 2037.6
+MPI Rank 0: 05/03/2016 14:48:30:  Epoch[ 1 of 4]-Minibatch[ 201- 210, 65.63%]: CrossEntropyWithSoftmax = 2.53915697 * 640; EvalErrorPrediction = 0.63125000 * 640; time = 0.3150s; samplesPerSecond = 2031.6
+MPI Rank 0: 05/03/2016 14:48:31:  Epoch[ 1 of 4]-Minibatch[ 211- 220, 68.75%]: CrossEntropyWithSoftmax = 2.61937093 * 640; EvalErrorPrediction = 0.67343750 * 640; time = 0.3151s; samplesPerSecond = 2031.1
+MPI Rank 0: 05/03/2016 14:48:31:  Epoch[ 1 of 4]-Minibatch[ 221- 230, 71.88%]: CrossEntropyWithSoftmax = 2.51539473 * 640; EvalErrorPrediction = 0.65937500 * 640; time = 0.3146s; samplesPerSecond = 2034.2
+MPI Rank 0: 05/03/2016 14:48:31:  Epoch[ 1 of 4]-Minibatch[ 231- 240, 75.00%]: CrossEntropyWithSoftmax = 2.47301309 * 640; EvalErrorPrediction = 0.64218750 * 640; time = 0.3147s; samplesPerSecond = 2033.4
+MPI Rank 0: 05/03/2016 14:48:31:  Epoch[ 1 of 4]-Minibatch[ 241- 250, 78.13%]: CrossEntropyWithSoftmax = 2.42748799 * 640; EvalErrorPrediction = 0.61250000 * 640; time = 0.3136s; samplesPerSecond = 2041.1
+MPI Rank 0: 05/03/2016 14:48:32:  Epoch[ 1 of 4]-Minibatch[ 251- 260, 81.25%]: CrossEntropyWithSoftmax = 2.42204482 * 640; EvalErrorPrediction = 0.62500000 * 640; time = 0.3147s; samplesPerSecond = 2033.4
+MPI Rank 0: 05/03/2016 14:48:32:  Epoch[ 1 of 4]-Minibatch[ 261- 270, 84.38%]: CrossEntropyWithSoftmax = 2.17342812 * 640; EvalErrorPrediction = 0.56718750 * 640; time = 0.3146s; samplesPerSecond = 2034.2
+MPI Rank 0: 05/03/2016 14:48:32:  Epoch[ 1 of 4]-Minibatch[ 271- 280, 87.50%]: CrossEntropyWithSoftmax = 2.31290374 * 640; EvalErrorPrediction = 0.62968750 * 640; time = 0.3148s; samplesPerSecond = 2032.9
+MPI Rank 0: 05/03/2016 14:48:33:  Epoch[ 1 of 4]-Minibatch[ 281- 290, 90.63%]: CrossEntropyWithSoftmax = 2.26008782 * 640; EvalErrorPrediction = 0.60312500 * 640; time = 0.3148s; samplesPerSecond = 2033.2
+MPI Rank 0: 05/03/2016 14:48:33:  Epoch[ 1 of 4]-Minibatch[ 291- 300, 93.75%]: CrossEntropyWithSoftmax = 2.15763314 * 640; EvalErrorPrediction = 0.57968750 * 640; time = 0.3146s; samplesPerSecond = 2034.2
+MPI Rank 0: 05/03/2016 14:48:33:  Epoch[ 1 of 4]-Minibatch[ 301- 310, 96.88%]: CrossEntropyWithSoftmax = 2.23496000 * 640; EvalErrorPrediction = 0.59531250 * 640; time = 0.3135s; samplesPerSecond = 2041.3
+MPI Rank 0: 05/03/2016 14:48:34:  Epoch[ 1 of 4]-Minibatch[ 311- 320, 100.00%]: CrossEntropyWithSoftmax = 2.25712791 * 640; EvalErrorPrediction = 0.61406250 * 640; time = 0.3134s; samplesPerSecond = 2042.2
+MPI Rank 0: 05/03/2016 14:48:34: Finished Epoch[ 1 of 4]: [Training] CrossEntropyWithSoftmax = 3.00091203 * 20480; EvalErrorPrediction = 0.72744141 * 20480; totalSamplesSeen = 20480; learningRatePerSample = 0.015625; epochTime=10.0625s
 MPI Rank 0: 05/03/2016 14:48:34: SGD: Saving checkpoint model 'C:\Users\svcphil\AppData\Local\Temp\cntk-test-20160503132225.174972\Speech\DNN_ParallelBufferedAsyncGradientAggregation@release_gpu/models/cntkSpeech.dnn.1'
-=======
-MPI Rank 0: 08/16/2016 03:20:50: Starting minibatch loop.
-MPI Rank 0: 08/16/2016 03:20:50:  Epoch[ 1 of 4]-Minibatch[   1-  10, 3.13%]: CrossEntropyWithSoftmax = 4.62512789 * 640; EvalErrorPrediction = 0.94062500 * 640; time = 0.0848s; samplesPerSecond = 7548.6
-MPI Rank 0: 08/16/2016 03:20:50:  Epoch[ 1 of 4]-Minibatch[  11-  20, 6.25%]: CrossEntropyWithSoftmax = 4.35619366 * 640; EvalErrorPrediction = 0.92343750 * 640; time = 0.0856s; samplesPerSecond = 7479.1
-MPI Rank 0: 08/16/2016 03:20:51:  Epoch[ 1 of 4]-Minibatch[  21-  30, 9.38%]: CrossEntropyWithSoftmax = 3.97911998 * 640; EvalErrorPrediction = 0.89531250 * 640; time = 0.0987s; samplesPerSecond = 6482.7
-MPI Rank 0: 08/16/2016 03:20:51:  Epoch[ 1 of 4]-Minibatch[  31-  40, 12.50%]: CrossEntropyWithSoftmax = 3.73643568 * 640; EvalErrorPrediction = 0.84531250 * 640; time = 0.1003s; samplesPerSecond = 6382.4
-MPI Rank 0: 08/16/2016 03:20:51:  Epoch[ 1 of 4]-Minibatch[  41-  50, 15.63%]: CrossEntropyWithSoftmax = 3.83079081 * 640; EvalErrorPrediction = 0.88281250 * 640; time = 0.0971s; samplesPerSecond = 6589.0
-MPI Rank 0: 08/16/2016 03:20:51:  Epoch[ 1 of 4]-Minibatch[  51-  60, 18.75%]: CrossEntropyWithSoftmax = 3.71437689 * 640; EvalErrorPrediction = 0.86875000 * 640; time = 0.1170s; samplesPerSecond = 5469.0
-MPI Rank 0: 08/16/2016 03:20:51:  Epoch[ 1 of 4]-Minibatch[  61-  70, 21.88%]: CrossEntropyWithSoftmax = 3.42186230 * 640; EvalErrorPrediction = 0.79062500 * 640; time = 0.0966s; samplesPerSecond = 6624.2
-MPI Rank 0: 08/16/2016 03:20:51:  Epoch[ 1 of 4]-Minibatch[  71-  80, 25.00%]: CrossEntropyWithSoftmax = 3.53658053 * 640; EvalErrorPrediction = 0.82031250 * 640; time = 0.1007s; samplesPerSecond = 6355.6
-MPI Rank 0: 08/16/2016 03:20:51:  Epoch[ 1 of 4]-Minibatch[  81-  90, 28.13%]: CrossEntropyWithSoftmax = 3.49758017 * 640; EvalErrorPrediction = 0.81718750 * 640; time = 0.0970s; samplesPerSecond = 6595.0
-MPI Rank 0: 08/16/2016 03:20:51:  Epoch[ 1 of 4]-Minibatch[  91- 100, 31.25%]: CrossEntropyWithSoftmax = 3.39996308 * 640; EvalErrorPrediction = 0.80468750 * 640; time = 0.0989s; samplesPerSecond = 6474.5
-MPI Rank 0: 08/16/2016 03:20:51:  Epoch[ 1 of 4]-Minibatch[ 101- 110, 34.38%]: CrossEntropyWithSoftmax = 3.49445773 * 640; EvalErrorPrediction = 0.82500000 * 640; time = 0.0895s; samplesPerSecond = 7151.2
-MPI Rank 0: 08/16/2016 03:20:51:  Epoch[ 1 of 4]-Minibatch[ 111- 120, 37.50%]: CrossEntropyWithSoftmax = 3.26676999 * 640; EvalErrorPrediction = 0.79218750 * 640; time = 0.0982s; samplesPerSecond = 6515.7
-MPI Rank 0: 08/16/2016 03:20:52:  Epoch[ 1 of 4]-Minibatch[ 121- 130, 40.63%]: CrossEntropyWithSoftmax = 3.18870173 * 640; EvalErrorPrediction = 0.78906250 * 640; time = 0.1044s; samplesPerSecond = 6130.0
-MPI Rank 0: 08/16/2016 03:20:52:  Epoch[ 1 of 4]-Minibatch[ 131- 140, 43.75%]: CrossEntropyWithSoftmax = 3.05687264 * 640; EvalErrorPrediction = 0.74687500 * 640; time = 0.0895s; samplesPerSecond = 7150.4
-MPI Rank 0: 08/16/2016 03:20:52:  Epoch[ 1 of 4]-Minibatch[ 141- 150, 46.88%]: CrossEntropyWithSoftmax = 2.95594569 * 640; EvalErrorPrediction = 0.71875000 * 640; time = 0.1063s; samplesPerSecond = 6020.5
-MPI Rank 0: 08/16/2016 03:20:52:  Epoch[ 1 of 4]-Minibatch[ 151- 160, 50.00%]: CrossEntropyWithSoftmax = 3.10219604 * 640; EvalErrorPrediction = 0.74062500 * 640; time = 0.1047s; samplesPerSecond = 6114.2
-MPI Rank 0: 08/16/2016 03:20:52:  Epoch[ 1 of 4]-Minibatch[ 161- 170, 53.13%]: CrossEntropyWithSoftmax = 2.80745014 * 640; EvalErrorPrediction = 0.70625000 * 640; time = 0.0983s; samplesPerSecond = 6508.9
-MPI Rank 0: 08/16/2016 03:20:52:  Epoch[ 1 of 4]-Minibatch[ 171- 180, 56.25%]: CrossEntropyWithSoftmax = 2.72061842 * 640; EvalErrorPrediction = 0.65468750 * 640; time = 0.1114s; samplesPerSecond = 5745.5
-MPI Rank 0: 08/16/2016 03:20:52:  Epoch[ 1 of 4]-Minibatch[ 181- 190, 59.38%]: CrossEntropyWithSoftmax = 2.80425747 * 640; EvalErrorPrediction = 0.71718750 * 640; time = 0.0919s; samplesPerSecond = 6961.3
-MPI Rank 0: 08/16/2016 03:20:52:  Epoch[ 1 of 4]-Minibatch[ 191- 200, 62.50%]: CrossEntropyWithSoftmax = 2.71253068 * 640; EvalErrorPrediction = 0.67812500 * 640; time = 0.0783s; samplesPerSecond = 8171.8
-MPI Rank 0: 08/16/2016 03:20:52:  Epoch[ 1 of 4]-Minibatch[ 201- 210, 65.63%]: CrossEntropyWithSoftmax = 2.59360399 * 640; EvalErrorPrediction = 0.66093750 * 640; time = 0.0976s; samplesPerSecond = 6558.1
-MPI Rank 0: 08/16/2016 03:20:52:  Epoch[ 1 of 4]-Minibatch[ 211- 220, 68.75%]: CrossEntropyWithSoftmax = 2.60386649 * 640; EvalErrorPrediction = 0.65625000 * 640; time = 0.0989s; samplesPerSecond = 6469.9
-MPI Rank 0: 08/16/2016 03:20:52:  Epoch[ 1 of 4]-Minibatch[ 221- 230, 71.88%]: CrossEntropyWithSoftmax = 2.53706678 * 640; EvalErrorPrediction = 0.65625000 * 640; time = 0.1018s; samplesPerSecond = 6287.0
-MPI Rank 0: 08/16/2016 03:20:53:  Epoch[ 1 of 4]-Minibatch[ 231- 240, 75.00%]: CrossEntropyWithSoftmax = 2.56177343 * 640; EvalErrorPrediction = 0.65625000 * 640; time = 0.0913s; samplesPerSecond = 7012.0
-MPI Rank 0: 08/16/2016 03:20:53:  Epoch[ 1 of 4]-Minibatch[ 241- 250, 78.13%]: CrossEntropyWithSoftmax = 2.50118791 * 640; EvalErrorPrediction = 0.64218750 * 640; time = 0.1004s; samplesPerSecond = 6375.1
-MPI Rank 0: 08/16/2016 03:20:53:  Epoch[ 1 of 4]-Minibatch[ 251- 260, 81.25%]: CrossEntropyWithSoftmax = 2.40119788 * 640; EvalErrorPrediction = 0.62500000 * 640; time = 0.1030s; samplesPerSecond = 6212.9
-MPI Rank 0: 08/16/2016 03:20:53:  Epoch[ 1 of 4]-Minibatch[ 261- 270, 84.38%]: CrossEntropyWithSoftmax = 2.27491503 * 640; EvalErrorPrediction = 0.58906250 * 640; time = 0.1058s; samplesPerSecond = 6051.7
-MPI Rank 0: 08/16/2016 03:20:53:  Epoch[ 1 of 4]-Minibatch[ 271- 280, 87.50%]: CrossEntropyWithSoftmax = 2.51724208 * 640; EvalErrorPrediction = 0.65781250 * 640; time = 0.1072s; samplesPerSecond = 5972.8
-MPI Rank 0: 08/16/2016 03:20:53:  Epoch[ 1 of 4]-Minibatch[ 281- 290, 90.63%]: CrossEntropyWithSoftmax = 2.27797542 * 640; EvalErrorPrediction = 0.59687500 * 640; time = 0.0980s; samplesPerSecond = 6529.9
-MPI Rank 0: 08/16/2016 03:20:53:  Epoch[ 1 of 4]-Minibatch[ 291- 300, 93.75%]: CrossEntropyWithSoftmax = 2.26017740 * 640; EvalErrorPrediction = 0.60937500 * 640; time = 0.0954s; samplesPerSecond = 6710.5
-MPI Rank 0: 08/16/2016 03:20:53:  Epoch[ 1 of 4]-Minibatch[ 301- 310, 96.88%]: CrossEntropyWithSoftmax = 2.24735342 * 640; EvalErrorPrediction = 0.58437500 * 640; time = 0.0957s; samplesPerSecond = 6684.5
-MPI Rank 0: 08/16/2016 03:20:53:  Epoch[ 1 of 4]-Minibatch[ 311- 320, 100.00%]: CrossEntropyWithSoftmax = 2.23665382 * 640; EvalErrorPrediction = 0.60625000 * 640; time = 0.0673s; samplesPerSecond = 9509.2
-MPI Rank 0: 08/16/2016 03:20:53: Finished Epoch[ 1 of 4]: [Training] CrossEntropyWithSoftmax = 3.03815141 * 20480; EvalErrorPrediction = 0.73432617 * 20480; totalSamplesSeen = 20480; learningRatePerSample = 0.015625; epochTime=3.12839s
-MPI Rank 0: 08/16/2016 03:20:53: SGD: Saving checkpoint model 'C:\Users\svcphil\AppData\Local\Temp\cntk-test-20160816031852.202534\Speech\DNN_ParallelBufferedAsyncGradientAggregation@release_gpu/models/cntkSpeech.dnn.1'
->>>>>>> 8493f118
-MPI Rank 0: 
-MPI Rank 0: 08/16/2016 03:20:53: Starting Epoch 2: learning rate per sample = 0.001953  effective momentum = 0.656119  momentum as time constant = 607.5 samples
+MPI Rank 0: 
+MPI Rank 0: 05/03/2016 14:48:34: Starting Epoch 2: learning rate per sample = 0.001953  effective momentum = 0.656119  momentum as time constant = 607.5 samples
 MPI Rank 0: minibatchiterator: epoch 1: frames [20480..40960] (first utterance at frame 20480), data subset 0 of 3, with 1 datapasses
 MPI Rank 0: 
-<<<<<<< HEAD
 MPI Rank 0: 05/03/2016 14:48:34: Starting minibatch loop, DataParallelSGD training (MyRank = 0, NumNodes = 3, NumGradientBits = 1), BufferedAsyncGradientAggregation is ENABLED, distributed reading is ENABLED.
 MPI Rank 0: Actual gradient aggregation time: 0.039904
 MPI Rank 0: Async gradient aggregation wait time: 0
 MPI Rank 0: Actual gradient aggregation time: 0.05001
-MPI Rank 0: 05/03/2016 14:48:34:  Epoch[ 2 of 4]-Minibatch[   1-  10, 12.50%]: CrossEntropyWithSoftmax = 2.14557030 * 2304; EvalClassificationError = 0.57812500 * 2304; time = 0.5216s; samplesPerSecond = 4417.3
+MPI Rank 0: 05/03/2016 14:48:34:  Epoch[ 2 of 4]-Minibatch[   1-  10, 12.50%]: CrossEntropyWithSoftmax = 2.14557030 * 2304; EvalErrorPrediction = 0.57812500 * 2304; time = 0.5216s; samplesPerSecond = 4417.3
 MPI Rank 0: Async gradient aggregation wait time: 0.010026
 MPI Rank 0: Actual gradient aggregation time: 0.052835
 MPI Rank 0: Async gradient aggregation wait time: 0.011632
 MPI Rank 0: Actual gradient aggregation time: 0.048292
-MPI Rank 0: 05/03/2016 14:48:35:  Epoch[ 2 of 4]-Minibatch[  11-  20, 25.00%]: CrossEntropyWithSoftmax = 2.08093589 * 2560; EvalClassificationError = 0.57773438 * 2560; time = 0.5052s; samplesPerSecond = 5067.4
+MPI Rank 0: 05/03/2016 14:48:35:  Epoch[ 2 of 4]-Minibatch[  11-  20, 25.00%]: CrossEntropyWithSoftmax = 2.08093589 * 2560; EvalErrorPrediction = 0.57773438 * 2560; time = 0.5052s; samplesPerSecond = 5067.4
 MPI Rank 0: Async gradient aggregation wait time: 0.008701
 MPI Rank 0: Actual gradient aggregation time: 0.05021
 MPI Rank 0: Async gradient aggregation wait time: 0.004254
 MPI Rank 0: Actual gradient aggregation time: 0.049927
-MPI Rank 0: 05/03/2016 14:48:35:  Epoch[ 2 of 4]-Minibatch[  21-  30, 37.50%]: CrossEntropyWithSoftmax = 2.06764732 * 2560; EvalClassificationError = 0.57421875 * 2560; time = 0.5096s; samplesPerSecond = 5024.0
+MPI Rank 0: 05/03/2016 14:48:35:  Epoch[ 2 of 4]-Minibatch[  21-  30, 37.50%]: CrossEntropyWithSoftmax = 2.06764732 * 2560; EvalErrorPrediction = 0.57421875 * 2560; time = 0.5096s; samplesPerSecond = 5024.0
 MPI Rank 0: Async gradient aggregation wait time: 0.004065
 MPI Rank 0: Actual gradient aggregation time: 0.051408
 MPI Rank 0: Async gradient aggregation wait time: 0.004093
 MPI Rank 0: Actual gradient aggregation time: 0.049267
-MPI Rank 0: 05/03/2016 14:48:36:  Epoch[ 2 of 4]-Minibatch[  31-  40, 50.00%]: CrossEntropyWithSoftmax = 2.02760774 * 2560; EvalClassificationError = 0.55859375 * 2560; time = 0.5104s; samplesPerSecond = 5016.0
+MPI Rank 0: 05/03/2016 14:48:36:  Epoch[ 2 of 4]-Minibatch[  31-  40, 50.00%]: CrossEntropyWithSoftmax = 2.02760774 * 2560; EvalErrorPrediction = 0.55859375 * 2560; time = 0.5104s; samplesPerSecond = 5016.0
 MPI Rank 0: Async gradient aggregation wait time: 0.004427
 MPI Rank 0: Actual gradient aggregation time: 0.05018
 MPI Rank 0: Async gradient aggregation wait time: 0.026697
 MPI Rank 0: Actual gradient aggregation time: 0.050019
-MPI Rank 0: 05/03/2016 14:48:36:  Epoch[ 2 of 4]-Minibatch[  41-  50, 62.50%]: CrossEntropyWithSoftmax = 1.97300714 * 2560; EvalClassificationError = 0.55156250 * 2560; time = 0.5075s; samplesPerSecond = 5044.8
+MPI Rank 0: 05/03/2016 14:48:36:  Epoch[ 2 of 4]-Minibatch[  41-  50, 62.50%]: CrossEntropyWithSoftmax = 1.97300714 * 2560; EvalErrorPrediction = 0.55156250 * 2560; time = 0.5075s; samplesPerSecond = 5044.8
 MPI Rank 0: Async gradient aggregation wait time: 0.003847
 MPI Rank 0: Actual gradient aggregation time: 0.044269
 MPI Rank 0: Async gradient aggregation wait time: 0.004206
 MPI Rank 0: Actual gradient aggregation time: 0.050662
-MPI Rank 0: 05/03/2016 14:48:37:  Epoch[ 2 of 4]-Minibatch[  51-  60, 75.00%]: CrossEntropyWithSoftmax = 2.07035181 * 2560; EvalClassificationError = 0.56835938 * 2560; time = 0.5120s; samplesPerSecond = 4999.8
+MPI Rank 0: 05/03/2016 14:48:37:  Epoch[ 2 of 4]-Minibatch[  51-  60, 75.00%]: CrossEntropyWithSoftmax = 2.07035181 * 2560; EvalErrorPrediction = 0.56835938 * 2560; time = 0.5120s; samplesPerSecond = 4999.8
 MPI Rank 0: Async gradient aggregation wait time: 0.009262
 MPI Rank 0: Actual gradient aggregation time: 0.0499
 MPI Rank 0: Async gradient aggregation wait time: 0.004143
 MPI Rank 0: Actual gradient aggregation time: 0.050594
-MPI Rank 0: 05/03/2016 14:48:37:  Epoch[ 2 of 4]-Minibatch[  61-  70, 87.50%]: CrossEntropyWithSoftmax = 2.02989276 * 2560; EvalClassificationError = 0.56132812 * 2560; time = 0.5084s; samplesPerSecond = 5035.0
+MPI Rank 0: 05/03/2016 14:48:37:  Epoch[ 2 of 4]-Minibatch[  61-  70, 87.50%]: CrossEntropyWithSoftmax = 2.02989276 * 2560; EvalErrorPrediction = 0.56132812 * 2560; time = 0.5084s; samplesPerSecond = 5035.0
 MPI Rank 0: Async gradient aggregation wait time: 0.010786
 MPI Rank 0: Actual gradient aggregation time: 0.051051
 MPI Rank 0: Async gradient aggregation wait time: 0.004038
 MPI Rank 0: Actual gradient aggregation time: 0.050994
-MPI Rank 0: 05/03/2016 14:48:38:  Epoch[ 2 of 4]-Minibatch[  71-  80, 100.00%]: CrossEntropyWithSoftmax = 2.18157839 * 2560; EvalClassificationError = 0.61757812 * 2560; time = 0.5117s; samplesPerSecond = 5002.7
+MPI Rank 0: 05/03/2016 14:48:38:  Epoch[ 2 of 4]-Minibatch[  71-  80, 100.00%]: CrossEntropyWithSoftmax = 2.18157839 * 2560; EvalErrorPrediction = 0.61757812 * 2560; time = 0.5117s; samplesPerSecond = 5002.7
 MPI Rank 0: Async gradient aggregation wait time: 0.011404
 MPI Rank 0: Actual gradient aggregation time: 0.012907
-MPI Rank 0: 05/03/2016 14:48:38: Finished Epoch[ 2 of 4]: [Training] CrossEntropyWithSoftmax = 2.07254235 * 20480; EvalClassificationError = 0.57407227 * 20480; totalSamplesSeen = 40960; learningRatePerSample = 0.001953125; epochTime=4.11606s
+MPI Rank 0: 05/03/2016 14:48:38: Finished Epoch[ 2 of 4]: [Training] CrossEntropyWithSoftmax = 2.07254235 * 20480; EvalErrorPrediction = 0.57407227 * 20480; totalSamplesSeen = 40960; learningRatePerSample = 0.001953125; epochTime=4.11606s
 MPI Rank 0: 05/03/2016 14:48:38: SGD: Saving checkpoint model 'C:\Users\svcphil\AppData\Local\Temp\cntk-test-20160503132225.174972\Speech\DNN_ParallelBufferedAsyncGradientAggregation@release_gpu/models/cntkSpeech.dnn.2'
-=======
-MPI Rank 0: 08/16/2016 03:20:53: Starting minibatch loop, DataParallelSGD training (MyRank = 0, NumNodes = 3, NumGradientBits = 1), BufferedAsyncGradientAggregation is ENABLED, distributed reading is ENABLED.
-MPI Rank 0: Actual gradient aggregation time: 0.021385
-MPI Rank 0: Async gradient aggregation wait time: 0.006373
-MPI Rank 0: Actual gradient aggregation time: 0.017647
-MPI Rank 0: 08/16/2016 03:20:54:  Epoch[ 2 of 4]-Minibatch[   1-  10, 12.50%]: CrossEntropyWithSoftmax = 2.22369214 * 2304; EvalErrorPrediction = 0.61111111 * 2304; time = 0.1981s; samplesPerSecond = 11632.4
-MPI Rank 0: Async gradient aggregation wait time: 0.009233
-MPI Rank 0: Actual gradient aggregation time: 0.018749
-MPI Rank 0: Async gradient aggregation wait time: 0.000877
-MPI Rank 0: Actual gradient aggregation time: 0.016851
-MPI Rank 0: 08/16/2016 03:20:54:  Epoch[ 2 of 4]-Minibatch[  11-  20, 25.00%]: CrossEntropyWithSoftmax = 2.23347641 * 2560; EvalErrorPrediction = 0.58320313 * 2560; time = 0.1783s; samplesPerSecond = 14361.8
-MPI Rank 0: Async gradient aggregation wait time: 0.004752
-MPI Rank 0: Actual gradient aggregation time: 0.016704
-MPI Rank 0: Async gradient aggregation wait time: 0.00476
-MPI Rank 0: Actual gradient aggregation time: 0.01635
-MPI Rank 0: 08/16/2016 03:20:54:  Epoch[ 2 of 4]-Minibatch[  21-  30, 37.50%]: CrossEntropyWithSoftmax = 2.16589380 * 2560; EvalErrorPrediction = 0.57617188 * 2560; time = 0.1731s; samplesPerSecond = 14792.0
-MPI Rank 0: Async gradient aggregation wait time: 0.004797
-MPI Rank 0: Actual gradient aggregation time: 0.01733
-MPI Rank 0: Async gradient aggregation wait time: 0.007635
-MPI Rank 0: Actual gradient aggregation time: 0.017449
-MPI Rank 0: 08/16/2016 03:20:54:  Epoch[ 2 of 4]-Minibatch[  31-  40, 50.00%]: CrossEntropyWithSoftmax = 2.17067204 * 2560; EvalErrorPrediction = 0.60664063 * 2560; time = 0.1734s; samplesPerSecond = 14762.2
-MPI Rank 0: Async gradient aggregation wait time: 0.005846
-MPI Rank 0: Actual gradient aggregation time: 0.017083
-MPI Rank 0: Async gradient aggregation wait time: 0.004504
-MPI Rank 0: Actual gradient aggregation time: 0.016877
-MPI Rank 0: 08/16/2016 03:20:54:  Epoch[ 2 of 4]-Minibatch[  41-  50, 62.50%]: CrossEntropyWithSoftmax = 2.18189249 * 2560; EvalErrorPrediction = 0.58945313 * 2560; time = 0.1711s; samplesPerSecond = 14959.0
-MPI Rank 0: Async gradient aggregation wait time: 0.005357
-MPI Rank 0: Actual gradient aggregation time: 0.016769
-MPI Rank 0: Async gradient aggregation wait time: 0.007533
-MPI Rank 0: Actual gradient aggregation time: 0.016959
-MPI Rank 0: 08/16/2016 03:20:55:  Epoch[ 2 of 4]-Minibatch[  51-  60, 75.00%]: CrossEntropyWithSoftmax = 2.08724350 * 2560; EvalErrorPrediction = 0.56562500 * 2560; time = 0.1716s; samplesPerSecond = 14915.7
-MPI Rank 0: Async gradient aggregation wait time: 0.00462
-MPI Rank 0: Actual gradient aggregation time: 0.015866
-MPI Rank 0: Async gradient aggregation wait time: 0.00912
-MPI Rank 0: Actual gradient aggregation time: 0.017219
-MPI Rank 0: 08/16/2016 03:20:55:  Epoch[ 2 of 4]-Minibatch[  61-  70, 87.50%]: CrossEntropyWithSoftmax = 2.09218108 * 2560; EvalErrorPrediction = 0.59179688 * 2560; time = 0.1732s; samplesPerSecond = 14777.4
-MPI Rank 0: Async gradient aggregation wait time: 0.007759
-MPI Rank 0: Actual gradient aggregation time: 0.016693
-MPI Rank 0: Async gradient aggregation wait time: 0.008586
-MPI Rank 0: Actual gradient aggregation time: 0.016108
-MPI Rank 0: 08/16/2016 03:20:55:  Epoch[ 2 of 4]-Minibatch[  71-  80, 100.00%]: CrossEntropyWithSoftmax = 2.10191157 * 2560; EvalErrorPrediction = 0.58632812 * 2560; time = 0.1678s; samplesPerSecond = 15254.6
-MPI Rank 0: Async gradient aggregation wait time: 0.006567
-MPI Rank 0: Actual gradient aggregation time: 0.006809
-MPI Rank 0: 08/16/2016 03:20:55: Finished Epoch[ 2 of 4]: [Training] CrossEntropyWithSoftmax = 2.15620068 * 20480; EvalErrorPrediction = 0.58857422 * 20480; totalSamplesSeen = 40960; learningRatePerSample = 0.001953125; epochTime=1.42703s
-MPI Rank 0: 08/16/2016 03:20:55: SGD: Saving checkpoint model 'C:\Users\svcphil\AppData\Local\Temp\cntk-test-20160816031852.202534\Speech\DNN_ParallelBufferedAsyncGradientAggregation@release_gpu/models/cntkSpeech.dnn.2'
->>>>>>> 8493f118
-MPI Rank 0: 
-MPI Rank 0: 08/16/2016 03:20:55: Starting Epoch 3: learning rate per sample = 0.000098  effective momentum = 0.656119  momentum as time constant = 2429.9 samples
+MPI Rank 0: 
+MPI Rank 0: 05/03/2016 14:48:38: Starting Epoch 3: learning rate per sample = 0.000098  effective momentum = 0.656119  momentum as time constant = 2429.9 samples
 MPI Rank 0: minibatchiterator: epoch 2: frames [40960..61440] (first utterance at frame 40960), data subset 0 of 3, with 1 datapasses
 MPI Rank 0: 
-<<<<<<< HEAD
 MPI Rank 0: 05/03/2016 14:48:38: Starting minibatch loop, DataParallelSGD training (MyRank = 0, NumNodes = 3, NumGradientBits = 1), BufferedAsyncGradientAggregation is ENABLED, distributed reading is ENABLED.
 MPI Rank 0: Async gradient aggregation wait time: 0.000764
 MPI Rank 0: Actual gradient aggregation time: 0.15265
 MPI Rank 0: Async gradient aggregation wait time: 0.022414
 MPI Rank 0: Actual gradient aggregation time: 0.173319
-MPI Rank 0: 05/03/2016 14:48:39:  Epoch[ 3 of 4]-Minibatch[   1-  10, 50.00%]: CrossEntropyWithSoftmax = 2.10460850 * 9216; EvalClassificationError = 0.56998698 * 9216; time = 1.5426s; samplesPerSecond = 5974.5
+MPI Rank 0: 05/03/2016 14:48:39:  Epoch[ 3 of 4]-Minibatch[   1-  10, 50.00%]: CrossEntropyWithSoftmax = 2.10460850 * 9216; EvalErrorPrediction = 0.56998698 * 9216; time = 1.5426s; samplesPerSecond = 5974.5
 MPI Rank 0: Async gradient aggregation wait time: 0.051791
 MPI Rank 0: Actual gradient aggregation time: 0.150759
 MPI Rank 0: Async gradient aggregation wait time: 0.04028
 MPI Rank 0: Actual gradient aggregation time: 0.150641
-MPI Rank 0: 05/03/2016 14:48:41:  Epoch[ 3 of 4]-Minibatch[  11-  20, 100.00%]: CrossEntropyWithSoftmax = 2.06084998 * 10240; EvalClassificationError = 0.55947266 * 10240; time = 1.5316s; samplesPerSecond = 6686.0
-MPI Rank 0: 05/03/2016 14:48:41: Finished Epoch[ 3 of 4]: [Training] CrossEntropyWithSoftmax = 2.07685066 * 20480; EvalClassificationError = 0.56367188 * 20480; totalSamplesSeen = 61440; learningRatePerSample = 9.7656251e-005; epochTime=3.10452s
+MPI Rank 0: 05/03/2016 14:48:41:  Epoch[ 3 of 4]-Minibatch[  11-  20, 100.00%]: CrossEntropyWithSoftmax = 2.06084998 * 10240; EvalErrorPrediction = 0.55947266 * 10240; time = 1.5316s; samplesPerSecond = 6686.0
+MPI Rank 0: 05/03/2016 14:48:41: Finished Epoch[ 3 of 4]: [Training] CrossEntropyWithSoftmax = 2.07685066 * 20480; EvalErrorPrediction = 0.56367188 * 20480; totalSamplesSeen = 61440; learningRatePerSample = 9.7656251e-005; epochTime=3.10452s
 MPI Rank 0: 05/03/2016 14:48:41: SGD: Saving checkpoint model 'C:\Users\svcphil\AppData\Local\Temp\cntk-test-20160503132225.174972\Speech\DNN_ParallelBufferedAsyncGradientAggregation@release_gpu/models/cntkSpeech.dnn.3'
-=======
-MPI Rank 0: 08/16/2016 03:20:55: Starting minibatch loop, DataParallelSGD training (MyRank = 0, NumNodes = 3, NumGradientBits = 1), BufferedAsyncGradientAggregation is ENABLED, distributed reading is ENABLED.
-MPI Rank 0: Async gradient aggregation wait time: 0.014735
-MPI Rank 0: Actual gradient aggregation time: 0.03433
-MPI Rank 0: Async gradient aggregation wait time: 0.004733
-MPI Rank 0: Actual gradient aggregation time: 0.029133
-MPI Rank 0: 08/16/2016 03:20:55:  Epoch[ 3 of 4]-Minibatch[   1-  10, 50.00%]: CrossEntropyWithSoftmax = 2.11767394 * 9216; EvalErrorPrediction = 0.56510417 * 9216; time = 0.3403s; samplesPerSecond = 27084.1
-MPI Rank 0: Async gradient aggregation wait time: 0.015933
-MPI Rank 0: Actual gradient aggregation time: 0.030693
-MPI Rank 0: Async gradient aggregation wait time: 0.015901
-MPI Rank 0: Actual gradient aggregation time: 0.028981
-MPI Rank 0: 08/16/2016 03:20:56:  Epoch[ 3 of 4]-Minibatch[  11-  20, 100.00%]: CrossEntropyWithSoftmax = 2.08282316 * 10240; EvalErrorPrediction = 0.56914062 * 10240; time = 0.3115s; samplesPerSecond = 32875.8
-MPI Rank 0: 08/16/2016 03:20:56: Finished Epoch[ 3 of 4]: [Training] CrossEntropyWithSoftmax = 2.09667113 * 20480; EvalErrorPrediction = 0.56689453 * 20480; totalSamplesSeen = 61440; learningRatePerSample = 9.7656251e-005; epochTime=0.677633s
-MPI Rank 0: 08/16/2016 03:20:56: SGD: Saving checkpoint model 'C:\Users\svcphil\AppData\Local\Temp\cntk-test-20160816031852.202534\Speech\DNN_ParallelBufferedAsyncGradientAggregation@release_gpu/models/cntkSpeech.dnn.3'
->>>>>>> 8493f118
-MPI Rank 0: 
-MPI Rank 0: 08/16/2016 03:20:56: Starting Epoch 4: learning rate per sample = 0.000098  effective momentum = 0.656119  momentum as time constant = 2429.9 samples
+MPI Rank 0: 
+MPI Rank 0: 05/03/2016 14:48:41: Starting Epoch 4: learning rate per sample = 0.000098  effective momentum = 0.656119  momentum as time constant = 2429.9 samples
 MPI Rank 0: minibatchiterator: epoch 3: frames [61440..81920] (first utterance at frame 61440), data subset 0 of 3, with 1 datapasses
 MPI Rank 0: 
-<<<<<<< HEAD
 MPI Rank 0: 05/03/2016 14:48:41: Starting minibatch loop, DataParallelSGD training (MyRank = 0, NumNodes = 3, NumGradientBits = 1), BufferedAsyncGradientAggregation is ENABLED, distributed reading is ENABLED.
 MPI Rank 0: Async gradient aggregation wait time: 0.095828
 MPI Rank 0: Actual gradient aggregation time: 0.151416
 MPI Rank 0: Async gradient aggregation wait time: 0.066538
 MPI Rank 0: Actual gradient aggregation time: 0.118739
-MPI Rank 0: 05/03/2016 14:48:43:  Epoch[ 4 of 4]-Minibatch[   1-  10, 50.00%]: CrossEntropyWithSoftmax = 1.94976539 * 9216; EvalClassificationError = 0.53884549 * 9216; time = 1.5083s; samplesPerSecond = 6110.1
+MPI Rank 0: 05/03/2016 14:48:43:  Epoch[ 4 of 4]-Minibatch[   1-  10, 50.00%]: CrossEntropyWithSoftmax = 1.94976539 * 9216; EvalErrorPrediction = 0.53884549 * 9216; time = 1.5083s; samplesPerSecond = 6110.1
 MPI Rank 0: Async gradient aggregation wait time: 0.004532
 MPI Rank 0: Actual gradient aggregation time: 0.150409
 MPI Rank 0: Async gradient aggregation wait time: 0.010838
 MPI Rank 0: Actual gradient aggregation time: 0.153741
-MPI Rank 0: 05/03/2016 14:48:44:  Epoch[ 4 of 4]-Minibatch[  11-  20, 100.00%]: CrossEntropyWithSoftmax = 1.91243517 * 10240; EvalClassificationError = 0.52392578 * 10240; time = 1.5024s; samplesPerSecond = 6815.9
+MPI Rank 0: 05/03/2016 14:48:44:  Epoch[ 4 of 4]-Minibatch[  11-  20, 100.00%]: CrossEntropyWithSoftmax = 1.91243517 * 10240; EvalErrorPrediction = 0.52392578 * 10240; time = 1.5024s; samplesPerSecond = 6815.9
 MPI Rank 0: Async gradient aggregation wait time: 0.012018
-MPI Rank 0: 05/03/2016 14:48:44: Finished Epoch[ 4 of 4]: [Training] CrossEntropyWithSoftmax = 1.92947846 * 20480; EvalClassificationError = 0.53051758 * 20480; totalSamplesSeen = 81920; learningRatePerSample = 9.7656251e-005; epochTime=3.06629s
+MPI Rank 0: 05/03/2016 14:48:44: Finished Epoch[ 4 of 4]: [Training] CrossEntropyWithSoftmax = 1.92947846 * 20480; EvalErrorPrediction = 0.53051758 * 20480; totalSamplesSeen = 81920; learningRatePerSample = 9.7656251e-005; epochTime=3.06629s
 MPI Rank 0: 05/03/2016 14:48:44: SGD: Saving checkpoint model 'C:\Users\svcphil\AppData\Local\Temp\cntk-test-20160503132225.174972\Speech\DNN_ParallelBufferedAsyncGradientAggregation@release_gpu/models/cntkSpeech.dnn'
 MPI Rank 0: 05/03/2016 14:48:44: CNTKCommandTrainEnd: speechTrain
-=======
-MPI Rank 0: 08/16/2016 03:20:56: Starting minibatch loop, DataParallelSGD training (MyRank = 0, NumNodes = 3, NumGradientBits = 1), BufferedAsyncGradientAggregation is ENABLED, distributed reading is ENABLED.
-MPI Rank 0: Async gradient aggregation wait time: 0.004776
-MPI Rank 0: Actual gradient aggregation time: 0.028351
-MPI Rank 0: Async gradient aggregation wait time: 0.008151
-MPI Rank 0: Actual gradient aggregation time: 0.028006
-MPI Rank 0: 08/16/2016 03:20:56:  Epoch[ 4 of 4]-Minibatch[   1-  10, 50.00%]: CrossEntropyWithSoftmax = 1.98353176 * 9216; EvalErrorPrediction = 0.53982205 * 9216; time = 0.3011s; samplesPerSecond = 30607.6
-MPI Rank 0: Async gradient aggregation wait time: 0.014923
-MPI Rank 0: Actual gradient aggregation time: 0.029642
-MPI Rank 0: Async gradient aggregation wait time: 0.005029
-MPI Rank 0: Actual gradient aggregation time: 0.028009
-MPI Rank 0: 08/16/2016 03:20:56:  Epoch[ 4 of 4]-Minibatch[  11-  20, 100.00%]: CrossEntropyWithSoftmax = 1.96715780 * 10240; EvalErrorPrediction = 0.53369141 * 10240; time = 0.2962s; samplesPerSecond = 34566.3
-MPI Rank 0: Async gradient aggregation wait time: 0.00696
-MPI Rank 0: 08/16/2016 03:20:56: Finished Epoch[ 4 of 4]: [Training] CrossEntropyWithSoftmax = 1.97591825 * 20480; EvalErrorPrediction = 0.53642578 * 20480; totalSamplesSeen = 81920; learningRatePerSample = 9.7656251e-005; epochTime=0.616271s
-MPI Rank 0: 08/16/2016 03:20:56: SGD: Saving checkpoint model 'C:\Users\svcphil\AppData\Local\Temp\cntk-test-20160816031852.202534\Speech\DNN_ParallelBufferedAsyncGradientAggregation@release_gpu/models/cntkSpeech.dnn'
-MPI Rank 0: 08/16/2016 03:20:56: CNTKCommandTrainEnd: speechTrain
->>>>>>> 8493f118
-MPI Rank 0: 
-MPI Rank 0: 08/16/2016 03:20:56: Action "train" complete.
-MPI Rank 0: 
-MPI Rank 0: 08/16/2016 03:20:57: __COMPLETED__
-MPI Rank 0: ~MPIWrapper
-MPI Rank 1: 08/16/2016 03:20:40: Redirecting stderr to file C:\Users\svcphil\AppData\Local\Temp\cntk-test-20160816031852.202534\Speech\DNN_ParallelBufferedAsyncGradientAggregation@release_gpu/stderr_speechTrain.logrank1
-MPI Rank 1: 08/16/2016 03:20:40: -------------------------------------------------------------------
-MPI Rank 1: 08/16/2016 03:20:40: Build info: 
-MPI Rank 1: 
-MPI Rank 1: 08/16/2016 03:20:40: 		Built time: Aug 16 2016 03:09:16
-MPI Rank 1: 08/16/2016 03:20:40: 		Last modified date: Fri Aug 12 05:28:23 2016
-MPI Rank 1: 08/16/2016 03:20:40: 		Build type: Release
-MPI Rank 1: 08/16/2016 03:20:40: 		Build target: GPU
-MPI Rank 1: 08/16/2016 03:20:40: 		With 1bit-SGD: yes
-MPI Rank 1: 08/16/2016 03:20:40: 		Math lib: mkl
-MPI Rank 1: 08/16/2016 03:20:40: 		CUDA_PATH: C:\Program Files\NVIDIA GPU Computing Toolkit\CUDA\v7.5
-MPI Rank 1: 08/16/2016 03:20:40: 		CUB_PATH: c:\src\cub-1.4.1
-MPI Rank 1: 08/16/2016 03:20:40: 		CUDNN_PATH: c:\NVIDIA\cudnn-4.0\cuda
-MPI Rank 1: 08/16/2016 03:20:40: 		Build Branch: HEAD
-MPI Rank 1: 08/16/2016 03:20:40: 		Build SHA1: 026b1e772b963461e189f8f00aa7ed6951298f84
-MPI Rank 1: 08/16/2016 03:20:40: 		Built by svcphil on Philly-Pool1
-MPI Rank 1: 08/16/2016 03:20:40: 		Build Path: c:\jenkins\workspace\CNTK-Build-Windows\Source\CNTK\
-MPI Rank 1: 08/16/2016 03:20:40: -------------------------------------------------------------------
-MPI Rank 1: 08/16/2016 03:20:43: -------------------------------------------------------------------
-MPI Rank 1: 08/16/2016 03:20:43: GPU info:
-MPI Rank 1: 
-MPI Rank 1: 08/16/2016 03:20:43: 		Device[0]: cores = 2880; computeCapability = 3.5; type = "GeForce GTX 780 Ti"; memory = 3072 MB
-MPI Rank 1: 08/16/2016 03:20:43: 		Device[1]: cores = 2880; computeCapability = 3.5; type = "GeForce GTX 780 Ti"; memory = 3072 MB
-MPI Rank 1: 08/16/2016 03:20:43: 		Device[2]: cores = 2880; computeCapability = 3.5; type = "GeForce GTX 780 Ti"; memory = 3072 MB
-MPI Rank 1: 08/16/2016 03:20:43: 		Device[3]: cores = 2880; computeCapability = 3.5; type = "GeForce GTX 780 Ti"; memory = 3072 MB
-MPI Rank 1: 08/16/2016 03:20:43: -------------------------------------------------------------------
-MPI Rank 1: 
-MPI Rank 1: 08/16/2016 03:20:43: Running on DPHAIM-24 at 2016/08/16 03:20:43
-MPI Rank 1: 08/16/2016 03:20:43: Command line: 
-MPI Rank 1: C:\jenkins\workspace\CNTK-Test-Windows-W1\x64\release\cntk.exe  configFile=C:\jenkins\workspace\CNTK-Test-Windows-W1\Tests\EndToEndTests\Speech\DNN/cntk.cntk  currentDirectory=C:\jenkins\workspace\CNTK-Test-Windows-W1\Tests\EndToEndTests\Speech\Data  RunDir=C:\Users\svcphil\AppData\Local\Temp\cntk-test-20160816031852.202534\Speech\DNN_ParallelBufferedAsyncGradientAggregation@release_gpu  DataDir=C:\jenkins\workspace\CNTK-Test-Windows-W1\Tests\EndToEndTests\Speech\Data  ConfigDir=C:\jenkins\workspace\CNTK-Test-Windows-W1\Tests\EndToEndTests\Speech\DNN  OutputDir=C:\Users\svcphil\AppData\Local\Temp\cntk-test-20160816031852.202534\Speech\DNN_ParallelBufferedAsyncGradientAggregation@release_gpu  DeviceId=0  timestamping=true  numCPUThreads=8  precision=double  speechTrain=[SGD=[ParallelTrain=[DataParallelSGD=[gradientBits=1]]]]  speechTrain=[SGD=[ParallelTrain=[DataParallelSGD=[useBufferedAsyncGradientAggregation=true]]]]  speechTrain=[SGD=[ParallelTrain=[parallelizationStartEpoch=2]]]  speechTrain=[SGD=[maxEpochs=4]]  speechTrain=[SGD=[ParallelTrain=[syncPerfStats=5]]]  stderr=C:\Users\svcphil\AppData\Local\Temp\cntk-test-20160816031852.202534\Speech\DNN_ParallelBufferedAsyncGradientAggregation@release_gpu/stderr
-MPI Rank 1: 
-MPI Rank 1: 
-MPI Rank 1: 
-MPI Rank 1: 08/16/2016 03:20:43: >>>>>>>>>>>>>>>>>>>> RAW CONFIG (VARIABLES NOT RESOLVED) >>>>>>>>>>>>>>>>>>>>
-MPI Rank 1: 08/16/2016 03:20:43: precision = "float"
+MPI Rank 0: 
+MPI Rank 0: 05/03/2016 14:48:44: Action "train" complete.
+MPI Rank 0: 
+MPI Rank 0: 05/03/2016 14:48:44: __COMPLETED__
+MPI Rank 1: 05/03/2016 14:48:17: Redirecting stderr to file C:\Users\svcphil\AppData\Local\Temp\cntk-test-20160503132225.174972\Speech\DNN_ParallelBufferedAsyncGradientAggregation@release_gpu/stderr_speechTrain.logrank1
+MPI Rank 1: 05/03/2016 14:48:17: -------------------------------------------------------------------
+MPI Rank 1: 05/03/2016 14:48:17: Build info: 
+MPI Rank 1: 
+MPI Rank 1: 05/03/2016 14:48:17: 		Built time: May  3 2016 13:15:46
+MPI Rank 1: 05/03/2016 14:48:17: 		Last modified date: Tue Apr 26 23:35:31 2016
+MPI Rank 1: 05/03/2016 14:48:17: 		Build type: Release
+MPI Rank 1: 05/03/2016 14:48:17: 		Build target: GPU
+MPI Rank 1: 05/03/2016 14:48:17: 		With 1bit-SGD: no
+MPI Rank 1: 05/03/2016 14:48:17: 		CUDA_PATH: C:\Program Files\NVIDIA GPU Computing Toolkit\CUDA\v7.5
+MPI Rank 1: 05/03/2016 14:48:17: 		CUB_PATH: c:\src\cub-1.4.1
+MPI Rank 1: 05/03/2016 14:48:17: 		CUDNN_PATH: c:\NVIDIA\cudnn-4.0\cuda
+MPI Rank 1: 05/03/2016 14:48:17: 		Build Branch: HEAD
+MPI Rank 1: 05/03/2016 14:48:17: 		Build SHA1: af96f7cce6c3c78a4f1e9315e061291c79360e12
+MPI Rank 1: 05/03/2016 14:48:17: 		Built by svcphil on cntk-muc01
+MPI Rank 1: 05/03/2016 14:48:17: 		Build Path: c:\jenkins\workspace\CNTK-Build-Windows\Source\CNTK\
+MPI Rank 1: 05/03/2016 14:48:17: -------------------------------------------------------------------
+MPI Rank 1: 
+MPI Rank 1: 05/03/2016 14:48:17: Running on cntk-muc01 at 2016/05/03 14:48:17
+MPI Rank 1: 05/03/2016 14:48:17: Command line: 
+MPI Rank 1: C:\jenkins\workspace\CNTK-Test-Windows-W1\x64\release\cntk.exe  configFile=C:\jenkins\workspace\CNTK-Test-Windows-W1\Tests\EndToEndTests\Speech\DNN/cntk.cntk  currentDirectory=C:\jenkins\workspace\CNTK-Test-Windows-W1\Tests\EndToEndTests\Speech\Data  RunDir=C:\Users\svcphil\AppData\Local\Temp\cntk-test-20160503132225.174972\Speech\DNN_ParallelBufferedAsyncGradientAggregation@release_gpu  DataDir=C:\jenkins\workspace\CNTK-Test-Windows-W1\Tests\EndToEndTests\Speech\Data  ConfigDir=C:\jenkins\workspace\CNTK-Test-Windows-W1\Tests\EndToEndTests\Speech\DNN  OutputDir=C:\Users\svcphil\AppData\Local\Temp\cntk-test-20160503132225.174972\Speech\DNN_ParallelBufferedAsyncGradientAggregation@release_gpu  DeviceId=0  timestamping=true  numCPUThreads=2  precision=double  speechTrain=[SGD=[ParallelTrain=[DataParallelSGD=[gradientBits=1]]]]  speechTrain=[SGD=[ParallelTrain=[DataParallelSGD=[useBufferedAsyncGradientAggregation=true]]]]  speechTrain=[SGD=[ParallelTrain=[parallelizationStartEpoch=2]]]  speechTrain=[SGD=[maxEpochs=4]]  speechTrain=[SGD=[ParallelTrain=[syncPerfStats=5]]]  stderr=C:\Users\svcphil\AppData\Local\Temp\cntk-test-20160503132225.174972\Speech\DNN_ParallelBufferedAsyncGradientAggregation@release_gpu/stderr
+MPI Rank 1: 
+MPI Rank 1: 
+MPI Rank 1: 
+MPI Rank 1: 05/03/2016 14:48:17: >>>>>>>>>>>>>>>>>>>> RAW CONFIG (VARIABLES NOT RESOLVED) >>>>>>>>>>>>>>>>>>>>
+MPI Rank 1: 05/03/2016 14:48:17: precision = "float"
 MPI Rank 1: command = speechTrain
 MPI Rank 1: deviceId = $DeviceId$
 MPI Rank 1: parallelTrain = true
@@ -909,7 +728,7 @@
 MPI Rank 1:     SimpleNetworkBuilder = [
 MPI Rank 1:         layerSizes = 363:512:512:132
 MPI Rank 1:         trainingCriterion = "CrossEntropyWithSoftmax"
-MPI Rank 1:         evalCriterion = "ClassificationError"
+MPI Rank 1:         evalCriterion = "ErrorPrediction"
 MPI Rank 1:         layerTypes = "Sigmoid"
 MPI Rank 1:         initValueScale = 1.0
 MPI Rank 1:         applyMeanVarNorm = true
@@ -935,7 +754,7 @@
 MPI Rank 1:              then CrossEntropyWithSoftmax(labels, outZ, tag='criterion')
 MPI Rank 1:              else Fail('unknown trainingCriterion ' + trainingCriterion)
 MPI Rank 1:         Err = if evalCriterion == 'Err' then
-MPI Rank 1:               ClassificationError(labels, outZ, tag='evaluation')
+MPI Rank 1:               ErrorPrediction(labels, outZ, tag='evaluation')
 MPI Rank 1:               else Fail('unknown evalCriterion ' + evalCriterion)
 MPI Rank 1:         logPrior = LogPrior(labels)
 MPI Rank 1:         // TODO: how to add a tag to an infix operation?
@@ -973,7 +792,6 @@
 MPI Rank 1:         miniBatchMode = "partial"
 MPI Rank 1:         randomize = "auto"
 MPI Rank 1:         verbosity = 0
-MPI Rank 1:         useMersenneTwisterRand=true
 MPI Rank 1:         features = [
 MPI Rank 1:             dim = 363
 MPI Rank 1:             type = "real"
@@ -988,37 +806,37 @@
 MPI Rank 1:     ]
 MPI Rank 1: ]
 MPI Rank 1: currentDirectory=C:\jenkins\workspace\CNTK-Test-Windows-W1\Tests\EndToEndTests\Speech\Data
-MPI Rank 1: RunDir=C:\Users\svcphil\AppData\Local\Temp\cntk-test-20160816031852.202534\Speech\DNN_ParallelBufferedAsyncGradientAggregation@release_gpu
+MPI Rank 1: RunDir=C:\Users\svcphil\AppData\Local\Temp\cntk-test-20160503132225.174972\Speech\DNN_ParallelBufferedAsyncGradientAggregation@release_gpu
 MPI Rank 1: DataDir=C:\jenkins\workspace\CNTK-Test-Windows-W1\Tests\EndToEndTests\Speech\Data
 MPI Rank 1: ConfigDir=C:\jenkins\workspace\CNTK-Test-Windows-W1\Tests\EndToEndTests\Speech\DNN
-MPI Rank 1: OutputDir=C:\Users\svcphil\AppData\Local\Temp\cntk-test-20160816031852.202534\Speech\DNN_ParallelBufferedAsyncGradientAggregation@release_gpu
+MPI Rank 1: OutputDir=C:\Users\svcphil\AppData\Local\Temp\cntk-test-20160503132225.174972\Speech\DNN_ParallelBufferedAsyncGradientAggregation@release_gpu
 MPI Rank 1: DeviceId=0
 MPI Rank 1: timestamping=true
-MPI Rank 1: numCPUThreads=8
+MPI Rank 1: numCPUThreads=2
 MPI Rank 1: precision=double
 MPI Rank 1: speechTrain=[SGD=[ParallelTrain=[DataParallelSGD=[gradientBits=1]]]]
 MPI Rank 1: speechTrain=[SGD=[ParallelTrain=[DataParallelSGD=[useBufferedAsyncGradientAggregation=true]]]]
 MPI Rank 1: speechTrain=[SGD=[ParallelTrain=[parallelizationStartEpoch=2]]]
 MPI Rank 1: speechTrain=[SGD=[maxEpochs=4]]
 MPI Rank 1: speechTrain=[SGD=[ParallelTrain=[syncPerfStats=5]]]
-MPI Rank 1: stderr=C:\Users\svcphil\AppData\Local\Temp\cntk-test-20160816031852.202534\Speech\DNN_ParallelBufferedAsyncGradientAggregation@release_gpu/stderr
-MPI Rank 1: 
-MPI Rank 1: 08/16/2016 03:20:43: <<<<<<<<<<<<<<<<<<<< RAW CONFIG (VARIABLES NOT RESOLVED)  <<<<<<<<<<<<<<<<<<<<
-MPI Rank 1: 
-MPI Rank 1: 08/16/2016 03:20:43: >>>>>>>>>>>>>>>>>>>> RAW CONFIG WITH ALL VARIABLES RESOLVED >>>>>>>>>>>>>>>>>>>>
-MPI Rank 1: 08/16/2016 03:20:43: precision = "float"
+MPI Rank 1: stderr=C:\Users\svcphil\AppData\Local\Temp\cntk-test-20160503132225.174972\Speech\DNN_ParallelBufferedAsyncGradientAggregation@release_gpu/stderr
+MPI Rank 1: 
+MPI Rank 1: 05/03/2016 14:48:17: <<<<<<<<<<<<<<<<<<<< RAW CONFIG (VARIABLES NOT RESOLVED)  <<<<<<<<<<<<<<<<<<<<
+MPI Rank 1: 
+MPI Rank 1: 05/03/2016 14:48:17: >>>>>>>>>>>>>>>>>>>> RAW CONFIG WITH ALL VARIABLES RESOLVED >>>>>>>>>>>>>>>>>>>>
+MPI Rank 1: 05/03/2016 14:48:17: precision = "float"
 MPI Rank 1: command = speechTrain
 MPI Rank 1: deviceId = 0
 MPI Rank 1: parallelTrain = true
 MPI Rank 1: speechTrain = [
 MPI Rank 1:     action = "train"
-MPI Rank 1:     modelPath = "C:\Users\svcphil\AppData\Local\Temp\cntk-test-20160816031852.202534\Speech\DNN_ParallelBufferedAsyncGradientAggregation@release_gpu/models/cntkSpeech.dnn"
+MPI Rank 1:     modelPath = "C:\Users\svcphil\AppData\Local\Temp\cntk-test-20160503132225.174972\Speech\DNN_ParallelBufferedAsyncGradientAggregation@release_gpu/models/cntkSpeech.dnn"
 MPI Rank 1:     deviceId = 0
 MPI Rank 1:     traceLevel = 1
 MPI Rank 1:     SimpleNetworkBuilder = [
 MPI Rank 1:         layerSizes = 363:512:512:132
 MPI Rank 1:         trainingCriterion = "CrossEntropyWithSoftmax"
-MPI Rank 1:         evalCriterion = "ClassificationError"
+MPI Rank 1:         evalCriterion = "ErrorPrediction"
 MPI Rank 1:         layerTypes = "Sigmoid"
 MPI Rank 1:         initValueScale = 1.0
 MPI Rank 1:         applyMeanVarNorm = true
@@ -1044,7 +862,7 @@
 MPI Rank 1:              then CrossEntropyWithSoftmax(labels, outZ, tag='criterion')
 MPI Rank 1:              else Fail('unknown trainingCriterion ' + trainingCriterion)
 MPI Rank 1:         Err = if evalCriterion == 'Err' then
-MPI Rank 1:               ClassificationError(labels, outZ, tag='evaluation')
+MPI Rank 1:               ErrorPrediction(labels, outZ, tag='evaluation')
 MPI Rank 1:               else Fail('unknown evalCriterion ' + evalCriterion)
 MPI Rank 1:         logPrior = LogPrior(labels)
 MPI Rank 1:         // TODO: how to add a tag to an infix operation?
@@ -1082,7 +900,6 @@
 MPI Rank 1:         miniBatchMode = "partial"
 MPI Rank 1:         randomize = "auto"
 MPI Rank 1:         verbosity = 0
-MPI Rank 1:         useMersenneTwisterRand=true
 MPI Rank 1:         features = [
 MPI Rank 1:             dim = 363
 MPI Rank 1:             type = "real"
@@ -1097,43 +914,43 @@
 MPI Rank 1:     ]
 MPI Rank 1: ]
 MPI Rank 1: currentDirectory=C:\jenkins\workspace\CNTK-Test-Windows-W1\Tests\EndToEndTests\Speech\Data
-MPI Rank 1: RunDir=C:\Users\svcphil\AppData\Local\Temp\cntk-test-20160816031852.202534\Speech\DNN_ParallelBufferedAsyncGradientAggregation@release_gpu
+MPI Rank 1: RunDir=C:\Users\svcphil\AppData\Local\Temp\cntk-test-20160503132225.174972\Speech\DNN_ParallelBufferedAsyncGradientAggregation@release_gpu
 MPI Rank 1: DataDir=C:\jenkins\workspace\CNTK-Test-Windows-W1\Tests\EndToEndTests\Speech\Data
 MPI Rank 1: ConfigDir=C:\jenkins\workspace\CNTK-Test-Windows-W1\Tests\EndToEndTests\Speech\DNN
-MPI Rank 1: OutputDir=C:\Users\svcphil\AppData\Local\Temp\cntk-test-20160816031852.202534\Speech\DNN_ParallelBufferedAsyncGradientAggregation@release_gpu
+MPI Rank 1: OutputDir=C:\Users\svcphil\AppData\Local\Temp\cntk-test-20160503132225.174972\Speech\DNN_ParallelBufferedAsyncGradientAggregation@release_gpu
 MPI Rank 1: DeviceId=0
 MPI Rank 1: timestamping=true
-MPI Rank 1: numCPUThreads=8
+MPI Rank 1: numCPUThreads=2
 MPI Rank 1: precision=double
 MPI Rank 1: speechTrain=[SGD=[ParallelTrain=[DataParallelSGD=[gradientBits=1]]]]
 MPI Rank 1: speechTrain=[SGD=[ParallelTrain=[DataParallelSGD=[useBufferedAsyncGradientAggregation=true]]]]
 MPI Rank 1: speechTrain=[SGD=[ParallelTrain=[parallelizationStartEpoch=2]]]
 MPI Rank 1: speechTrain=[SGD=[maxEpochs=4]]
 MPI Rank 1: speechTrain=[SGD=[ParallelTrain=[syncPerfStats=5]]]
-MPI Rank 1: stderr=C:\Users\svcphil\AppData\Local\Temp\cntk-test-20160816031852.202534\Speech\DNN_ParallelBufferedAsyncGradientAggregation@release_gpu/stderr
-MPI Rank 1: 
-MPI Rank 1: 08/16/2016 03:20:44: <<<<<<<<<<<<<<<<<<<< RAW CONFIG WITH ALL VARIABLES RESOLVED <<<<<<<<<<<<<<<<<<<<
-MPI Rank 1: 
-MPI Rank 1: 08/16/2016 03:20:44: >>>>>>>>>>>>>>>>>>>> PROCESSED CONFIG WITH ALL VARIABLES RESOLVED >>>>>>>>>>>>>>>>>>>>
+MPI Rank 1: stderr=C:\Users\svcphil\AppData\Local\Temp\cntk-test-20160503132225.174972\Speech\DNN_ParallelBufferedAsyncGradientAggregation@release_gpu/stderr
+MPI Rank 1: 
+MPI Rank 1: 05/03/2016 14:48:18: <<<<<<<<<<<<<<<<<<<< RAW CONFIG WITH ALL VARIABLES RESOLVED <<<<<<<<<<<<<<<<<<<<
+MPI Rank 1: 
+MPI Rank 1: 05/03/2016 14:48:18: >>>>>>>>>>>>>>>>>>>> PROCESSED CONFIG WITH ALL VARIABLES RESOLVED >>>>>>>>>>>>>>>>>>>>
 MPI Rank 1: configparameters: cntk.cntk:command=speechTrain
 MPI Rank 1: configparameters: cntk.cntk:ConfigDir=C:\jenkins\workspace\CNTK-Test-Windows-W1\Tests\EndToEndTests\Speech\DNN
 MPI Rank 1: configparameters: cntk.cntk:currentDirectory=C:\jenkins\workspace\CNTK-Test-Windows-W1\Tests\EndToEndTests\Speech\Data
 MPI Rank 1: configparameters: cntk.cntk:DataDir=C:\jenkins\workspace\CNTK-Test-Windows-W1\Tests\EndToEndTests\Speech\Data
 MPI Rank 1: configparameters: cntk.cntk:deviceId=0
-MPI Rank 1: configparameters: cntk.cntk:numCPUThreads=8
-MPI Rank 1: configparameters: cntk.cntk:OutputDir=C:\Users\svcphil\AppData\Local\Temp\cntk-test-20160816031852.202534\Speech\DNN_ParallelBufferedAsyncGradientAggregation@release_gpu
+MPI Rank 1: configparameters: cntk.cntk:numCPUThreads=2
+MPI Rank 1: configparameters: cntk.cntk:OutputDir=C:\Users\svcphil\AppData\Local\Temp\cntk-test-20160503132225.174972\Speech\DNN_ParallelBufferedAsyncGradientAggregation@release_gpu
 MPI Rank 1: configparameters: cntk.cntk:parallelTrain=true
 MPI Rank 1: configparameters: cntk.cntk:precision=double
-MPI Rank 1: configparameters: cntk.cntk:RunDir=C:\Users\svcphil\AppData\Local\Temp\cntk-test-20160816031852.202534\Speech\DNN_ParallelBufferedAsyncGradientAggregation@release_gpu
+MPI Rank 1: configparameters: cntk.cntk:RunDir=C:\Users\svcphil\AppData\Local\Temp\cntk-test-20160503132225.174972\Speech\DNN_ParallelBufferedAsyncGradientAggregation@release_gpu
 MPI Rank 1: configparameters: cntk.cntk:speechTrain=[
 MPI Rank 1:     action = "train"
-MPI Rank 1:     modelPath = "C:\Users\svcphil\AppData\Local\Temp\cntk-test-20160816031852.202534\Speech\DNN_ParallelBufferedAsyncGradientAggregation@release_gpu/models/cntkSpeech.dnn"
+MPI Rank 1:     modelPath = "C:\Users\svcphil\AppData\Local\Temp\cntk-test-20160503132225.174972\Speech\DNN_ParallelBufferedAsyncGradientAggregation@release_gpu/models/cntkSpeech.dnn"
 MPI Rank 1:     deviceId = 0
 MPI Rank 1:     traceLevel = 1
 MPI Rank 1:     SimpleNetworkBuilder = [
 MPI Rank 1:         layerSizes = 363:512:512:132
 MPI Rank 1:         trainingCriterion = "CrossEntropyWithSoftmax"
-MPI Rank 1:         evalCriterion = "ClassificationError"
+MPI Rank 1:         evalCriterion = "ErrorPrediction"
 MPI Rank 1:         layerTypes = "Sigmoid"
 MPI Rank 1:         initValueScale = 1.0
 MPI Rank 1:         applyMeanVarNorm = true
@@ -1159,7 +976,7 @@
 MPI Rank 1:              then CrossEntropyWithSoftmax(labels, outZ, tag='criterion')
 MPI Rank 1:              else Fail('unknown trainingCriterion ' + trainingCriterion)
 MPI Rank 1:         Err = if evalCriterion == 'Err' then
-MPI Rank 1:               ClassificationError(labels, outZ, tag='evaluation')
+MPI Rank 1:               ErrorPrediction(labels, outZ, tag='evaluation')
 MPI Rank 1:               else Fail('unknown evalCriterion ' + evalCriterion)
 MPI Rank 1:         logPrior = LogPrior(labels)
 MPI Rank 1:         // TODO: how to add a tag to an infix operation?
@@ -1197,7 +1014,6 @@
 MPI Rank 1:         miniBatchMode = "partial"
 MPI Rank 1:         randomize = "auto"
 MPI Rank 1:         verbosity = 0
-MPI Rank 1:         useMersenneTwisterRand=true
 MPI Rank 1:         features = [
 MPI Rank 1:             dim = 363
 MPI Rank 1:             type = "real"
@@ -1212,23 +1028,23 @@
 MPI Rank 1:     ]
 MPI Rank 1: ] [SGD=[ParallelTrain=[DataParallelSGD=[gradientBits=1]]]] [SGD=[ParallelTrain=[DataParallelSGD=[useBufferedAsyncGradientAggregation=true]]]] [SGD=[ParallelTrain=[parallelizationStartEpoch=2]]] [SGD=[maxEpochs=4]] [SGD=[ParallelTrain=[syncPerfStats=5]]]
 MPI Rank 1: 
-MPI Rank 1: configparameters: cntk.cntk:stderr=C:\Users\svcphil\AppData\Local\Temp\cntk-test-20160816031852.202534\Speech\DNN_ParallelBufferedAsyncGradientAggregation@release_gpu/stderr
+MPI Rank 1: configparameters: cntk.cntk:stderr=C:\Users\svcphil\AppData\Local\Temp\cntk-test-20160503132225.174972\Speech\DNN_ParallelBufferedAsyncGradientAggregation@release_gpu/stderr
 MPI Rank 1: configparameters: cntk.cntk:timestamping=true
-MPI Rank 1: 08/16/2016 03:20:44: <<<<<<<<<<<<<<<<<<<< PROCESSED CONFIG WITH ALL VARIABLES RESOLVED <<<<<<<<<<<<<<<<<<<<
-MPI Rank 1: 08/16/2016 03:20:44: Commands: speechTrain
-MPI Rank 1: 08/16/2016 03:20:44: Precision = "double"
-MPI Rank 1: 08/16/2016 03:20:44: Using 8 CPU threads.
-MPI Rank 1: 08/16/2016 03:20:44: CNTKModelPath: C:\Users\svcphil\AppData\Local\Temp\cntk-test-20160816031852.202534\Speech\DNN_ParallelBufferedAsyncGradientAggregation@release_gpu/models/cntkSpeech.dnn
-MPI Rank 1: 08/16/2016 03:20:44: CNTKCommandTrainInfo: speechTrain : 4
-MPI Rank 1: 08/16/2016 03:20:44: CNTKCommandTrainInfo: CNTKNoMoreCommands_Total : 4
-MPI Rank 1: 
-MPI Rank 1: 08/16/2016 03:20:44: ##############################################################################
-MPI Rank 1: 08/16/2016 03:20:44: #                                                                            #
-MPI Rank 1: 08/16/2016 03:20:44: # Action "train"                                                             #
-MPI Rank 1: 08/16/2016 03:20:44: #                                                                            #
-MPI Rank 1: 08/16/2016 03:20:44: ##############################################################################
-MPI Rank 1: 
-MPI Rank 1: 08/16/2016 03:20:44: CNTKCommandTrainBegin: speechTrain
+MPI Rank 1: 05/03/2016 14:48:18: <<<<<<<<<<<<<<<<<<<< PROCESSED CONFIG WITH ALL VARIABLES RESOLVED <<<<<<<<<<<<<<<<<<<<
+MPI Rank 1: 05/03/2016 14:48:18: Commands: speechTrain
+MPI Rank 1: 05/03/2016 14:48:18: Precision = "double"
+MPI Rank 1: 05/03/2016 14:48:18: Using 2 CPU threads.
+MPI Rank 1: 05/03/2016 14:48:18: CNTKModelPath: C:\Users\svcphil\AppData\Local\Temp\cntk-test-20160503132225.174972\Speech\DNN_ParallelBufferedAsyncGradientAggregation@release_gpu/models/cntkSpeech.dnn
+MPI Rank 1: 05/03/2016 14:48:18: CNTKCommandTrainInfo: speechTrain : 4
+MPI Rank 1: 05/03/2016 14:48:18: CNTKCommandTrainInfo: CNTKNoMoreCommands_Total : 4
+MPI Rank 1: 
+MPI Rank 1: 05/03/2016 14:48:18: ##############################################################################
+MPI Rank 1: 05/03/2016 14:48:18: #                                                                            #
+MPI Rank 1: 05/03/2016 14:48:18: # Action "train"                                                             #
+MPI Rank 1: 05/03/2016 14:48:18: #                                                                            #
+MPI Rank 1: 05/03/2016 14:48:18: ##############################################################################
+MPI Rank 1: 
+MPI Rank 1: 05/03/2016 14:48:18: CNTKCommandTrainBegin: speechTrain
 MPI Rank 1: SimpleNetworkBuilder Using GPU 0
 MPI Rank 1: reading script file glob_0000.scp ... 948 entries
 MPI Rank 1: total 132 state names in state list C:\jenkins\workspace\CNTK-Test-Windows-W1\Tests\EndToEndTests\Speech\Data/state.list
@@ -1237,26 +1053,14 @@
 MPI Rank 1: label set 0: 129 classes
 MPI Rank 1: minibatchutterancesource: 948 utterances grouped into 3 chunks, av. chunk size: 316.0 utterances, 84244.7 frames
 MPI Rank 1: 
-MPI Rank 1: 08/16/2016 03:20:44: Creating virgin network.
-MPI Rank 1: Node 'W0' (LearnableParameter operation): Initializing Parameter[512 x 363] <- 0.000000.
-MPI Rank 1: Node 'W0' (LearnableParameter operation): Initializing Parameter[512 x 363] <- uniform(seed=1, range=0.050000*1.000000, onCPU=false).
+MPI Rank 1: 05/03/2016 14:48:18: Creating virgin network.
 MPI Rank 1: Microsoft::MSR::CNTK::GPUMatrix<ElemType>::SetUniformRandomValue (GPU): creating curand object with seed 1, sizeof(ElemType)==8
-MPI Rank 1: Node 'B0' (LearnableParameter operation): Initializing Parameter[512 x 1] <- 0.000000.
-MPI Rank 1: Node 'B0' (LearnableParameter operation): Initializing Parameter[512 x 1] <- 0.000000.
-MPI Rank 1: Node 'W1' (LearnableParameter operation): Initializing Parameter[512 x 512] <- 0.000000.
-MPI Rank 1: Node 'W1' (LearnableParameter operation): Initializing Parameter[512 x 512] <- uniform(seed=2, range=0.050000*1.000000, onCPU=false).
-MPI Rank 1: Node 'B1' (LearnableParameter operation): Initializing Parameter[512 x 1] <- 0.000000.
-MPI Rank 1: Node 'B1' (LearnableParameter operation): Initializing Parameter[512 x 1] <- 0.000000.
-MPI Rank 1: Node 'W2' (LearnableParameter operation): Initializing Parameter[132 x 512] <- 0.000000.
-MPI Rank 1: Node 'W2' (LearnableParameter operation): Initializing Parameter[132 x 512] <- uniform(seed=3, range=0.050000*1.000000, onCPU=false).
-MPI Rank 1: Node 'B2' (LearnableParameter operation): Initializing Parameter[132 x 1] <- 0.000000.
-MPI Rank 1: Node 'B2' (LearnableParameter operation): Initializing Parameter[132 x 1] <- 0.000000.
 MPI Rank 1: 
 MPI Rank 1: Post-processing network...
 MPI Rank 1: 
 MPI Rank 1: 7 roots:
 MPI Rank 1: 	CrossEntropyWithSoftmax = CrossEntropyWithSoftmax()
-MPI Rank 1: 	EvalClassificationError = ClassificationError()
+MPI Rank 1: 	EvalErrorPrediction = ErrorPrediction()
 MPI Rank 1: 	InvStdOfFeatures = InvStdDev()
 MPI Rank 1: 	MeanOfFeatures = Mean()
 MPI Rank 1: 	PosteriorProb = Softmax()
@@ -1285,7 +1089,7 @@
 MPI Rank 1: Validating --> B2 = LearnableParameter() :  -> [132 x 1]
 MPI Rank 1: Validating --> HLast = Plus (W2*H1, B2) : [132 x 1 x *], [132 x 1] -> [132 x 1 x *]
 MPI Rank 1: Validating --> CrossEntropyWithSoftmax = CrossEntropyWithSoftmax (labels, HLast) : [132 x *], [132 x 1 x *] -> [1]
-MPI Rank 1: Validating --> EvalClassificationError = ClassificationError (labels, HLast) : [132 x *], [132 x 1 x *] -> [1]
+MPI Rank 1: Validating --> EvalErrorPrediction = ErrorPrediction (labels, HLast) : [132 x *], [132 x 1 x *] -> [1]
 MPI Rank 1: Validating --> PosteriorProb = Softmax (HLast) : [132 x 1 x *] -> [132 x 1 x *]
 MPI Rank 1: Validating --> Prior = Mean (labels) : [132 x *] -> [132]
 MPI Rank 1: Validating --> LogOfPrior = Log (Prior) : [132] -> [132]
@@ -1302,48 +1106,21 @@
 MPI Rank 1: 
 MPI Rank 1: Post-processing network complete.
 MPI Rank 1: 
-MPI Rank 1: 08/16/2016 03:20:45: Created model with 25 nodes on GPU 0.
-MPI Rank 1: 
-MPI Rank 1: 08/16/2016 03:20:45: Training criterion node(s):
-MPI Rank 1: 08/16/2016 03:20:45: 	CrossEntropyWithSoftmax = CrossEntropyWithSoftmax
-MPI Rank 1: 
-<<<<<<< HEAD
-MPI Rank 1: 05/03/2016 14:48:19: 	EvalClassificationError = ClassificationError
-=======
-MPI Rank 1: 08/16/2016 03:20:45: Evaluation criterion node(s):
-MPI Rank 1: 08/16/2016 03:20:45: 	EvalErrorPrediction = ErrorPrediction
->>>>>>> 8493f118
+MPI Rank 1: 05/03/2016 14:48:19: Created model with 25 nodes on GPU 0.
+MPI Rank 1: 
+MPI Rank 1: 05/03/2016 14:48:19: Training criterion node(s):
+MPI Rank 1: 05/03/2016 14:48:19: 	CrossEntropyWithSoftmax = CrossEntropyWithSoftmax
+MPI Rank 1: 
+MPI Rank 1: 05/03/2016 14:48:19: Evaluation criterion node(s):
+MPI Rank 1: 
+MPI Rank 1: 05/03/2016 14:48:19: 	EvalErrorPrediction = ErrorPrediction
 MPI Rank 1: 
 MPI Rank 1: 
 MPI Rank 1: Allocating matrices for forward and/or backward propagation.
 MPI Rank 1: 
-MPI Rank 1: Memory Sharing: Out of 40 matrices, 19 are shared as 8, and 21 are not shared.
-MPI Rank 1: 
-MPI Rank 1: 	{ B1 : [512 x 1] (gradient)
-MPI Rank 1: 	  H2 : [512 x 1 x *] (gradient)
-MPI Rank 1: 	  HLast : [132 x 1 x *] (gradient) }
-MPI Rank 1: 	{ W0 : [512 x 363] (gradient)
-MPI Rank 1: 	  W0*features+B0 : [512 x 1 x *] }
-MPI Rank 1: 	{ HLast : [132 x 1 x *]
-MPI Rank 1: 	  W2 : [132 x 512] (gradient) }
-MPI Rank 1: 	{ H2 : [512 x 1 x *]
-MPI Rank 1: 	  W1*H1 : [512 x 1 x *] (gradient) }
-MPI Rank 1: 	{ H1 : [512 x 1 x *]
-MPI Rank 1: 	  W0*features : [512 x *] (gradient) }
-MPI Rank 1: 	{ W1 : [512 x 512] (gradient)
-MPI Rank 1: 	  W1*H1+B1 : [512 x 1 x *] }
-MPI Rank 1: 	{ W0*features+B0 : [512 x 1 x *] (gradient)
-MPI Rank 1: 	  W1*H1 : [512 x 1 x *] }
-MPI Rank 1: 	{ B0 : [512 x 1] (gradient)
-MPI Rank 1: 	  H1 : [512 x 1 x *] (gradient)
-MPI Rank 1: 	  W1*H1+B1 : [512 x 1 x *] (gradient)
-MPI Rank 1: 	  W2*H1 : [132 x 1 x *] }
-MPI Rank 1: 
-MPI Rank 1: 
-MPI Rank 1: 08/16/2016 03:20:45: Training 516740 parameters in 6 out of 6 parameter tensors and 15 nodes with gradient:
-MPI Rank 1: 
-<<<<<<< HEAD
-MPI Rank 1: 0000000000000000: {[EvalClassificationError Gradient[1]] [InvStdOfFeatures Gradient[363]] [LogOfPrior Gradient[132]] [MVNormalizedFeatures Gradient[363 x *]] [MeanOfFeatures Gradient[363]] [PosteriorProb Gradient[132 x 1 x *]] [PosteriorProb Value[132 x 1 x *]] [Prior Gradient[132]] [ScaledLogLikelihood Gradient[132 x 1 x *]] [features Gradient[363 x *]] [labels Gradient[132 x *]] }
+MPI Rank 1: Memory Sharing Structure:
+MPI Rank 1: 
+MPI Rank 1: 0000000000000000: {[EvalErrorPrediction Gradient[1]] [InvStdOfFeatures Gradient[363]] [LogOfPrior Gradient[132]] [MVNormalizedFeatures Gradient[363 x *]] [MeanOfFeatures Gradient[363]] [PosteriorProb Gradient[132 x 1 x *]] [PosteriorProb Value[132 x 1 x *]] [Prior Gradient[132]] [ScaledLogLikelihood Gradient[132 x 1 x *]] [features Gradient[363 x *]] [labels Gradient[132 x *]] }
 MPI Rank 1: 00000025226025A0: {[B1 Value[512 x 1]] }
 MPI Rank 1: 0000002522603040: {[W1 Value[512 x 512]] }
 MPI Rank 1: 0000002522603400: {[W2 Value[132 x 512]] }
@@ -1351,7 +1128,7 @@
 MPI Rank 1: 00000025226039A0: {[MeanOfFeatures Value[363]] }
 MPI Rank 1: 0000002522603A40: {[InvStdOfFeatures Value[363]] }
 MPI Rank 1: 0000002522604300: {[B0 Value[512 x 1]] }
-MPI Rank 1: 00000025252D8D70: {[EvalClassificationError Value[1]] }
+MPI Rank 1: 00000025252D8D70: {[EvalErrorPrediction Value[1]] }
 MPI Rank 1: 00000025252D9090: {[W0 Gradient[512 x 363]] [W0*features+B0 Value[512 x 1 x *]] }
 MPI Rank 1: 00000025252D91D0: {[CrossEntropyWithSoftmax Gradient[1]] }
 MPI Rank 1: 00000025252D9310: {[B2 Value[132 x 1]] }
@@ -1372,300 +1149,167 @@
 MPI Rank 1: 00000025252DA990: {[CrossEntropyWithSoftmax Value[1]] }
 MPI Rank 1: 00000025252DAAD0: {[B2 Gradient[132 x 1]] }
 MPI Rank 1: 000000257DC900F0: {[features Value[363 x *]] }
-=======
-MPI Rank 1: 08/16/2016 03:20:45: 	Node 'B0' (LearnableParameter operation) : [512 x 1]
-MPI Rank 1: 08/16/2016 03:20:45: 	Node 'B1' (LearnableParameter operation) : [512 x 1]
-MPI Rank 1: 08/16/2016 03:20:45: 	Node 'B2' (LearnableParameter operation) : [132 x 1]
-MPI Rank 1: 08/16/2016 03:20:45: 	Node 'W0' (LearnableParameter operation) : [512 x 363]
-MPI Rank 1: 08/16/2016 03:20:45: 	Node 'W1' (LearnableParameter operation) : [512 x 512]
-MPI Rank 1: 08/16/2016 03:20:45: 	Node 'W2' (LearnableParameter operation) : [132 x 512]
->>>>>>> 8493f118
-MPI Rank 1: 
-MPI Rank 1: 
-MPI Rank 1: 08/16/2016 03:20:45: Precomputing --> 3 PreCompute nodes found.
-MPI Rank 1: 
-MPI Rank 1: 08/16/2016 03:20:45: 	MeanOfFeatures = Mean()
-MPI Rank 1: 08/16/2016 03:20:45: 	InvStdOfFeatures = InvStdDev()
-MPI Rank 1: 08/16/2016 03:20:45: 	Prior = Mean()
+MPI Rank 1: 
+MPI Rank 1: 
+MPI Rank 1: 05/03/2016 14:48:19: Precomputing --> 3 PreCompute nodes found.
+MPI Rank 1: 
+MPI Rank 1: 05/03/2016 14:48:19: 	MeanOfFeatures = Mean()
+MPI Rank 1: 05/03/2016 14:48:19: 	InvStdOfFeatures = InvStdDev()
+MPI Rank 1: 05/03/2016 14:48:19: 	Prior = Mean()
 MPI Rank 1: minibatchiterator: epoch 0: frames [0..252734] (first utterance at frame 0), data subset 0 of 1, with 1 datapasses
 MPI Rank 1: requiredata: determined feature kind as 33-dimensional 'USER' with frame shift 10.0 ms
 MPI Rank 1: 
-MPI Rank 1: 08/16/2016 03:20:50: Precomputing --> Completed.
-MPI Rank 1: 
-MPI Rank 1: 
-MPI Rank 1: 08/16/2016 03:20:50: Starting Epoch 1: learning rate per sample = 0.015625  effective momentum = 0.900000  momentum as time constant = 607.4 samples
+MPI Rank 1: 05/03/2016 14:48:23: Precomputing --> Completed.
+MPI Rank 1: 
+MPI Rank 1: 
+MPI Rank 1: 05/03/2016 14:48:24: Starting Epoch 1: learning rate per sample = 0.015625  effective momentum = 0.900000  momentum as time constant = 607.4 samples
 MPI Rank 1: minibatchiterator: epoch 0: frames [0..20480] (first utterance at frame 0), data subset 0 of 1, with 1 datapasses
 MPI Rank 1: 
-<<<<<<< HEAD
 MPI Rank 1: 05/03/2016 14:48:24: Starting minibatch loop.
-MPI Rank 1: 05/03/2016 14:48:24:  Epoch[ 1 of 4]-Minibatch[   1-  10, 3.13%]: CrossEntropyWithSoftmax = 4.52102408 * 640; EvalClassificationError = 0.92656250 * 640; time = 0.3081s; samplesPerSecond = 2077.5
-MPI Rank 1: 05/03/2016 14:48:24:  Epoch[ 1 of 4]-Minibatch[  11-  20, 6.25%]: CrossEntropyWithSoftmax = 4.21764659 * 640; EvalClassificationError = 0.90156250 * 640; time = 0.3167s; samplesPerSecond = 2021.1
-MPI Rank 1: 05/03/2016 14:48:25:  Epoch[ 1 of 4]-Minibatch[  21-  30, 9.38%]: CrossEntropyWithSoftmax = 3.92251861 * 640; EvalClassificationError = 0.85000000 * 640; time = 0.3098s; samplesPerSecond = 2065.6
-MPI Rank 1: 05/03/2016 14:48:25:  Epoch[ 1 of 4]-Minibatch[  31-  40, 12.50%]: CrossEntropyWithSoftmax = 3.91289446 * 640; EvalClassificationError = 0.88750000 * 640; time = 0.3124s; samplesPerSecond = 2048.9
-MPI Rank 1: 05/03/2016 14:48:25:  Epoch[ 1 of 4]-Minibatch[  41-  50, 15.63%]: CrossEntropyWithSoftmax = 3.84057836 * 640; EvalClassificationError = 0.91093750 * 640; time = 0.3129s; samplesPerSecond = 2045.3
-MPI Rank 1: 05/03/2016 14:48:25:  Epoch[ 1 of 4]-Minibatch[  51-  60, 18.75%]: CrossEntropyWithSoftmax = 3.71077800 * 640; EvalClassificationError = 0.88437500 * 640; time = 0.3168s; samplesPerSecond = 2020.3
-MPI Rank 1: 05/03/2016 14:48:26:  Epoch[ 1 of 4]-Minibatch[  61-  70, 21.88%]: CrossEntropyWithSoftmax = 3.50986627 * 640; EvalClassificationError = 0.81718750 * 640; time = 0.3216s; samplesPerSecond = 1990.3
-MPI Rank 1: 05/03/2016 14:48:26:  Epoch[ 1 of 4]-Minibatch[  71-  80, 25.00%]: CrossEntropyWithSoftmax = 3.47993705 * 640; EvalClassificationError = 0.81250000 * 640; time = 0.3121s; samplesPerSecond = 2050.7
-MPI Rank 1: 05/03/2016 14:48:26:  Epoch[ 1 of 4]-Minibatch[  81-  90, 28.13%]: CrossEntropyWithSoftmax = 3.33550558 * 640; EvalClassificationError = 0.76718750 * 640; time = 0.3139s; samplesPerSecond = 2038.9
-MPI Rank 1: 05/03/2016 14:48:27:  Epoch[ 1 of 4]-Minibatch[  91- 100, 31.25%]: CrossEntropyWithSoftmax = 3.49726054 * 640; EvalClassificationError = 0.80000000 * 640; time = 0.3143s; samplesPerSecond = 2036.2
-MPI Rank 1: 05/03/2016 14:48:27:  Epoch[ 1 of 4]-Minibatch[ 101- 110, 34.38%]: CrossEntropyWithSoftmax = 3.21905375 * 640; EvalClassificationError = 0.80000000 * 640; time = 0.3120s; samplesPerSecond = 2051.4
-MPI Rank 1: 05/03/2016 14:48:27:  Epoch[ 1 of 4]-Minibatch[ 111- 120, 37.50%]: CrossEntropyWithSoftmax = 3.31461145 * 640; EvalClassificationError = 0.79062500 * 640; time = 0.3185s; samplesPerSecond = 2009.5
-MPI Rank 1: 05/03/2016 14:48:28:  Epoch[ 1 of 4]-Minibatch[ 121- 130, 40.63%]: CrossEntropyWithSoftmax = 3.15950802 * 640; EvalClassificationError = 0.77968750 * 640; time = 0.3315s; samplesPerSecond = 1930.5
-MPI Rank 1: 05/03/2016 14:48:28:  Epoch[ 1 of 4]-Minibatch[ 131- 140, 43.75%]: CrossEntropyWithSoftmax = 3.07762131 * 640; EvalClassificationError = 0.77187500 * 640; time = 0.2716s; samplesPerSecond = 2356.6
-MPI Rank 1: 05/03/2016 14:48:28:  Epoch[ 1 of 4]-Minibatch[ 141- 150, 46.88%]: CrossEntropyWithSoftmax = 3.05637351 * 640; EvalClassificationError = 0.72187500 * 640; time = 0.3063s; samplesPerSecond = 2089.7
-MPI Rank 1: 05/03/2016 14:48:29:  Epoch[ 1 of 4]-Minibatch[ 151- 160, 50.00%]: CrossEntropyWithSoftmax = 2.91153531 * 640; EvalClassificationError = 0.69062500 * 640; time = 0.3110s; samplesPerSecond = 2058.1
-MPI Rank 1: 05/03/2016 14:48:29:  Epoch[ 1 of 4]-Minibatch[ 161- 170, 53.13%]: CrossEntropyWithSoftmax = 2.89745725 * 640; EvalClassificationError = 0.73281250 * 640; time = 0.3283s; samplesPerSecond = 1949.2
-MPI Rank 1: 05/03/2016 14:48:29:  Epoch[ 1 of 4]-Minibatch[ 171- 180, 56.25%]: CrossEntropyWithSoftmax = 2.72829961 * 640; EvalClassificationError = 0.65312500 * 640; time = 0.3132s; samplesPerSecond = 2043.6
-MPI Rank 1: 05/03/2016 14:48:30:  Epoch[ 1 of 4]-Minibatch[ 181- 190, 59.38%]: CrossEntropyWithSoftmax = 2.65806444 * 640; EvalClassificationError = 0.68593750 * 640; time = 0.3135s; samplesPerSecond = 2041.5
-MPI Rank 1: 05/03/2016 14:48:30:  Epoch[ 1 of 4]-Minibatch[ 191- 200, 62.50%]: CrossEntropyWithSoftmax = 2.66604147 * 640; EvalClassificationError = 0.66093750 * 640; time = 0.3313s; samplesPerSecond = 1931.8
-MPI Rank 1: 05/03/2016 14:48:30:  Epoch[ 1 of 4]-Minibatch[ 201- 210, 65.63%]: CrossEntropyWithSoftmax = 2.53915697 * 640; EvalClassificationError = 0.63125000 * 640; time = 0.3149s; samplesPerSecond = 2032.6
-MPI Rank 1: 05/03/2016 14:48:31:  Epoch[ 1 of 4]-Minibatch[ 211- 220, 68.75%]: CrossEntropyWithSoftmax = 2.61937093 * 640; EvalClassificationError = 0.67343750 * 640; time = 0.3151s; samplesPerSecond = 2031.0
-MPI Rank 1: 05/03/2016 14:48:31:  Epoch[ 1 of 4]-Minibatch[ 221- 230, 71.88%]: CrossEntropyWithSoftmax = 2.51539473 * 640; EvalClassificationError = 0.65937500 * 640; time = 0.3147s; samplesPerSecond = 2033.4
-MPI Rank 1: 05/03/2016 14:48:31:  Epoch[ 1 of 4]-Minibatch[ 231- 240, 75.00%]: CrossEntropyWithSoftmax = 2.47301309 * 640; EvalClassificationError = 0.64218750 * 640; time = 0.3148s; samplesPerSecond = 2033.0
-MPI Rank 1: 05/03/2016 14:48:31:  Epoch[ 1 of 4]-Minibatch[ 241- 250, 78.13%]: CrossEntropyWithSoftmax = 2.42748799 * 640; EvalClassificationError = 0.61250000 * 640; time = 0.3135s; samplesPerSecond = 2041.6
-MPI Rank 1: 05/03/2016 14:48:32:  Epoch[ 1 of 4]-Minibatch[ 251- 260, 81.25%]: CrossEntropyWithSoftmax = 2.42204482 * 640; EvalClassificationError = 0.62500000 * 640; time = 0.3147s; samplesPerSecond = 2033.8
-MPI Rank 1: 05/03/2016 14:48:32:  Epoch[ 1 of 4]-Minibatch[ 261- 270, 84.38%]: CrossEntropyWithSoftmax = 2.17342812 * 640; EvalClassificationError = 0.56718750 * 640; time = 0.3148s; samplesPerSecond = 2033.1
-MPI Rank 1: 05/03/2016 14:48:32:  Epoch[ 1 of 4]-Minibatch[ 271- 280, 87.50%]: CrossEntropyWithSoftmax = 2.31290374 * 640; EvalClassificationError = 0.62968750 * 640; time = 0.3147s; samplesPerSecond = 2033.7
-MPI Rank 1: 05/03/2016 14:48:33:  Epoch[ 1 of 4]-Minibatch[ 281- 290, 90.63%]: CrossEntropyWithSoftmax = 2.26008782 * 640; EvalClassificationError = 0.60312500 * 640; time = 0.3149s; samplesPerSecond = 2032.2
-MPI Rank 1: 05/03/2016 14:48:33:  Epoch[ 1 of 4]-Minibatch[ 291- 300, 93.75%]: CrossEntropyWithSoftmax = 2.15763314 * 640; EvalClassificationError = 0.57968750 * 640; time = 0.3146s; samplesPerSecond = 2034.2
-MPI Rank 1: 05/03/2016 14:48:33:  Epoch[ 1 of 4]-Minibatch[ 301- 310, 96.88%]: CrossEntropyWithSoftmax = 2.23496000 * 640; EvalClassificationError = 0.59531250 * 640; time = 0.3134s; samplesPerSecond = 2042.2
-MPI Rank 1: 05/03/2016 14:48:34:  Epoch[ 1 of 4]-Minibatch[ 311- 320, 100.00%]: CrossEntropyWithSoftmax = 2.25712791 * 640; EvalClassificationError = 0.61406250 * 640; time = 0.3135s; samplesPerSecond = 2041.3
-MPI Rank 1: 05/03/2016 14:48:34: Finished Epoch[ 1 of 4]: [Training] CrossEntropyWithSoftmax = 3.00091203 * 20480; EvalClassificationError = 0.72744141 * 20480; totalSamplesSeen = 20480; learningRatePerSample = 0.015625; epochTime=10.0625s
-=======
-MPI Rank 1: 08/16/2016 03:20:50: Starting minibatch loop.
-MPI Rank 1: 08/16/2016 03:20:50:  Epoch[ 1 of 4]-Minibatch[   1-  10, 3.13%]: CrossEntropyWithSoftmax = 4.62512789 * 640; EvalErrorPrediction = 0.94062500 * 640; time = 0.1258s; samplesPerSecond = 5085.8
-MPI Rank 1: 08/16/2016 03:20:50:  Epoch[ 1 of 4]-Minibatch[  11-  20, 6.25%]: CrossEntropyWithSoftmax = 4.35619366 * 640; EvalErrorPrediction = 0.92343750 * 640; time = 0.1021s; samplesPerSecond = 6269.4
-MPI Rank 1: 08/16/2016 03:20:51:  Epoch[ 1 of 4]-Minibatch[  21-  30, 9.38%]: CrossEntropyWithSoftmax = 3.97911998 * 640; EvalErrorPrediction = 0.89531250 * 640; time = 0.0950s; samplesPerSecond = 6739.7
-MPI Rank 1: 08/16/2016 03:20:51:  Epoch[ 1 of 4]-Minibatch[  31-  40, 12.50%]: CrossEntropyWithSoftmax = 3.73643568 * 640; EvalErrorPrediction = 0.84531250 * 640; time = 0.1003s; samplesPerSecond = 6378.9
-MPI Rank 1: 08/16/2016 03:20:51:  Epoch[ 1 of 4]-Minibatch[  41-  50, 15.63%]: CrossEntropyWithSoftmax = 3.83079081 * 640; EvalErrorPrediction = 0.88281250 * 640; time = 0.0998s; samplesPerSecond = 6411.5
-MPI Rank 1: 08/16/2016 03:20:51:  Epoch[ 1 of 4]-Minibatch[  51-  60, 18.75%]: CrossEntropyWithSoftmax = 3.71437689 * 640; EvalErrorPrediction = 0.86875000 * 640; time = 0.0817s; samplesPerSecond = 7830.8
-MPI Rank 1: 08/16/2016 03:20:51:  Epoch[ 1 of 4]-Minibatch[  61-  70, 21.88%]: CrossEntropyWithSoftmax = 3.42186230 * 640; EvalErrorPrediction = 0.79062500 * 640; time = 0.1018s; samplesPerSecond = 6285.0
-MPI Rank 1: 08/16/2016 03:20:51:  Epoch[ 1 of 4]-Minibatch[  71-  80, 25.00%]: CrossEntropyWithSoftmax = 3.53658053 * 640; EvalErrorPrediction = 0.82031250 * 640; time = 0.1112s; samplesPerSecond = 5754.3
-MPI Rank 1: 08/16/2016 03:20:51:  Epoch[ 1 of 4]-Minibatch[  81-  90, 28.13%]: CrossEntropyWithSoftmax = 3.49758017 * 640; EvalErrorPrediction = 0.81718750 * 640; time = 0.1121s; samplesPerSecond = 5706.8
-MPI Rank 1: 08/16/2016 03:20:51:  Epoch[ 1 of 4]-Minibatch[  91- 100, 31.25%]: CrossEntropyWithSoftmax = 3.39996308 * 640; EvalErrorPrediction = 0.80468750 * 640; time = 0.1090s; samplesPerSecond = 5870.2
-MPI Rank 1: 08/16/2016 03:20:51:  Epoch[ 1 of 4]-Minibatch[ 101- 110, 34.38%]: CrossEntropyWithSoftmax = 3.49445773 * 640; EvalErrorPrediction = 0.82500000 * 640; time = 0.0955s; samplesPerSecond = 6702.7
-MPI Rank 1: 08/16/2016 03:20:51:  Epoch[ 1 of 4]-Minibatch[ 111- 120, 37.50%]: CrossEntropyWithSoftmax = 3.26676999 * 640; EvalErrorPrediction = 0.79218750 * 640; time = 0.1005s; samplesPerSecond = 6370.6
-MPI Rank 1: 08/16/2016 03:20:52:  Epoch[ 1 of 4]-Minibatch[ 121- 130, 40.63%]: CrossEntropyWithSoftmax = 3.18870173 * 640; EvalErrorPrediction = 0.78906250 * 640; time = 0.1134s; samplesPerSecond = 5644.0
-MPI Rank 1: 08/16/2016 03:20:52:  Epoch[ 1 of 4]-Minibatch[ 131- 140, 43.75%]: CrossEntropyWithSoftmax = 3.05687264 * 640; EvalErrorPrediction = 0.74687500 * 640; time = 0.0977s; samplesPerSecond = 6548.3
-MPI Rank 1: 08/16/2016 03:20:52:  Epoch[ 1 of 4]-Minibatch[ 141- 150, 46.88%]: CrossEntropyWithSoftmax = 2.95594569 * 640; EvalErrorPrediction = 0.71875000 * 640; time = 0.0888s; samplesPerSecond = 7204.6
-MPI Rank 1: 08/16/2016 03:20:52:  Epoch[ 1 of 4]-Minibatch[ 151- 160, 50.00%]: CrossEntropyWithSoftmax = 3.10219604 * 640; EvalErrorPrediction = 0.74062500 * 640; time = 0.1079s; samplesPerSecond = 5931.9
-MPI Rank 1: 08/16/2016 03:20:52:  Epoch[ 1 of 4]-Minibatch[ 161- 170, 53.13%]: CrossEntropyWithSoftmax = 2.80745014 * 640; EvalErrorPrediction = 0.70625000 * 640; time = 0.0987s; samplesPerSecond = 6483.4
-MPI Rank 1: 08/16/2016 03:20:52:  Epoch[ 1 of 4]-Minibatch[ 171- 180, 56.25%]: CrossEntropyWithSoftmax = 2.72061842 * 640; EvalErrorPrediction = 0.65468750 * 640; time = 0.0913s; samplesPerSecond = 7009.7
-MPI Rank 1: 08/16/2016 03:20:52:  Epoch[ 1 of 4]-Minibatch[ 181- 190, 59.38%]: CrossEntropyWithSoftmax = 2.80425747 * 640; EvalErrorPrediction = 0.71718750 * 640; time = 0.1129s; samplesPerSecond = 5668.2
-MPI Rank 1: 08/16/2016 03:20:52:  Epoch[ 1 of 4]-Minibatch[ 191- 200, 62.50%]: CrossEntropyWithSoftmax = 2.71253068 * 640; EvalErrorPrediction = 0.67812500 * 640; time = 0.0997s; samplesPerSecond = 6422.2
-MPI Rank 1: 08/16/2016 03:20:52:  Epoch[ 1 of 4]-Minibatch[ 201- 210, 65.63%]: CrossEntropyWithSoftmax = 2.59360399 * 640; EvalErrorPrediction = 0.66093750 * 640; time = 0.0989s; samplesPerSecond = 6472.4
-MPI Rank 1: 08/16/2016 03:20:53:  Epoch[ 1 of 4]-Minibatch[ 211- 220, 68.75%]: CrossEntropyWithSoftmax = 2.60386649 * 640; EvalErrorPrediction = 0.65625000 * 640; time = 0.1053s; samplesPerSecond = 6077.0
-MPI Rank 1: 08/16/2016 03:20:53:  Epoch[ 1 of 4]-Minibatch[ 221- 230, 71.88%]: CrossEntropyWithSoftmax = 2.53706678 * 640; EvalErrorPrediction = 0.65625000 * 640; time = 0.1044s; samplesPerSecond = 6129.0
-MPI Rank 1: 08/16/2016 03:20:53:  Epoch[ 1 of 4]-Minibatch[ 231- 240, 75.00%]: CrossEntropyWithSoftmax = 2.56177343 * 640; EvalErrorPrediction = 0.65625000 * 640; time = 0.0970s; samplesPerSecond = 6597.4
-MPI Rank 1: 08/16/2016 03:20:53:  Epoch[ 1 of 4]-Minibatch[ 241- 250, 78.13%]: CrossEntropyWithSoftmax = 2.50118791 * 640; EvalErrorPrediction = 0.64218750 * 640; time = 0.0917s; samplesPerSecond = 6982.9
-MPI Rank 1: 08/16/2016 03:20:53:  Epoch[ 1 of 4]-Minibatch[ 251- 260, 81.25%]: CrossEntropyWithSoftmax = 2.40119788 * 640; EvalErrorPrediction = 0.62500000 * 640; time = 0.1018s; samplesPerSecond = 6289.2
-MPI Rank 1: 08/16/2016 03:20:53:  Epoch[ 1 of 4]-Minibatch[ 261- 270, 84.38%]: CrossEntropyWithSoftmax = 2.27491503 * 640; EvalErrorPrediction = 0.58906250 * 640; time = 0.0895s; samplesPerSecond = 7150.7
-MPI Rank 1: 08/16/2016 03:20:53:  Epoch[ 1 of 4]-Minibatch[ 271- 280, 87.50%]: CrossEntropyWithSoftmax = 2.51724208 * 640; EvalErrorPrediction = 0.65781250 * 640; time = 0.0979s; samplesPerSecond = 6540.5
-MPI Rank 1: 08/16/2016 03:20:53:  Epoch[ 1 of 4]-Minibatch[ 281- 290, 90.63%]: CrossEntropyWithSoftmax = 2.27797542 * 640; EvalErrorPrediction = 0.59687500 * 640; time = 0.0984s; samplesPerSecond = 6502.9
-MPI Rank 1: 08/16/2016 03:20:53:  Epoch[ 1 of 4]-Minibatch[ 291- 300, 93.75%]: CrossEntropyWithSoftmax = 2.26017740 * 640; EvalErrorPrediction = 0.60937500 * 640; time = 0.1055s; samplesPerSecond = 6066.1
-MPI Rank 1: 08/16/2016 03:20:53:  Epoch[ 1 of 4]-Minibatch[ 301- 310, 96.88%]: CrossEntropyWithSoftmax = 2.24735342 * 640; EvalErrorPrediction = 0.58437500 * 640; time = 0.0707s; samplesPerSecond = 9058.1
-MPI Rank 1: 08/16/2016 03:20:53:  Epoch[ 1 of 4]-Minibatch[ 311- 320, 100.00%]: CrossEntropyWithSoftmax = 2.23665382 * 640; EvalErrorPrediction = 0.60625000 * 640; time = 0.0399s; samplesPerSecond = 16044.1
-MPI Rank 1: 08/16/2016 03:20:53: Finished Epoch[ 1 of 4]: [Training] CrossEntropyWithSoftmax = 3.03815141 * 20480; EvalErrorPrediction = 0.73432617 * 20480; totalSamplesSeen = 20480; learningRatePerSample = 0.015625; epochTime=3.16512s
->>>>>>> 8493f118
-MPI Rank 1: 
-MPI Rank 1: 08/16/2016 03:20:53: Starting Epoch 2: learning rate per sample = 0.001953  effective momentum = 0.656119  momentum as time constant = 607.5 samples
+MPI Rank 1: 05/03/2016 14:48:24:  Epoch[ 1 of 4]-Minibatch[   1-  10, 3.13%]: CrossEntropyWithSoftmax = 4.52102408 * 640; EvalErrorPrediction = 0.92656250 * 640; time = 0.3081s; samplesPerSecond = 2077.5
+MPI Rank 1: 05/03/2016 14:48:24:  Epoch[ 1 of 4]-Minibatch[  11-  20, 6.25%]: CrossEntropyWithSoftmax = 4.21764659 * 640; EvalErrorPrediction = 0.90156250 * 640; time = 0.3167s; samplesPerSecond = 2021.1
+MPI Rank 1: 05/03/2016 14:48:25:  Epoch[ 1 of 4]-Minibatch[  21-  30, 9.38%]: CrossEntropyWithSoftmax = 3.92251861 * 640; EvalErrorPrediction = 0.85000000 * 640; time = 0.3098s; samplesPerSecond = 2065.6
+MPI Rank 1: 05/03/2016 14:48:25:  Epoch[ 1 of 4]-Minibatch[  31-  40, 12.50%]: CrossEntropyWithSoftmax = 3.91289446 * 640; EvalErrorPrediction = 0.88750000 * 640; time = 0.3124s; samplesPerSecond = 2048.9
+MPI Rank 1: 05/03/2016 14:48:25:  Epoch[ 1 of 4]-Minibatch[  41-  50, 15.63%]: CrossEntropyWithSoftmax = 3.84057836 * 640; EvalErrorPrediction = 0.91093750 * 640; time = 0.3129s; samplesPerSecond = 2045.3
+MPI Rank 1: 05/03/2016 14:48:25:  Epoch[ 1 of 4]-Minibatch[  51-  60, 18.75%]: CrossEntropyWithSoftmax = 3.71077800 * 640; EvalErrorPrediction = 0.88437500 * 640; time = 0.3168s; samplesPerSecond = 2020.3
+MPI Rank 1: 05/03/2016 14:48:26:  Epoch[ 1 of 4]-Minibatch[  61-  70, 21.88%]: CrossEntropyWithSoftmax = 3.50986627 * 640; EvalErrorPrediction = 0.81718750 * 640; time = 0.3216s; samplesPerSecond = 1990.3
+MPI Rank 1: 05/03/2016 14:48:26:  Epoch[ 1 of 4]-Minibatch[  71-  80, 25.00%]: CrossEntropyWithSoftmax = 3.47993705 * 640; EvalErrorPrediction = 0.81250000 * 640; time = 0.3121s; samplesPerSecond = 2050.7
+MPI Rank 1: 05/03/2016 14:48:26:  Epoch[ 1 of 4]-Minibatch[  81-  90, 28.13%]: CrossEntropyWithSoftmax = 3.33550558 * 640; EvalErrorPrediction = 0.76718750 * 640; time = 0.3139s; samplesPerSecond = 2038.9
+MPI Rank 1: 05/03/2016 14:48:27:  Epoch[ 1 of 4]-Minibatch[  91- 100, 31.25%]: CrossEntropyWithSoftmax = 3.49726054 * 640; EvalErrorPrediction = 0.80000000 * 640; time = 0.3143s; samplesPerSecond = 2036.2
+MPI Rank 1: 05/03/2016 14:48:27:  Epoch[ 1 of 4]-Minibatch[ 101- 110, 34.38%]: CrossEntropyWithSoftmax = 3.21905375 * 640; EvalErrorPrediction = 0.80000000 * 640; time = 0.3120s; samplesPerSecond = 2051.4
+MPI Rank 1: 05/03/2016 14:48:27:  Epoch[ 1 of 4]-Minibatch[ 111- 120, 37.50%]: CrossEntropyWithSoftmax = 3.31461145 * 640; EvalErrorPrediction = 0.79062500 * 640; time = 0.3185s; samplesPerSecond = 2009.5
+MPI Rank 1: 05/03/2016 14:48:28:  Epoch[ 1 of 4]-Minibatch[ 121- 130, 40.63%]: CrossEntropyWithSoftmax = 3.15950802 * 640; EvalErrorPrediction = 0.77968750 * 640; time = 0.3315s; samplesPerSecond = 1930.5
+MPI Rank 1: 05/03/2016 14:48:28:  Epoch[ 1 of 4]-Minibatch[ 131- 140, 43.75%]: CrossEntropyWithSoftmax = 3.07762131 * 640; EvalErrorPrediction = 0.77187500 * 640; time = 0.2716s; samplesPerSecond = 2356.6
+MPI Rank 1: 05/03/2016 14:48:28:  Epoch[ 1 of 4]-Minibatch[ 141- 150, 46.88%]: CrossEntropyWithSoftmax = 3.05637351 * 640; EvalErrorPrediction = 0.72187500 * 640; time = 0.3063s; samplesPerSecond = 2089.7
+MPI Rank 1: 05/03/2016 14:48:29:  Epoch[ 1 of 4]-Minibatch[ 151- 160, 50.00%]: CrossEntropyWithSoftmax = 2.91153531 * 640; EvalErrorPrediction = 0.69062500 * 640; time = 0.3110s; samplesPerSecond = 2058.1
+MPI Rank 1: 05/03/2016 14:48:29:  Epoch[ 1 of 4]-Minibatch[ 161- 170, 53.13%]: CrossEntropyWithSoftmax = 2.89745725 * 640; EvalErrorPrediction = 0.73281250 * 640; time = 0.3283s; samplesPerSecond = 1949.2
+MPI Rank 1: 05/03/2016 14:48:29:  Epoch[ 1 of 4]-Minibatch[ 171- 180, 56.25%]: CrossEntropyWithSoftmax = 2.72829961 * 640; EvalErrorPrediction = 0.65312500 * 640; time = 0.3132s; samplesPerSecond = 2043.6
+MPI Rank 1: 05/03/2016 14:48:30:  Epoch[ 1 of 4]-Minibatch[ 181- 190, 59.38%]: CrossEntropyWithSoftmax = 2.65806444 * 640; EvalErrorPrediction = 0.68593750 * 640; time = 0.3135s; samplesPerSecond = 2041.5
+MPI Rank 1: 05/03/2016 14:48:30:  Epoch[ 1 of 4]-Minibatch[ 191- 200, 62.50%]: CrossEntropyWithSoftmax = 2.66604147 * 640; EvalErrorPrediction = 0.66093750 * 640; time = 0.3313s; samplesPerSecond = 1931.8
+MPI Rank 1: 05/03/2016 14:48:30:  Epoch[ 1 of 4]-Minibatch[ 201- 210, 65.63%]: CrossEntropyWithSoftmax = 2.53915697 * 640; EvalErrorPrediction = 0.63125000 * 640; time = 0.3149s; samplesPerSecond = 2032.6
+MPI Rank 1: 05/03/2016 14:48:31:  Epoch[ 1 of 4]-Minibatch[ 211- 220, 68.75%]: CrossEntropyWithSoftmax = 2.61937093 * 640; EvalErrorPrediction = 0.67343750 * 640; time = 0.3151s; samplesPerSecond = 2031.0
+MPI Rank 1: 05/03/2016 14:48:31:  Epoch[ 1 of 4]-Minibatch[ 221- 230, 71.88%]: CrossEntropyWithSoftmax = 2.51539473 * 640; EvalErrorPrediction = 0.65937500 * 640; time = 0.3147s; samplesPerSecond = 2033.4
+MPI Rank 1: 05/03/2016 14:48:31:  Epoch[ 1 of 4]-Minibatch[ 231- 240, 75.00%]: CrossEntropyWithSoftmax = 2.47301309 * 640; EvalErrorPrediction = 0.64218750 * 640; time = 0.3148s; samplesPerSecond = 2033.0
+MPI Rank 1: 05/03/2016 14:48:31:  Epoch[ 1 of 4]-Minibatch[ 241- 250, 78.13%]: CrossEntropyWithSoftmax = 2.42748799 * 640; EvalErrorPrediction = 0.61250000 * 640; time = 0.3135s; samplesPerSecond = 2041.6
+MPI Rank 1: 05/03/2016 14:48:32:  Epoch[ 1 of 4]-Minibatch[ 251- 260, 81.25%]: CrossEntropyWithSoftmax = 2.42204482 * 640; EvalErrorPrediction = 0.62500000 * 640; time = 0.3147s; samplesPerSecond = 2033.8
+MPI Rank 1: 05/03/2016 14:48:32:  Epoch[ 1 of 4]-Minibatch[ 261- 270, 84.38%]: CrossEntropyWithSoftmax = 2.17342812 * 640; EvalErrorPrediction = 0.56718750 * 640; time = 0.3148s; samplesPerSecond = 2033.1
+MPI Rank 1: 05/03/2016 14:48:32:  Epoch[ 1 of 4]-Minibatch[ 271- 280, 87.50%]: CrossEntropyWithSoftmax = 2.31290374 * 640; EvalErrorPrediction = 0.62968750 * 640; time = 0.3147s; samplesPerSecond = 2033.7
+MPI Rank 1: 05/03/2016 14:48:33:  Epoch[ 1 of 4]-Minibatch[ 281- 290, 90.63%]: CrossEntropyWithSoftmax = 2.26008782 * 640; EvalErrorPrediction = 0.60312500 * 640; time = 0.3149s; samplesPerSecond = 2032.2
+MPI Rank 1: 05/03/2016 14:48:33:  Epoch[ 1 of 4]-Minibatch[ 291- 300, 93.75%]: CrossEntropyWithSoftmax = 2.15763314 * 640; EvalErrorPrediction = 0.57968750 * 640; time = 0.3146s; samplesPerSecond = 2034.2
+MPI Rank 1: 05/03/2016 14:48:33:  Epoch[ 1 of 4]-Minibatch[ 301- 310, 96.88%]: CrossEntropyWithSoftmax = 2.23496000 * 640; EvalErrorPrediction = 0.59531250 * 640; time = 0.3134s; samplesPerSecond = 2042.2
+MPI Rank 1: 05/03/2016 14:48:34:  Epoch[ 1 of 4]-Minibatch[ 311- 320, 100.00%]: CrossEntropyWithSoftmax = 2.25712791 * 640; EvalErrorPrediction = 0.61406250 * 640; time = 0.3135s; samplesPerSecond = 2041.3
+MPI Rank 1: 05/03/2016 14:48:34: Finished Epoch[ 1 of 4]: [Training] CrossEntropyWithSoftmax = 3.00091203 * 20480; EvalErrorPrediction = 0.72744141 * 20480; totalSamplesSeen = 20480; learningRatePerSample = 0.015625; epochTime=10.0625s
+MPI Rank 1: 
+MPI Rank 1: 05/03/2016 14:48:34: Starting Epoch 2: learning rate per sample = 0.001953  effective momentum = 0.656119  momentum as time constant = 607.5 samples
 MPI Rank 1: minibatchiterator: epoch 1: frames [20480..40960] (first utterance at frame 20480), data subset 1 of 3, with 1 datapasses
 MPI Rank 1: 
-<<<<<<< HEAD
 MPI Rank 1: 05/03/2016 14:48:34: Starting minibatch loop, DataParallelSGD training (MyRank = 1, NumNodes = 3, NumGradientBits = 1), BufferedAsyncGradientAggregation is ENABLED, distributed reading is ENABLED.
 MPI Rank 1: Actual gradient aggregation time: 0.038515
 MPI Rank 1: Async gradient aggregation wait time: 0.02335
 MPI Rank 1: Actual gradient aggregation time: 0.050677
-MPI Rank 1: 05/03/2016 14:48:34:  Epoch[ 2 of 4]-Minibatch[   1-  10, 12.50%]: CrossEntropyWithSoftmax = 2.14557030 * 2304; EvalClassificationError = 0.57812500 * 2304; time = 0.5223s; samplesPerSecond = 4411.1
+MPI Rank 1: 05/03/2016 14:48:34:  Epoch[ 2 of 4]-Minibatch[   1-  10, 12.50%]: CrossEntropyWithSoftmax = 2.14557030 * 2304; EvalErrorPrediction = 0.57812500 * 2304; time = 0.5223s; samplesPerSecond = 4411.1
 MPI Rank 1: Async gradient aggregation wait time: 0.012621
 MPI Rank 1: Actual gradient aggregation time: 0.04838
 MPI Rank 1: Async gradient aggregation wait time: 0.00441
 MPI Rank 1: Actual gradient aggregation time: 0.047081
-MPI Rank 1: 05/03/2016 14:48:35:  Epoch[ 2 of 4]-Minibatch[  11-  20, 25.00%]: CrossEntropyWithSoftmax = 2.08093589 * 2560; EvalClassificationError = 0.57773438 * 2560; time = 0.5051s; samplesPerSecond = 5068.4
+MPI Rank 1: 05/03/2016 14:48:35:  Epoch[ 2 of 4]-Minibatch[  11-  20, 25.00%]: CrossEntropyWithSoftmax = 2.08093589 * 2560; EvalErrorPrediction = 0.57773438 * 2560; time = 0.5051s; samplesPerSecond = 5068.4
 MPI Rank 1: Async gradient aggregation wait time: 0.004202
 MPI Rank 1: Actual gradient aggregation time: 0.050194
 MPI Rank 1: Async gradient aggregation wait time: 0.005173
 MPI Rank 1: Actual gradient aggregation time: 0.046251
-MPI Rank 1: 05/03/2016 14:48:35:  Epoch[ 2 of 4]-Minibatch[  21-  30, 37.50%]: CrossEntropyWithSoftmax = 2.06764732 * 2560; EvalClassificationError = 0.57421875 * 2560; time = 0.5094s; samplesPerSecond = 5025.7
+MPI Rank 1: 05/03/2016 14:48:35:  Epoch[ 2 of 4]-Minibatch[  21-  30, 37.50%]: CrossEntropyWithSoftmax = 2.06764732 * 2560; EvalErrorPrediction = 0.57421875 * 2560; time = 0.5094s; samplesPerSecond = 5025.7
 MPI Rank 1: Async gradient aggregation wait time: 0.004722
 MPI Rank 1: Actual gradient aggregation time: 0.049325
 MPI Rank 1: Async gradient aggregation wait time: 0.013248
 MPI Rank 1: Actual gradient aggregation time: 0.047017
-MPI Rank 1: 05/03/2016 14:48:36:  Epoch[ 2 of 4]-Minibatch[  31-  40, 50.00%]: CrossEntropyWithSoftmax = 2.02760774 * 2560; EvalClassificationError = 0.55859375 * 2560; time = 0.5102s; samplesPerSecond = 5018.0
+MPI Rank 1: 05/03/2016 14:48:36:  Epoch[ 2 of 4]-Minibatch[  31-  40, 50.00%]: CrossEntropyWithSoftmax = 2.02760774 * 2560; EvalErrorPrediction = 0.55859375 * 2560; time = 0.5102s; samplesPerSecond = 5018.0
 MPI Rank 1: Async gradient aggregation wait time: 0.005074
 MPI Rank 1: Actual gradient aggregation time: 0.047779
 MPI Rank 1: Async gradient aggregation wait time: 0.003996
 MPI Rank 1: Actual gradient aggregation time: 0.050274
-MPI Rank 1: 05/03/2016 14:48:36:  Epoch[ 2 of 4]-Minibatch[  41-  50, 62.50%]: CrossEntropyWithSoftmax = 1.97300714 * 2560; EvalClassificationError = 0.55156250 * 2560; time = 0.5073s; samplesPerSecond = 5045.9
+MPI Rank 1: 05/03/2016 14:48:36:  Epoch[ 2 of 4]-Minibatch[  41-  50, 62.50%]: CrossEntropyWithSoftmax = 1.97300714 * 2560; EvalErrorPrediction = 0.55156250 * 2560; time = 0.5073s; samplesPerSecond = 5045.9
 MPI Rank 1: Async gradient aggregation wait time: 0.004653
 MPI Rank 1: Actual gradient aggregation time: 0.0409
 MPI Rank 1: Async gradient aggregation wait time: 0.018882
 MPI Rank 1: Actual gradient aggregation time: 0.048308
-MPI Rank 1: 05/03/2016 14:48:37:  Epoch[ 2 of 4]-Minibatch[  51-  60, 75.00%]: CrossEntropyWithSoftmax = 2.07035181 * 2560; EvalClassificationError = 0.56835938 * 2560; time = 0.5116s; samplesPerSecond = 5003.8
+MPI Rank 1: 05/03/2016 14:48:37:  Epoch[ 2 of 4]-Minibatch[  51-  60, 75.00%]: CrossEntropyWithSoftmax = 2.07035181 * 2560; EvalErrorPrediction = 0.56835938 * 2560; time = 0.5116s; samplesPerSecond = 5003.8
 MPI Rank 1: Async gradient aggregation wait time: 0.009762
 MPI Rank 1: Actual gradient aggregation time: 0.050354
 MPI Rank 1: Async gradient aggregation wait time: 0.004904
 MPI Rank 1: Actual gradient aggregation time: 0.048445
-MPI Rank 1: 05/03/2016 14:48:37:  Epoch[ 2 of 4]-Minibatch[  61-  70, 87.50%]: CrossEntropyWithSoftmax = 2.02989276 * 2560; EvalClassificationError = 0.56132812 * 2560; time = 0.5086s; samplesPerSecond = 5033.3
+MPI Rank 1: 05/03/2016 14:48:37:  Epoch[ 2 of 4]-Minibatch[  61-  70, 87.50%]: CrossEntropyWithSoftmax = 2.02989276 * 2560; EvalErrorPrediction = 0.56132812 * 2560; time = 0.5086s; samplesPerSecond = 5033.3
 MPI Rank 1: Async gradient aggregation wait time: 0.011161
 MPI Rank 1: Actual gradient aggregation time: 0.051559
 MPI Rank 1: Async gradient aggregation wait time: 0.016342
 MPI Rank 1: Actual gradient aggregation time: 0.048919
-MPI Rank 1: 05/03/2016 14:48:38:  Epoch[ 2 of 4]-Minibatch[  71-  80, 100.00%]: CrossEntropyWithSoftmax = 2.18157839 * 2560; EvalClassificationError = 0.61757812 * 2560; time = 0.5114s; samplesPerSecond = 5005.5
+MPI Rank 1: 05/03/2016 14:48:38:  Epoch[ 2 of 4]-Minibatch[  71-  80, 100.00%]: CrossEntropyWithSoftmax = 2.18157839 * 2560; EvalErrorPrediction = 0.61757812 * 2560; time = 0.5114s; samplesPerSecond = 5005.5
 MPI Rank 1: Async gradient aggregation wait time: 0.011457
 MPI Rank 1: Actual gradient aggregation time: 0.010543
-MPI Rank 1: 05/03/2016 14:48:38: Finished Epoch[ 2 of 4]: [Training] CrossEntropyWithSoftmax = 2.07254235 * 20480; EvalClassificationError = 0.57407227 * 20480; totalSamplesSeen = 40960; learningRatePerSample = 0.001953125; epochTime=4.11674s
-=======
-MPI Rank 1: 08/16/2016 03:20:53: Starting minibatch loop, DataParallelSGD training (MyRank = 1, NumNodes = 3, NumGradientBits = 1), BufferedAsyncGradientAggregation is ENABLED, distributed reading is ENABLED.
-MPI Rank 1: Actual gradient aggregation time: 0.016814
-MPI Rank 1: Async gradient aggregation wait time: 0.004995
-MPI Rank 1: Actual gradient aggregation time: 0.018553
-MPI Rank 1: 08/16/2016 03:20:54:  Epoch[ 2 of 4]-Minibatch[   1-  10, 12.50%]: CrossEntropyWithSoftmax = 2.22369214 * 2304; EvalErrorPrediction = 0.61111111 * 2304; time = 0.1969s; samplesPerSecond = 11701.9
-MPI Rank 1: Async gradient aggregation wait time: 0.006765
-MPI Rank 1: Actual gradient aggregation time: 0.017839
-MPI Rank 1: Async gradient aggregation wait time: 0.012349
-MPI Rank 1: Actual gradient aggregation time: 0.016538
-MPI Rank 1: 08/16/2016 03:20:54:  Epoch[ 2 of 4]-Minibatch[  11-  20, 25.00%]: CrossEntropyWithSoftmax = 2.23347641 * 2560; EvalErrorPrediction = 0.58320313 * 2560; time = 0.1777s; samplesPerSecond = 14408.1
-MPI Rank 1: Async gradient aggregation wait time: 0.0074
-MPI Rank 1: Actual gradient aggregation time: 0.016417
-MPI Rank 1: Async gradient aggregation wait time: 0.011519
-MPI Rank 1: Actual gradient aggregation time: 0.016373
-MPI Rank 1: 08/16/2016 03:20:54:  Epoch[ 2 of 4]-Minibatch[  21-  30, 37.50%]: CrossEntropyWithSoftmax = 2.16589380 * 2560; EvalErrorPrediction = 0.57617188 * 2560; time = 0.1734s; samplesPerSecond = 14765.1
-MPI Rank 1: Async gradient aggregation wait time: 0.008701
-MPI Rank 1: Actual gradient aggregation time: 0.017605
-MPI Rank 1: Async gradient aggregation wait time: 0.003101
-MPI Rank 1: Actual gradient aggregation time: 0.017339
-MPI Rank 1: 08/16/2016 03:20:54:  Epoch[ 2 of 4]-Minibatch[  31-  40, 50.00%]: CrossEntropyWithSoftmax = 2.17067204 * 2560; EvalErrorPrediction = 0.60664063 * 2560; time = 0.1734s; samplesPerSecond = 14766.9
-MPI Rank 1: Async gradient aggregation wait time: 0.007955
-MPI Rank 1: Actual gradient aggregation time: 0.017248
-MPI Rank 1: Async gradient aggregation wait time: 0.006691
-MPI Rank 1: Actual gradient aggregation time: 0.016928
-MPI Rank 1: 08/16/2016 03:20:54:  Epoch[ 2 of 4]-Minibatch[  41-  50, 62.50%]: CrossEntropyWithSoftmax = 2.18189249 * 2560; EvalErrorPrediction = 0.58945313 * 2560; time = 0.1709s; samplesPerSecond = 14979.9
-MPI Rank 1: Async gradient aggregation wait time: 0.004503
-MPI Rank 1: Actual gradient aggregation time: 0.016657
-MPI Rank 1: Async gradient aggregation wait time: 0.011371
-MPI Rank 1: Actual gradient aggregation time: 0.017292
-MPI Rank 1: 08/16/2016 03:20:55:  Epoch[ 2 of 4]-Minibatch[  51-  60, 75.00%]: CrossEntropyWithSoftmax = 2.08724350 * 2560; EvalErrorPrediction = 0.56562500 * 2560; time = 0.1717s; samplesPerSecond = 14909.0
-MPI Rank 1: Async gradient aggregation wait time: 0.008425
-MPI Rank 1: Actual gradient aggregation time: 0.015857
-MPI Rank 1: Async gradient aggregation wait time: 0.004495
-MPI Rank 1: Actual gradient aggregation time: 0.017283
-MPI Rank 1: 08/16/2016 03:20:55:  Epoch[ 2 of 4]-Minibatch[  61-  70, 87.50%]: CrossEntropyWithSoftmax = 2.09218108 * 2560; EvalErrorPrediction = 0.59179688 * 2560; time = 0.1735s; samplesPerSecond = 14752.4
-MPI Rank 1: Async gradient aggregation wait time: 0.002782
-MPI Rank 1: Actual gradient aggregation time: 0.017143
-MPI Rank 1: Async gradient aggregation wait time: 0.006964
-MPI Rank 1: Actual gradient aggregation time: 0.016254
-MPI Rank 1: 08/16/2016 03:20:55:  Epoch[ 2 of 4]-Minibatch[  71-  80, 100.00%]: CrossEntropyWithSoftmax = 2.10191157 * 2560; EvalErrorPrediction = 0.58632812 * 2560; time = 0.1672s; samplesPerSecond = 15314.9
-MPI Rank 1: Async gradient aggregation wait time: 0.007214
-MPI Rank 1: Actual gradient aggregation time: 0.006841
-MPI Rank 1: 08/16/2016 03:20:55: Finished Epoch[ 2 of 4]: [Training] CrossEntropyWithSoftmax = 2.15620068 * 20480; EvalErrorPrediction = 0.58857422 * 20480; totalSamplesSeen = 40960; learningRatePerSample = 0.001953125; epochTime=1.42722s
->>>>>>> 8493f118
-MPI Rank 1: 
-MPI Rank 1: 08/16/2016 03:20:55: Starting Epoch 3: learning rate per sample = 0.000098  effective momentum = 0.656119  momentum as time constant = 2429.9 samples
+MPI Rank 1: 05/03/2016 14:48:38: Finished Epoch[ 2 of 4]: [Training] CrossEntropyWithSoftmax = 2.07254235 * 20480; EvalErrorPrediction = 0.57407227 * 20480; totalSamplesSeen = 40960; learningRatePerSample = 0.001953125; epochTime=4.11674s
+MPI Rank 1: 
+MPI Rank 1: 05/03/2016 14:48:38: Starting Epoch 3: learning rate per sample = 0.000098  effective momentum = 0.656119  momentum as time constant = 2429.9 samples
 MPI Rank 1: minibatchiterator: epoch 2: frames [40960..61440] (first utterance at frame 40960), data subset 1 of 3, with 1 datapasses
 MPI Rank 1: 
-<<<<<<< HEAD
 MPI Rank 1: 05/03/2016 14:48:38: Starting minibatch loop, DataParallelSGD training (MyRank = 1, NumNodes = 3, NumGradientBits = 1), BufferedAsyncGradientAggregation is ENABLED, distributed reading is ENABLED.
 MPI Rank 1: Async gradient aggregation wait time: 0.068059
 MPI Rank 1: Actual gradient aggregation time: 0.153027
 MPI Rank 1: Async gradient aggregation wait time: 0.023405
 MPI Rank 1: Actual gradient aggregation time: 0.170704
-MPI Rank 1: 05/03/2016 14:48:39:  Epoch[ 3 of 4]-Minibatch[   1-  10, 50.00%]: CrossEntropyWithSoftmax = 2.10460850 * 9216; EvalClassificationError = 0.56998698 * 9216; time = 1.5440s; samplesPerSecond = 5969.0
+MPI Rank 1: 05/03/2016 14:48:39:  Epoch[ 3 of 4]-Minibatch[   1-  10, 50.00%]: CrossEntropyWithSoftmax = 2.10460850 * 9216; EvalErrorPrediction = 0.56998698 * 9216; time = 1.5440s; samplesPerSecond = 5969.0
 MPI Rank 1: Async gradient aggregation wait time: 0.003025
 MPI Rank 1: Actual gradient aggregation time: 0.148642
 MPI Rank 1: Async gradient aggregation wait time: 0.041119
 MPI Rank 1: Actual gradient aggregation time: 0.147981
-MPI Rank 1: 05/03/2016 14:48:41:  Epoch[ 3 of 4]-Minibatch[  11-  20, 100.00%]: CrossEntropyWithSoftmax = 2.06084998 * 10240; EvalClassificationError = 0.55947266 * 10240; time = 1.5312s; samplesPerSecond = 6687.5
-MPI Rank 1: 05/03/2016 14:48:41: Finished Epoch[ 3 of 4]: [Training] CrossEntropyWithSoftmax = 2.07685066 * 20480; EvalClassificationError = 0.56367188 * 20480; totalSamplesSeen = 61440; learningRatePerSample = 9.7656251e-005; epochTime=3.10524s
-=======
-MPI Rank 1: 08/16/2016 03:20:55: Starting minibatch loop, DataParallelSGD training (MyRank = 1, NumNodes = 3, NumGradientBits = 1), BufferedAsyncGradientAggregation is ENABLED, distributed reading is ENABLED.
-MPI Rank 1: Async gradient aggregation wait time: 0.010824
-MPI Rank 1: Actual gradient aggregation time: 0.034649
-MPI Rank 1: Async gradient aggregation wait time: 0.018618
-MPI Rank 1: Actual gradient aggregation time: 0.02933
-MPI Rank 1: 08/16/2016 03:20:55:  Epoch[ 3 of 4]-Minibatch[   1-  10, 50.00%]: CrossEntropyWithSoftmax = 2.11767394 * 9216; EvalErrorPrediction = 0.56510417 * 9216; time = 0.3374s; samplesPerSecond = 27316.2
-MPI Rank 1: Async gradient aggregation wait time: 0.007969
-MPI Rank 1: Actual gradient aggregation time: 0.030869
-MPI Rank 1: Async gradient aggregation wait time: 0.003987
-MPI Rank 1: Actual gradient aggregation time: 0.031625
-MPI Rank 1: 08/16/2016 03:20:56:  Epoch[ 3 of 4]-Minibatch[  11-  20, 100.00%]: CrossEntropyWithSoftmax = 2.08282316 * 10240; EvalErrorPrediction = 0.56914062 * 10240; time = 0.3192s; samplesPerSecond = 32083.2
-MPI Rank 1: 08/16/2016 03:20:56: Finished Epoch[ 3 of 4]: [Training] CrossEntropyWithSoftmax = 2.09667113 * 20480; EvalErrorPrediction = 0.56689453 * 20480; totalSamplesSeen = 61440; learningRatePerSample = 9.7656251e-005; epochTime=0.678136s
->>>>>>> 8493f118
-MPI Rank 1: 
-MPI Rank 1: 08/16/2016 03:20:56: Starting Epoch 4: learning rate per sample = 0.000098  effective momentum = 0.656119  momentum as time constant = 2429.9 samples
+MPI Rank 1: 05/03/2016 14:48:41:  Epoch[ 3 of 4]-Minibatch[  11-  20, 100.00%]: CrossEntropyWithSoftmax = 2.06084998 * 10240; EvalErrorPrediction = 0.55947266 * 10240; time = 1.5312s; samplesPerSecond = 6687.5
+MPI Rank 1: 05/03/2016 14:48:41: Finished Epoch[ 3 of 4]: [Training] CrossEntropyWithSoftmax = 2.07685066 * 20480; EvalErrorPrediction = 0.56367188 * 20480; totalSamplesSeen = 61440; learningRatePerSample = 9.7656251e-005; epochTime=3.10524s
+MPI Rank 1: 
+MPI Rank 1: 05/03/2016 14:48:41: Starting Epoch 4: learning rate per sample = 0.000098  effective momentum = 0.656119  momentum as time constant = 2429.9 samples
 MPI Rank 1: minibatchiterator: epoch 3: frames [61440..81920] (first utterance at frame 61440), data subset 1 of 3, with 1 datapasses
 MPI Rank 1: 
-<<<<<<< HEAD
 MPI Rank 1: 05/03/2016 14:48:41: Starting minibatch loop, DataParallelSGD training (MyRank = 1, NumNodes = 3, NumGradientBits = 1), BufferedAsyncGradientAggregation is ENABLED, distributed reading is ENABLED.
 MPI Rank 1: Async gradient aggregation wait time: 0.00358
 MPI Rank 1: Actual gradient aggregation time: 0.126463
 MPI Rank 1: Async gradient aggregation wait time: 0.016561
 MPI Rank 1: Actual gradient aggregation time: 0.119193
-MPI Rank 1: 05/03/2016 14:48:43:  Epoch[ 4 of 4]-Minibatch[   1-  10, 50.00%]: CrossEntropyWithSoftmax = 1.94976539 * 9216; EvalClassificationError = 0.53884549 * 9216; time = 1.5094s; samplesPerSecond = 6105.7
+MPI Rank 1: 05/03/2016 14:48:43:  Epoch[ 4 of 4]-Minibatch[   1-  10, 50.00%]: CrossEntropyWithSoftmax = 1.94976539 * 9216; EvalErrorPrediction = 0.53884549 * 9216; time = 1.5094s; samplesPerSecond = 6105.7
 MPI Rank 1: Async gradient aggregation wait time: 0.073365
 MPI Rank 1: Actual gradient aggregation time: 0.147889
 MPI Rank 1: Async gradient aggregation wait time: 0.004563
 MPI Rank 1: Actual gradient aggregation time: 0.151632
-MPI Rank 1: 05/03/2016 14:48:44:  Epoch[ 4 of 4]-Minibatch[  11-  20, 100.00%]: CrossEntropyWithSoftmax = 1.91243517 * 10240; EvalClassificationError = 0.52392578 * 10240; time = 1.5042s; samplesPerSecond = 6807.5
+MPI Rank 1: 05/03/2016 14:48:44:  Epoch[ 4 of 4]-Minibatch[  11-  20, 100.00%]: CrossEntropyWithSoftmax = 1.91243517 * 10240; EvalErrorPrediction = 0.52392578 * 10240; time = 1.5042s; samplesPerSecond = 6807.5
 MPI Rank 1: Async gradient aggregation wait time: 0.012138
-MPI Rank 1: 05/03/2016 14:48:44: Finished Epoch[ 4 of 4]: [Training] CrossEntropyWithSoftmax = 1.92947846 * 20480; EvalClassificationError = 0.53051758 * 20480; totalSamplesSeen = 81920; learningRatePerSample = 9.7656251e-005; epochTime=3.06709s
+MPI Rank 1: 05/03/2016 14:48:44: Finished Epoch[ 4 of 4]: [Training] CrossEntropyWithSoftmax = 1.92947846 * 20480; EvalErrorPrediction = 0.53051758 * 20480; totalSamplesSeen = 81920; learningRatePerSample = 9.7656251e-005; epochTime=3.06709s
 MPI Rank 1: 05/03/2016 14:48:44: CNTKCommandTrainEnd: speechTrain
-=======
-MPI Rank 1: 08/16/2016 03:20:56: Starting minibatch loop, DataParallelSGD training (MyRank = 1, NumNodes = 3, NumGradientBits = 1), BufferedAsyncGradientAggregation is ENABLED, distributed reading is ENABLED.
-MPI Rank 1: Async gradient aggregation wait time: 0.006331
-MPI Rank 1: Actual gradient aggregation time: 0.028676
-MPI Rank 1: Async gradient aggregation wait time: 0.007827
-MPI Rank 1: Actual gradient aggregation time: 0.028017
-MPI Rank 1: 08/16/2016 03:20:56:  Epoch[ 4 of 4]-Minibatch[   1-  10, 50.00%]: CrossEntropyWithSoftmax = 1.98353176 * 9216; EvalErrorPrediction = 0.53982205 * 9216; time = 0.2977s; samplesPerSecond = 30954.9
-MPI Rank 1: Async gradient aggregation wait time: 0.007729
-MPI Rank 1: Actual gradient aggregation time: 0.029894
-MPI Rank 1: Async gradient aggregation wait time: 0.016801
-MPI Rank 1: Actual gradient aggregation time: 0.028078
-MPI Rank 1: 08/16/2016 03:20:56:  Epoch[ 4 of 4]-Minibatch[  11-  20, 100.00%]: CrossEntropyWithSoftmax = 1.96715780 * 10240; EvalErrorPrediction = 0.53369141 * 10240; time = 0.2965s; samplesPerSecond = 34541.1
-MPI Rank 1: Async gradient aggregation wait time: 0.006883
-MPI Rank 1: 08/16/2016 03:20:56: Finished Epoch[ 4 of 4]: [Training] CrossEntropyWithSoftmax = 1.97591825 * 20480; EvalErrorPrediction = 0.53642578 * 20480; totalSamplesSeen = 81920; learningRatePerSample = 9.7656251e-005; epochTime=0.616484s
-MPI Rank 1: 08/16/2016 03:20:57: CNTKCommandTrainEnd: speechTrain
->>>>>>> 8493f118
-MPI Rank 1: 
-MPI Rank 1: 08/16/2016 03:20:57: Action "train" complete.
-MPI Rank 1: 
-MPI Rank 1: 08/16/2016 03:20:57: __COMPLETED__
-MPI Rank 1: ~MPIWrapper
-MPI Rank 2: 08/16/2016 03:20:40: Redirecting stderr to file C:\Users\svcphil\AppData\Local\Temp\cntk-test-20160816031852.202534\Speech\DNN_ParallelBufferedAsyncGradientAggregation@release_gpu/stderr_speechTrain.logrank2
-MPI Rank 2: 08/16/2016 03:20:40: -------------------------------------------------------------------
-MPI Rank 2: 08/16/2016 03:20:40: Build info: 
-MPI Rank 2: 
-MPI Rank 2: 08/16/2016 03:20:40: 		Built time: Aug 16 2016 03:09:16
-MPI Rank 2: 08/16/2016 03:20:40: 		Last modified date: Fri Aug 12 05:28:23 2016
-MPI Rank 2: 08/16/2016 03:20:40: 		Build type: Release
-MPI Rank 2: 08/16/2016 03:20:40: 		Build target: GPU
-MPI Rank 2: 08/16/2016 03:20:40: 		With 1bit-SGD: yes
-MPI Rank 2: 08/16/2016 03:20:40: 		Math lib: mkl
-MPI Rank 2: 08/16/2016 03:20:40: 		CUDA_PATH: C:\Program Files\NVIDIA GPU Computing Toolkit\CUDA\v7.5
-MPI Rank 2: 08/16/2016 03:20:40: 		CUB_PATH: c:\src\cub-1.4.1
-MPI Rank 2: 08/16/2016 03:20:40: 		CUDNN_PATH: c:\NVIDIA\cudnn-4.0\cuda
-MPI Rank 2: 08/16/2016 03:20:40: 		Build Branch: HEAD
-MPI Rank 2: 08/16/2016 03:20:40: 		Build SHA1: 026b1e772b963461e189f8f00aa7ed6951298f84
-MPI Rank 2: 08/16/2016 03:20:40: 		Built by svcphil on Philly-Pool1
-MPI Rank 2: 08/16/2016 03:20:40: 		Build Path: c:\jenkins\workspace\CNTK-Build-Windows\Source\CNTK\
-MPI Rank 2: 08/16/2016 03:20:40: -------------------------------------------------------------------
-MPI Rank 2: 08/16/2016 03:20:43: -------------------------------------------------------------------
-MPI Rank 2: 08/16/2016 03:20:43: GPU info:
-MPI Rank 2: 
-MPI Rank 2: 08/16/2016 03:20:43: 		Device[0]: cores = 2880; computeCapability = 3.5; type = "GeForce GTX 780 Ti"; memory = 3072 MB
-MPI Rank 2: 08/16/2016 03:20:43: 		Device[1]: cores = 2880; computeCapability = 3.5; type = "GeForce GTX 780 Ti"; memory = 3072 MB
-MPI Rank 2: 08/16/2016 03:20:43: 		Device[2]: cores = 2880; computeCapability = 3.5; type = "GeForce GTX 780 Ti"; memory = 3072 MB
-MPI Rank 2: 08/16/2016 03:20:43: 		Device[3]: cores = 2880; computeCapability = 3.5; type = "GeForce GTX 780 Ti"; memory = 3072 MB
-MPI Rank 2: 08/16/2016 03:20:43: -------------------------------------------------------------------
-MPI Rank 2: 
-MPI Rank 2: 08/16/2016 03:20:43: Running on DPHAIM-24 at 2016/08/16 03:20:43
-MPI Rank 2: 08/16/2016 03:20:43: Command line: 
-MPI Rank 2: C:\jenkins\workspace\CNTK-Test-Windows-W1\x64\release\cntk.exe  configFile=C:\jenkins\workspace\CNTK-Test-Windows-W1\Tests\EndToEndTests\Speech\DNN/cntk.cntk  currentDirectory=C:\jenkins\workspace\CNTK-Test-Windows-W1\Tests\EndToEndTests\Speech\Data  RunDir=C:\Users\svcphil\AppData\Local\Temp\cntk-test-20160816031852.202534\Speech\DNN_ParallelBufferedAsyncGradientAggregation@release_gpu  DataDir=C:\jenkins\workspace\CNTK-Test-Windows-W1\Tests\EndToEndTests\Speech\Data  ConfigDir=C:\jenkins\workspace\CNTK-Test-Windows-W1\Tests\EndToEndTests\Speech\DNN  OutputDir=C:\Users\svcphil\AppData\Local\Temp\cntk-test-20160816031852.202534\Speech\DNN_ParallelBufferedAsyncGradientAggregation@release_gpu  DeviceId=0  timestamping=true  numCPUThreads=8  precision=double  speechTrain=[SGD=[ParallelTrain=[DataParallelSGD=[gradientBits=1]]]]  speechTrain=[SGD=[ParallelTrain=[DataParallelSGD=[useBufferedAsyncGradientAggregation=true]]]]  speechTrain=[SGD=[ParallelTrain=[parallelizationStartEpoch=2]]]  speechTrain=[SGD=[maxEpochs=4]]  speechTrain=[SGD=[ParallelTrain=[syncPerfStats=5]]]  stderr=C:\Users\svcphil\AppData\Local\Temp\cntk-test-20160816031852.202534\Speech\DNN_ParallelBufferedAsyncGradientAggregation@release_gpu/stderr
-MPI Rank 2: 
-MPI Rank 2: 
-MPI Rank 2: 
-MPI Rank 2: 08/16/2016 03:20:43: >>>>>>>>>>>>>>>>>>>> RAW CONFIG (VARIABLES NOT RESOLVED) >>>>>>>>>>>>>>>>>>>>
-MPI Rank 2: 08/16/2016 03:20:43: precision = "float"
+MPI Rank 1: 
+MPI Rank 1: 05/03/2016 14:48:44: Action "train" complete.
+MPI Rank 1: 
+MPI Rank 1: 05/03/2016 14:48:44: __COMPLETED__
+MPI Rank 2: 05/03/2016 14:48:18: Redirecting stderr to file C:\Users\svcphil\AppData\Local\Temp\cntk-test-20160503132225.174972\Speech\DNN_ParallelBufferedAsyncGradientAggregation@release_gpu/stderr_speechTrain.logrank2
+MPI Rank 2: 05/03/2016 14:48:18: -------------------------------------------------------------------
+MPI Rank 2: 05/03/2016 14:48:18: Build info: 
+MPI Rank 2: 
+MPI Rank 2: 05/03/2016 14:48:18: 		Built time: May  3 2016 13:15:46
+MPI Rank 2: 05/03/2016 14:48:18: 		Last modified date: Tue Apr 26 23:35:31 2016
+MPI Rank 2: 05/03/2016 14:48:18: 		Build type: Release
+MPI Rank 2: 05/03/2016 14:48:18: 		Build target: GPU
+MPI Rank 2: 05/03/2016 14:48:18: 		With 1bit-SGD: no
+MPI Rank 2: 05/03/2016 14:48:18: 		CUDA_PATH: C:\Program Files\NVIDIA GPU Computing Toolkit\CUDA\v7.5
+MPI Rank 2: 05/03/2016 14:48:18: 		CUB_PATH: c:\src\cub-1.4.1
+MPI Rank 2: 05/03/2016 14:48:18: 		CUDNN_PATH: c:\NVIDIA\cudnn-4.0\cuda
+MPI Rank 2: 05/03/2016 14:48:18: 		Build Branch: HEAD
+MPI Rank 2: 05/03/2016 14:48:18: 		Build SHA1: af96f7cce6c3c78a4f1e9315e061291c79360e12
+MPI Rank 2: 05/03/2016 14:48:18: 		Built by svcphil on cntk-muc01
+MPI Rank 2: 05/03/2016 14:48:18: 		Build Path: c:\jenkins\workspace\CNTK-Build-Windows\Source\CNTK\
+MPI Rank 2: 05/03/2016 14:48:18: -------------------------------------------------------------------
+MPI Rank 2: 
+MPI Rank 2: 05/03/2016 14:48:18: Running on cntk-muc01 at 2016/05/03 14:48:18
+MPI Rank 2: 05/03/2016 14:48:18: Command line: 
+MPI Rank 2: C:\jenkins\workspace\CNTK-Test-Windows-W1\x64\release\cntk.exe  configFile=C:\jenkins\workspace\CNTK-Test-Windows-W1\Tests\EndToEndTests\Speech\DNN/cntk.cntk  currentDirectory=C:\jenkins\workspace\CNTK-Test-Windows-W1\Tests\EndToEndTests\Speech\Data  RunDir=C:\Users\svcphil\AppData\Local\Temp\cntk-test-20160503132225.174972\Speech\DNN_ParallelBufferedAsyncGradientAggregation@release_gpu  DataDir=C:\jenkins\workspace\CNTK-Test-Windows-W1\Tests\EndToEndTests\Speech\Data  ConfigDir=C:\jenkins\workspace\CNTK-Test-Windows-W1\Tests\EndToEndTests\Speech\DNN  OutputDir=C:\Users\svcphil\AppData\Local\Temp\cntk-test-20160503132225.174972\Speech\DNN_ParallelBufferedAsyncGradientAggregation@release_gpu  DeviceId=0  timestamping=true  numCPUThreads=2  precision=double  speechTrain=[SGD=[ParallelTrain=[DataParallelSGD=[gradientBits=1]]]]  speechTrain=[SGD=[ParallelTrain=[DataParallelSGD=[useBufferedAsyncGradientAggregation=true]]]]  speechTrain=[SGD=[ParallelTrain=[parallelizationStartEpoch=2]]]  speechTrain=[SGD=[maxEpochs=4]]  speechTrain=[SGD=[ParallelTrain=[syncPerfStats=5]]]  stderr=C:\Users\svcphil\AppData\Local\Temp\cntk-test-20160503132225.174972\Speech\DNN_ParallelBufferedAsyncGradientAggregation@release_gpu/stderr
+MPI Rank 2: 
+MPI Rank 2: 
+MPI Rank 2: 
+MPI Rank 2: 05/03/2016 14:48:18: >>>>>>>>>>>>>>>>>>>> RAW CONFIG (VARIABLES NOT RESOLVED) >>>>>>>>>>>>>>>>>>>>
+MPI Rank 2: 05/03/2016 14:48:18: precision = "float"
 MPI Rank 2: command = speechTrain
 MPI Rank 2: deviceId = $DeviceId$
 MPI Rank 2: parallelTrain = true
@@ -1677,7 +1321,7 @@
 MPI Rank 2:     SimpleNetworkBuilder = [
 MPI Rank 2:         layerSizes = 363:512:512:132
 MPI Rank 2:         trainingCriterion = "CrossEntropyWithSoftmax"
-MPI Rank 2:         evalCriterion = "ClassificationError"
+MPI Rank 2:         evalCriterion = "ErrorPrediction"
 MPI Rank 2:         layerTypes = "Sigmoid"
 MPI Rank 2:         initValueScale = 1.0
 MPI Rank 2:         applyMeanVarNorm = true
@@ -1703,7 +1347,7 @@
 MPI Rank 2:              then CrossEntropyWithSoftmax(labels, outZ, tag='criterion')
 MPI Rank 2:              else Fail('unknown trainingCriterion ' + trainingCriterion)
 MPI Rank 2:         Err = if evalCriterion == 'Err' then
-MPI Rank 2:               ClassificationError(labels, outZ, tag='evaluation')
+MPI Rank 2:               ErrorPrediction(labels, outZ, tag='evaluation')
 MPI Rank 2:               else Fail('unknown evalCriterion ' + evalCriterion)
 MPI Rank 2:         logPrior = LogPrior(labels)
 MPI Rank 2:         // TODO: how to add a tag to an infix operation?
@@ -1741,7 +1385,6 @@
 MPI Rank 2:         miniBatchMode = "partial"
 MPI Rank 2:         randomize = "auto"
 MPI Rank 2:         verbosity = 0
-MPI Rank 2:         useMersenneTwisterRand=true
 MPI Rank 2:         features = [
 MPI Rank 2:             dim = 363
 MPI Rank 2:             type = "real"
@@ -1756,37 +1399,37 @@
 MPI Rank 2:     ]
 MPI Rank 2: ]
 MPI Rank 2: currentDirectory=C:\jenkins\workspace\CNTK-Test-Windows-W1\Tests\EndToEndTests\Speech\Data
-MPI Rank 2: RunDir=C:\Users\svcphil\AppData\Local\Temp\cntk-test-20160816031852.202534\Speech\DNN_ParallelBufferedAsyncGradientAggregation@release_gpu
+MPI Rank 2: RunDir=C:\Users\svcphil\AppData\Local\Temp\cntk-test-20160503132225.174972\Speech\DNN_ParallelBufferedAsyncGradientAggregation@release_gpu
 MPI Rank 2: DataDir=C:\jenkins\workspace\CNTK-Test-Windows-W1\Tests\EndToEndTests\Speech\Data
 MPI Rank 2: ConfigDir=C:\jenkins\workspace\CNTK-Test-Windows-W1\Tests\EndToEndTests\Speech\DNN
-MPI Rank 2: OutputDir=C:\Users\svcphil\AppData\Local\Temp\cntk-test-20160816031852.202534\Speech\DNN_ParallelBufferedAsyncGradientAggregation@release_gpu
+MPI Rank 2: OutputDir=C:\Users\svcphil\AppData\Local\Temp\cntk-test-20160503132225.174972\Speech\DNN_ParallelBufferedAsyncGradientAggregation@release_gpu
 MPI Rank 2: DeviceId=0
 MPI Rank 2: timestamping=true
-MPI Rank 2: numCPUThreads=8
+MPI Rank 2: numCPUThreads=2
 MPI Rank 2: precision=double
 MPI Rank 2: speechTrain=[SGD=[ParallelTrain=[DataParallelSGD=[gradientBits=1]]]]
 MPI Rank 2: speechTrain=[SGD=[ParallelTrain=[DataParallelSGD=[useBufferedAsyncGradientAggregation=true]]]]
 MPI Rank 2: speechTrain=[SGD=[ParallelTrain=[parallelizationStartEpoch=2]]]
 MPI Rank 2: speechTrain=[SGD=[maxEpochs=4]]
 MPI Rank 2: speechTrain=[SGD=[ParallelTrain=[syncPerfStats=5]]]
-MPI Rank 2: stderr=C:\Users\svcphil\AppData\Local\Temp\cntk-test-20160816031852.202534\Speech\DNN_ParallelBufferedAsyncGradientAggregation@release_gpu/stderr
-MPI Rank 2: 
-MPI Rank 2: 08/16/2016 03:20:43: <<<<<<<<<<<<<<<<<<<< RAW CONFIG (VARIABLES NOT RESOLVED)  <<<<<<<<<<<<<<<<<<<<
-MPI Rank 2: 
-MPI Rank 2: 08/16/2016 03:20:43: >>>>>>>>>>>>>>>>>>>> RAW CONFIG WITH ALL VARIABLES RESOLVED >>>>>>>>>>>>>>>>>>>>
-MPI Rank 2: 08/16/2016 03:20:43: precision = "float"
+MPI Rank 2: stderr=C:\Users\svcphil\AppData\Local\Temp\cntk-test-20160503132225.174972\Speech\DNN_ParallelBufferedAsyncGradientAggregation@release_gpu/stderr
+MPI Rank 2: 
+MPI Rank 2: 05/03/2016 14:48:18: <<<<<<<<<<<<<<<<<<<< RAW CONFIG (VARIABLES NOT RESOLVED)  <<<<<<<<<<<<<<<<<<<<
+MPI Rank 2: 
+MPI Rank 2: 05/03/2016 14:48:18: >>>>>>>>>>>>>>>>>>>> RAW CONFIG WITH ALL VARIABLES RESOLVED >>>>>>>>>>>>>>>>>>>>
+MPI Rank 2: 05/03/2016 14:48:18: precision = "float"
 MPI Rank 2: command = speechTrain
 MPI Rank 2: deviceId = 0
 MPI Rank 2: parallelTrain = true
 MPI Rank 2: speechTrain = [
 MPI Rank 2:     action = "train"
-MPI Rank 2:     modelPath = "C:\Users\svcphil\AppData\Local\Temp\cntk-test-20160816031852.202534\Speech\DNN_ParallelBufferedAsyncGradientAggregation@release_gpu/models/cntkSpeech.dnn"
+MPI Rank 2:     modelPath = "C:\Users\svcphil\AppData\Local\Temp\cntk-test-20160503132225.174972\Speech\DNN_ParallelBufferedAsyncGradientAggregation@release_gpu/models/cntkSpeech.dnn"
 MPI Rank 2:     deviceId = 0
 MPI Rank 2:     traceLevel = 1
 MPI Rank 2:     SimpleNetworkBuilder = [
 MPI Rank 2:         layerSizes = 363:512:512:132
 MPI Rank 2:         trainingCriterion = "CrossEntropyWithSoftmax"
-MPI Rank 2:         evalCriterion = "ClassificationError"
+MPI Rank 2:         evalCriterion = "ErrorPrediction"
 MPI Rank 2:         layerTypes = "Sigmoid"
 MPI Rank 2:         initValueScale = 1.0
 MPI Rank 2:         applyMeanVarNorm = true
@@ -1812,7 +1455,7 @@
 MPI Rank 2:              then CrossEntropyWithSoftmax(labels, outZ, tag='criterion')
 MPI Rank 2:              else Fail('unknown trainingCriterion ' + trainingCriterion)
 MPI Rank 2:         Err = if evalCriterion == 'Err' then
-MPI Rank 2:               ClassificationError(labels, outZ, tag='evaluation')
+MPI Rank 2:               ErrorPrediction(labels, outZ, tag='evaluation')
 MPI Rank 2:               else Fail('unknown evalCriterion ' + evalCriterion)
 MPI Rank 2:         logPrior = LogPrior(labels)
 MPI Rank 2:         // TODO: how to add a tag to an infix operation?
@@ -1850,7 +1493,6 @@
 MPI Rank 2:         miniBatchMode = "partial"
 MPI Rank 2:         randomize = "auto"
 MPI Rank 2:         verbosity = 0
-MPI Rank 2:         useMersenneTwisterRand=true
 MPI Rank 2:         features = [
 MPI Rank 2:             dim = 363
 MPI Rank 2:             type = "real"
@@ -1865,43 +1507,43 @@
 MPI Rank 2:     ]
 MPI Rank 2: ]
 MPI Rank 2: currentDirectory=C:\jenkins\workspace\CNTK-Test-Windows-W1\Tests\EndToEndTests\Speech\Data
-MPI Rank 2: RunDir=C:\Users\svcphil\AppData\Local\Temp\cntk-test-20160816031852.202534\Speech\DNN_ParallelBufferedAsyncGradientAggregation@release_gpu
+MPI Rank 2: RunDir=C:\Users\svcphil\AppData\Local\Temp\cntk-test-20160503132225.174972\Speech\DNN_ParallelBufferedAsyncGradientAggregation@release_gpu
 MPI Rank 2: DataDir=C:\jenkins\workspace\CNTK-Test-Windows-W1\Tests\EndToEndTests\Speech\Data
 MPI Rank 2: ConfigDir=C:\jenkins\workspace\CNTK-Test-Windows-W1\Tests\EndToEndTests\Speech\DNN
-MPI Rank 2: OutputDir=C:\Users\svcphil\AppData\Local\Temp\cntk-test-20160816031852.202534\Speech\DNN_ParallelBufferedAsyncGradientAggregation@release_gpu
+MPI Rank 2: OutputDir=C:\Users\svcphil\AppData\Local\Temp\cntk-test-20160503132225.174972\Speech\DNN_ParallelBufferedAsyncGradientAggregation@release_gpu
 MPI Rank 2: DeviceId=0
 MPI Rank 2: timestamping=true
-MPI Rank 2: numCPUThreads=8
+MPI Rank 2: numCPUThreads=2
 MPI Rank 2: precision=double
 MPI Rank 2: speechTrain=[SGD=[ParallelTrain=[DataParallelSGD=[gradientBits=1]]]]
 MPI Rank 2: speechTrain=[SGD=[ParallelTrain=[DataParallelSGD=[useBufferedAsyncGradientAggregation=true]]]]
 MPI Rank 2: speechTrain=[SGD=[ParallelTrain=[parallelizationStartEpoch=2]]]
 MPI Rank 2: speechTrain=[SGD=[maxEpochs=4]]
 MPI Rank 2: speechTrain=[SGD=[ParallelTrain=[syncPerfStats=5]]]
-MPI Rank 2: stderr=C:\Users\svcphil\AppData\Local\Temp\cntk-test-20160816031852.202534\Speech\DNN_ParallelBufferedAsyncGradientAggregation@release_gpu/stderr
-MPI Rank 2: 
-MPI Rank 2: 08/16/2016 03:20:43: <<<<<<<<<<<<<<<<<<<< RAW CONFIG WITH ALL VARIABLES RESOLVED <<<<<<<<<<<<<<<<<<<<
-MPI Rank 2: 
-MPI Rank 2: 08/16/2016 03:20:43: >>>>>>>>>>>>>>>>>>>> PROCESSED CONFIG WITH ALL VARIABLES RESOLVED >>>>>>>>>>>>>>>>>>>>
+MPI Rank 2: stderr=C:\Users\svcphil\AppData\Local\Temp\cntk-test-20160503132225.174972\Speech\DNN_ParallelBufferedAsyncGradientAggregation@release_gpu/stderr
+MPI Rank 2: 
+MPI Rank 2: 05/03/2016 14:48:18: <<<<<<<<<<<<<<<<<<<< RAW CONFIG WITH ALL VARIABLES RESOLVED <<<<<<<<<<<<<<<<<<<<
+MPI Rank 2: 
+MPI Rank 2: 05/03/2016 14:48:18: >>>>>>>>>>>>>>>>>>>> PROCESSED CONFIG WITH ALL VARIABLES RESOLVED >>>>>>>>>>>>>>>>>>>>
 MPI Rank 2: configparameters: cntk.cntk:command=speechTrain
 MPI Rank 2: configparameters: cntk.cntk:ConfigDir=C:\jenkins\workspace\CNTK-Test-Windows-W1\Tests\EndToEndTests\Speech\DNN
 MPI Rank 2: configparameters: cntk.cntk:currentDirectory=C:\jenkins\workspace\CNTK-Test-Windows-W1\Tests\EndToEndTests\Speech\Data
 MPI Rank 2: configparameters: cntk.cntk:DataDir=C:\jenkins\workspace\CNTK-Test-Windows-W1\Tests\EndToEndTests\Speech\Data
 MPI Rank 2: configparameters: cntk.cntk:deviceId=0
-MPI Rank 2: configparameters: cntk.cntk:numCPUThreads=8
-MPI Rank 2: configparameters: cntk.cntk:OutputDir=C:\Users\svcphil\AppData\Local\Temp\cntk-test-20160816031852.202534\Speech\DNN_ParallelBufferedAsyncGradientAggregation@release_gpu
+MPI Rank 2: configparameters: cntk.cntk:numCPUThreads=2
+MPI Rank 2: configparameters: cntk.cntk:OutputDir=C:\Users\svcphil\AppData\Local\Temp\cntk-test-20160503132225.174972\Speech\DNN_ParallelBufferedAsyncGradientAggregation@release_gpu
 MPI Rank 2: configparameters: cntk.cntk:parallelTrain=true
 MPI Rank 2: configparameters: cntk.cntk:precision=double
-MPI Rank 2: configparameters: cntk.cntk:RunDir=C:\Users\svcphil\AppData\Local\Temp\cntk-test-20160816031852.202534\Speech\DNN_ParallelBufferedAsyncGradientAggregation@release_gpu
+MPI Rank 2: configparameters: cntk.cntk:RunDir=C:\Users\svcphil\AppData\Local\Temp\cntk-test-20160503132225.174972\Speech\DNN_ParallelBufferedAsyncGradientAggregation@release_gpu
 MPI Rank 2: configparameters: cntk.cntk:speechTrain=[
 MPI Rank 2:     action = "train"
-MPI Rank 2:     modelPath = "C:\Users\svcphil\AppData\Local\Temp\cntk-test-20160816031852.202534\Speech\DNN_ParallelBufferedAsyncGradientAggregation@release_gpu/models/cntkSpeech.dnn"
+MPI Rank 2:     modelPath = "C:\Users\svcphil\AppData\Local\Temp\cntk-test-20160503132225.174972\Speech\DNN_ParallelBufferedAsyncGradientAggregation@release_gpu/models/cntkSpeech.dnn"
 MPI Rank 2:     deviceId = 0
 MPI Rank 2:     traceLevel = 1
 MPI Rank 2:     SimpleNetworkBuilder = [
 MPI Rank 2:         layerSizes = 363:512:512:132
 MPI Rank 2:         trainingCriterion = "CrossEntropyWithSoftmax"
-MPI Rank 2:         evalCriterion = "ClassificationError"
+MPI Rank 2:         evalCriterion = "ErrorPrediction"
 MPI Rank 2:         layerTypes = "Sigmoid"
 MPI Rank 2:         initValueScale = 1.0
 MPI Rank 2:         applyMeanVarNorm = true
@@ -1927,7 +1569,7 @@
 MPI Rank 2:              then CrossEntropyWithSoftmax(labels, outZ, tag='criterion')
 MPI Rank 2:              else Fail('unknown trainingCriterion ' + trainingCriterion)
 MPI Rank 2:         Err = if evalCriterion == 'Err' then
-MPI Rank 2:               ClassificationError(labels, outZ, tag='evaluation')
+MPI Rank 2:               ErrorPrediction(labels, outZ, tag='evaluation')
 MPI Rank 2:               else Fail('unknown evalCriterion ' + evalCriterion)
 MPI Rank 2:         logPrior = LogPrior(labels)
 MPI Rank 2:         // TODO: how to add a tag to an infix operation?
@@ -1965,7 +1607,6 @@
 MPI Rank 2:         miniBatchMode = "partial"
 MPI Rank 2:         randomize = "auto"
 MPI Rank 2:         verbosity = 0
-MPI Rank 2:         useMersenneTwisterRand=true
 MPI Rank 2:         features = [
 MPI Rank 2:             dim = 363
 MPI Rank 2:             type = "real"
@@ -1980,23 +1621,23 @@
 MPI Rank 2:     ]
 MPI Rank 2: ] [SGD=[ParallelTrain=[DataParallelSGD=[gradientBits=1]]]] [SGD=[ParallelTrain=[DataParallelSGD=[useBufferedAsyncGradientAggregation=true]]]] [SGD=[ParallelTrain=[parallelizationStartEpoch=2]]] [SGD=[maxEpochs=4]] [SGD=[ParallelTrain=[syncPerfStats=5]]]
 MPI Rank 2: 
-MPI Rank 2: configparameters: cntk.cntk:stderr=C:\Users\svcphil\AppData\Local\Temp\cntk-test-20160816031852.202534\Speech\DNN_ParallelBufferedAsyncGradientAggregation@release_gpu/stderr
+MPI Rank 2: configparameters: cntk.cntk:stderr=C:\Users\svcphil\AppData\Local\Temp\cntk-test-20160503132225.174972\Speech\DNN_ParallelBufferedAsyncGradientAggregation@release_gpu/stderr
 MPI Rank 2: configparameters: cntk.cntk:timestamping=true
-MPI Rank 2: 08/16/2016 03:20:43: <<<<<<<<<<<<<<<<<<<< PROCESSED CONFIG WITH ALL VARIABLES RESOLVED <<<<<<<<<<<<<<<<<<<<
-MPI Rank 2: 08/16/2016 03:20:43: Commands: speechTrain
-MPI Rank 2: 08/16/2016 03:20:43: Precision = "double"
-MPI Rank 2: 08/16/2016 03:20:43: Using 8 CPU threads.
-MPI Rank 2: 08/16/2016 03:20:43: CNTKModelPath: C:\Users\svcphil\AppData\Local\Temp\cntk-test-20160816031852.202534\Speech\DNN_ParallelBufferedAsyncGradientAggregation@release_gpu/models/cntkSpeech.dnn
-MPI Rank 2: 08/16/2016 03:20:43: CNTKCommandTrainInfo: speechTrain : 4
-MPI Rank 2: 08/16/2016 03:20:43: CNTKCommandTrainInfo: CNTKNoMoreCommands_Total : 4
-MPI Rank 2: 
-MPI Rank 2: 08/16/2016 03:20:43: ##############################################################################
-MPI Rank 2: 08/16/2016 03:20:43: #                                                                            #
-MPI Rank 2: 08/16/2016 03:20:43: # Action "train"                                                             #
-MPI Rank 2: 08/16/2016 03:20:43: #                                                                            #
-MPI Rank 2: 08/16/2016 03:20:43: ##############################################################################
-MPI Rank 2: 
-MPI Rank 2: 08/16/2016 03:20:43: CNTKCommandTrainBegin: speechTrain
+MPI Rank 2: 05/03/2016 14:48:18: <<<<<<<<<<<<<<<<<<<< PROCESSED CONFIG WITH ALL VARIABLES RESOLVED <<<<<<<<<<<<<<<<<<<<
+MPI Rank 2: 05/03/2016 14:48:18: Commands: speechTrain
+MPI Rank 2: 05/03/2016 14:48:18: Precision = "double"
+MPI Rank 2: 05/03/2016 14:48:18: Using 2 CPU threads.
+MPI Rank 2: 05/03/2016 14:48:18: CNTKModelPath: C:\Users\svcphil\AppData\Local\Temp\cntk-test-20160503132225.174972\Speech\DNN_ParallelBufferedAsyncGradientAggregation@release_gpu/models/cntkSpeech.dnn
+MPI Rank 2: 05/03/2016 14:48:18: CNTKCommandTrainInfo: speechTrain : 4
+MPI Rank 2: 05/03/2016 14:48:18: CNTKCommandTrainInfo: CNTKNoMoreCommands_Total : 4
+MPI Rank 2: 
+MPI Rank 2: 05/03/2016 14:48:18: ##############################################################################
+MPI Rank 2: 05/03/2016 14:48:18: #                                                                            #
+MPI Rank 2: 05/03/2016 14:48:18: # Action "train"                                                             #
+MPI Rank 2: 05/03/2016 14:48:18: #                                                                            #
+MPI Rank 2: 05/03/2016 14:48:18: ##############################################################################
+MPI Rank 2: 
+MPI Rank 2: 05/03/2016 14:48:18: CNTKCommandTrainBegin: speechTrain
 MPI Rank 2: SimpleNetworkBuilder Using GPU 0
 MPI Rank 2: reading script file glob_0000.scp ... 948 entries
 MPI Rank 2: total 132 state names in state list C:\jenkins\workspace\CNTK-Test-Windows-W1\Tests\EndToEndTests\Speech\Data/state.list
@@ -2005,26 +1646,14 @@
 MPI Rank 2: label set 0: 129 classes
 MPI Rank 2: minibatchutterancesource: 948 utterances grouped into 3 chunks, av. chunk size: 316.0 utterances, 84244.7 frames
 MPI Rank 2: 
-MPI Rank 2: 08/16/2016 03:20:44: Creating virgin network.
-MPI Rank 2: Node 'W0' (LearnableParameter operation): Initializing Parameter[512 x 363] <- 0.000000.
-MPI Rank 2: Node 'W0' (LearnableParameter operation): Initializing Parameter[512 x 363] <- uniform(seed=1, range=0.050000*1.000000, onCPU=false).
+MPI Rank 2: 05/03/2016 14:48:18: Creating virgin network.
 MPI Rank 2: Microsoft::MSR::CNTK::GPUMatrix<ElemType>::SetUniformRandomValue (GPU): creating curand object with seed 1, sizeof(ElemType)==8
-MPI Rank 2: Node 'B0' (LearnableParameter operation): Initializing Parameter[512 x 1] <- 0.000000.
-MPI Rank 2: Node 'B0' (LearnableParameter operation): Initializing Parameter[512 x 1] <- 0.000000.
-MPI Rank 2: Node 'W1' (LearnableParameter operation): Initializing Parameter[512 x 512] <- 0.000000.
-MPI Rank 2: Node 'W1' (LearnableParameter operation): Initializing Parameter[512 x 512] <- uniform(seed=2, range=0.050000*1.000000, onCPU=false).
-MPI Rank 2: Node 'B1' (LearnableParameter operation): Initializing Parameter[512 x 1] <- 0.000000.
-MPI Rank 2: Node 'B1' (LearnableParameter operation): Initializing Parameter[512 x 1] <- 0.000000.
-MPI Rank 2: Node 'W2' (LearnableParameter operation): Initializing Parameter[132 x 512] <- 0.000000.
-MPI Rank 2: Node 'W2' (LearnableParameter operation): Initializing Parameter[132 x 512] <- uniform(seed=3, range=0.050000*1.000000, onCPU=false).
-MPI Rank 2: Node 'B2' (LearnableParameter operation): Initializing Parameter[132 x 1] <- 0.000000.
-MPI Rank 2: Node 'B2' (LearnableParameter operation): Initializing Parameter[132 x 1] <- 0.000000.
 MPI Rank 2: 
 MPI Rank 2: Post-processing network...
 MPI Rank 2: 
 MPI Rank 2: 7 roots:
 MPI Rank 2: 	CrossEntropyWithSoftmax = CrossEntropyWithSoftmax()
-MPI Rank 2: 	EvalClassificationError = ClassificationError()
+MPI Rank 2: 	EvalErrorPrediction = ErrorPrediction()
 MPI Rank 2: 	InvStdOfFeatures = InvStdDev()
 MPI Rank 2: 	MeanOfFeatures = Mean()
 MPI Rank 2: 	PosteriorProb = Softmax()
@@ -2053,7 +1682,7 @@
 MPI Rank 2: Validating --> B2 = LearnableParameter() :  -> [132 x 1]
 MPI Rank 2: Validating --> HLast = Plus (W2*H1, B2) : [132 x 1 x *], [132 x 1] -> [132 x 1 x *]
 MPI Rank 2: Validating --> CrossEntropyWithSoftmax = CrossEntropyWithSoftmax (labels, HLast) : [132 x *], [132 x 1 x *] -> [1]
-MPI Rank 2: Validating --> EvalClassificationError = ClassificationError (labels, HLast) : [132 x *], [132 x 1 x *] -> [1]
+MPI Rank 2: Validating --> EvalErrorPrediction = ErrorPrediction (labels, HLast) : [132 x *], [132 x 1 x *] -> [1]
 MPI Rank 2: Validating --> PosteriorProb = Softmax (HLast) : [132 x 1 x *] -> [132 x 1 x *]
 MPI Rank 2: Validating --> Prior = Mean (labels) : [132 x *] -> [132]
 MPI Rank 2: Validating --> LogOfPrior = Log (Prior) : [132] -> [132]
@@ -2070,45 +1699,21 @@
 MPI Rank 2: 
 MPI Rank 2: Post-processing network complete.
 MPI Rank 2: 
-MPI Rank 2: 08/16/2016 03:20:44: Created model with 25 nodes on GPU 0.
-MPI Rank 2: 
-MPI Rank 2: 08/16/2016 03:20:44: Training criterion node(s):
-MPI Rank 2: 08/16/2016 03:20:44: 	CrossEntropyWithSoftmax = CrossEntropyWithSoftmax
-MPI Rank 2: 
-<<<<<<< HEAD
-MPI Rank 2: 05/03/2016 14:48:19: 	EvalClassificationError = ClassificationError
-=======
-MPI Rank 2: 08/16/2016 03:20:44: Evaluation criterion node(s):
-MPI Rank 2: 08/16/2016 03:20:44: 	EvalErrorPrediction = ErrorPrediction
->>>>>>> 8493f118
+MPI Rank 2: 05/03/2016 14:48:19: Created model with 25 nodes on GPU 0.
+MPI Rank 2: 
+MPI Rank 2: 05/03/2016 14:48:19: Training criterion node(s):
+MPI Rank 2: 05/03/2016 14:48:19: 	CrossEntropyWithSoftmax = CrossEntropyWithSoftmax
+MPI Rank 2: 
+MPI Rank 2: 05/03/2016 14:48:19: Evaluation criterion node(s):
+MPI Rank 2: 
+MPI Rank 2: 05/03/2016 14:48:19: 	EvalErrorPrediction = ErrorPrediction
 MPI Rank 2: 
 MPI Rank 2: 
 MPI Rank 2: Allocating matrices for forward and/or backward propagation.
 MPI Rank 2: 
-MPI Rank 2: Memory Sharing: Out of 40 matrices, 19 are shared as 8, and 21 are not shared.
-MPI Rank 2: 
-MPI Rank 2: 	{ W0 : [512 x 363] (gradient)
-MPI Rank 2: 	  W0*features+B0 : [512 x 1 x *] }
-MPI Rank 2: 	{ W0*features+B0 : [512 x 1 x *] (gradient)
-MPI Rank 2: 	  W1*H1 : [512 x 1 x *] }
-MPI Rank 2: 	{ H2 : [512 x 1 x *]
-MPI Rank 2: 	  W1*H1 : [512 x 1 x *] (gradient) }
-MPI Rank 2: 	{ B0 : [512 x 1] (gradient)
-MPI Rank 2: 	  H1 : [512 x 1 x *] (gradient)
-MPI Rank 2: 	  W1*H1+B1 : [512 x 1 x *] (gradient)
-MPI Rank 2: 	  W2*H1 : [132 x 1 x *] }
-MPI Rank 2: 	{ HLast : [132 x 1 x *]
-MPI Rank 2: 	  W2 : [132 x 512] (gradient) }
-MPI Rank 2: 	{ B1 : [512 x 1] (gradient)
-MPI Rank 2: 	  H2 : [512 x 1 x *] (gradient)
-MPI Rank 2: 	  HLast : [132 x 1 x *] (gradient) }
-MPI Rank 2: 	{ H1 : [512 x 1 x *]
-MPI Rank 2: 	  W0*features : [512 x *] (gradient) }
-MPI Rank 2: 	{ W1 : [512 x 512] (gradient)
-MPI Rank 2: 	  W1*H1+B1 : [512 x 1 x *] }
-MPI Rank 2: 
-<<<<<<< HEAD
-MPI Rank 2: 0000000000000000: {[EvalClassificationError Gradient[1]] [InvStdOfFeatures Gradient[363]] [LogOfPrior Gradient[132]] [MVNormalizedFeatures Gradient[363 x *]] [MeanOfFeatures Gradient[363]] [PosteriorProb Gradient[132 x 1 x *]] [PosteriorProb Value[132 x 1 x *]] [Prior Gradient[132]] [ScaledLogLikelihood Gradient[132 x 1 x *]] [features Gradient[363 x *]] [labels Gradient[132 x *]] }
+MPI Rank 2: Memory Sharing Structure:
+MPI Rank 2: 
+MPI Rank 2: 0000000000000000: {[EvalErrorPrediction Gradient[1]] [InvStdOfFeatures Gradient[363]] [LogOfPrior Gradient[132]] [MVNormalizedFeatures Gradient[363 x *]] [MeanOfFeatures Gradient[363]] [PosteriorProb Gradient[132 x 1 x *]] [PosteriorProb Value[132 x 1 x *]] [Prior Gradient[132]] [ScaledLogLikelihood Gradient[132 x 1 x *]] [features Gradient[363 x *]] [labels Gradient[132 x *]] }
 MPI Rank 2: 000000C91E36FDB0: {[features Value[363 x *]] }
 MPI Rank 2: 000000C93E6AFF50: {[W0 Value[512 x 363]] }
 MPI Rank 2: 000000C93E6B0270: {[MeanOfFeatures Value[363]] }
@@ -2118,7 +1723,7 @@
 MPI Rank 2: 000000C93E6B1030: {[InvStdOfFeatures Value[363]] }
 MPI Rank 2: 000000C93E6B17B0: {[W2 Value[132 x 512]] }
 MPI Rank 2: 000000C93EFEA4B0: {[B2 Value[132 x 1]] }
-MPI Rank 2: 000000C93EFEA5F0: {[EvalClassificationError Value[1]] }
+MPI Rank 2: 000000C93EFEA5F0: {[EvalErrorPrediction Value[1]] }
 MPI Rank 2: 000000C93EFEA690: {[ScaledLogLikelihood Value[132 x 1 x *]] }
 MPI Rank 2: 000000C93EFEA7D0: {[CrossEntropyWithSoftmax Value[1]] }
 MPI Rank 2: 000000C93EFEA870: {[H1 Value[512 x 1 x *]] [W0*features Gradient[512 x *]] }
@@ -2137,261 +1742,138 @@
 MPI Rank 2: 000000C93EFEB770: {[CrossEntropyWithSoftmax Gradient[1]] }
 MPI Rank 2: 000000C93EFEBC70: {[Prior Value[132]] }
 MPI Rank 2: 000000C93EFEBEF0: {[H2 Value[512 x 1 x *]] [W1*H1 Gradient[512 x 1 x *]] }
-=======
->>>>>>> 8493f118
-MPI Rank 2: 
-MPI Rank 2: 08/16/2016 03:20:44: Training 516740 parameters in 6 out of 6 parameter tensors and 15 nodes with gradient:
-MPI Rank 2: 
-MPI Rank 2: 08/16/2016 03:20:44: 	Node 'B0' (LearnableParameter operation) : [512 x 1]
-MPI Rank 2: 08/16/2016 03:20:44: 	Node 'B1' (LearnableParameter operation) : [512 x 1]
-MPI Rank 2: 08/16/2016 03:20:44: 	Node 'B2' (LearnableParameter operation) : [132 x 1]
-MPI Rank 2: 08/16/2016 03:20:44: 	Node 'W0' (LearnableParameter operation) : [512 x 363]
-MPI Rank 2: 08/16/2016 03:20:44: 	Node 'W1' (LearnableParameter operation) : [512 x 512]
-MPI Rank 2: 08/16/2016 03:20:44: 	Node 'W2' (LearnableParameter operation) : [132 x 512]
-MPI Rank 2: 
-MPI Rank 2: 
-MPI Rank 2: 08/16/2016 03:20:44: Precomputing --> 3 PreCompute nodes found.
-MPI Rank 2: 
-MPI Rank 2: 08/16/2016 03:20:44: 	MeanOfFeatures = Mean()
-MPI Rank 2: 08/16/2016 03:20:44: 	InvStdOfFeatures = InvStdDev()
-MPI Rank 2: 08/16/2016 03:20:44: 	Prior = Mean()
+MPI Rank 2: 
+MPI Rank 2: 
+MPI Rank 2: 05/03/2016 14:48:19: Precomputing --> 3 PreCompute nodes found.
+MPI Rank 2: 
+MPI Rank 2: 05/03/2016 14:48:19: 	MeanOfFeatures = Mean()
+MPI Rank 2: 05/03/2016 14:48:19: 	InvStdOfFeatures = InvStdDev()
+MPI Rank 2: 05/03/2016 14:48:19: 	Prior = Mean()
 MPI Rank 2: minibatchiterator: epoch 0: frames [0..252734] (first utterance at frame 0), data subset 0 of 1, with 1 datapasses
 MPI Rank 2: requiredata: determined feature kind as 33-dimensional 'USER' with frame shift 10.0 ms
 MPI Rank 2: 
-MPI Rank 2: 08/16/2016 03:20:50: Precomputing --> Completed.
-MPI Rank 2: 
-MPI Rank 2: 
-MPI Rank 2: 08/16/2016 03:20:50: Starting Epoch 1: learning rate per sample = 0.015625  effective momentum = 0.900000  momentum as time constant = 607.4 samples
+MPI Rank 2: 05/03/2016 14:48:24: Precomputing --> Completed.
+MPI Rank 2: 
+MPI Rank 2: 
+MPI Rank 2: 05/03/2016 14:48:24: Starting Epoch 1: learning rate per sample = 0.015625  effective momentum = 0.900000  momentum as time constant = 607.4 samples
 MPI Rank 2: minibatchiterator: epoch 0: frames [0..20480] (first utterance at frame 0), data subset 0 of 1, with 1 datapasses
 MPI Rank 2: 
-<<<<<<< HEAD
 MPI Rank 2: 05/03/2016 14:48:24: Starting minibatch loop.
-MPI Rank 2: 05/03/2016 14:48:24:  Epoch[ 1 of 4]-Minibatch[   1-  10, 3.13%]: CrossEntropyWithSoftmax = 4.52102408 * 640; EvalClassificationError = 0.92656250 * 640; time = 0.3186s; samplesPerSecond = 2008.8
-MPI Rank 2: 05/03/2016 14:48:24:  Epoch[ 1 of 4]-Minibatch[  11-  20, 6.25%]: CrossEntropyWithSoftmax = 4.21764659 * 640; EvalClassificationError = 0.90156250 * 640; time = 0.3131s; samplesPerSecond = 2044.2
-MPI Rank 2: 05/03/2016 14:48:25:  Epoch[ 1 of 4]-Minibatch[  21-  30, 9.38%]: CrossEntropyWithSoftmax = 3.92251861 * 640; EvalClassificationError = 0.85000000 * 640; time = 0.3135s; samplesPerSecond = 2041.6
-MPI Rank 2: 05/03/2016 14:48:25:  Epoch[ 1 of 4]-Minibatch[  31-  40, 12.50%]: CrossEntropyWithSoftmax = 3.91289446 * 640; EvalClassificationError = 0.88750000 * 640; time = 0.3126s; samplesPerSecond = 2047.2
-MPI Rank 2: 05/03/2016 14:48:25:  Epoch[ 1 of 4]-Minibatch[  41-  50, 15.63%]: CrossEntropyWithSoftmax = 3.84057836 * 640; EvalClassificationError = 0.91093750 * 640; time = 0.3128s; samplesPerSecond = 2046.2
-MPI Rank 2: 05/03/2016 14:48:25:  Epoch[ 1 of 4]-Minibatch[  51-  60, 18.75%]: CrossEntropyWithSoftmax = 3.71077800 * 640; EvalClassificationError = 0.88437500 * 640; time = 0.3232s; samplesPerSecond = 1980.2
-MPI Rank 2: 05/03/2016 14:48:26:  Epoch[ 1 of 4]-Minibatch[  61-  70, 21.88%]: CrossEntropyWithSoftmax = 3.50986627 * 640; EvalClassificationError = 0.81718750 * 640; time = 0.3044s; samplesPerSecond = 2102.3
-MPI Rank 2: 05/03/2016 14:48:26:  Epoch[ 1 of 4]-Minibatch[  71-  80, 25.00%]: CrossEntropyWithSoftmax = 3.47993705 * 640; EvalClassificationError = 0.81250000 * 640; time = 0.3118s; samplesPerSecond = 2052.4
-MPI Rank 2: 05/03/2016 14:48:26:  Epoch[ 1 of 4]-Minibatch[  81-  90, 28.13%]: CrossEntropyWithSoftmax = 3.33550558 * 640; EvalClassificationError = 0.76718750 * 640; time = 0.3139s; samplesPerSecond = 2039.0
-MPI Rank 2: 05/03/2016 14:48:27:  Epoch[ 1 of 4]-Minibatch[  91- 100, 31.25%]: CrossEntropyWithSoftmax = 3.49726054 * 640; EvalClassificationError = 0.80000000 * 640; time = 0.3146s; samplesPerSecond = 2034.5
-MPI Rank 2: 05/03/2016 14:48:27:  Epoch[ 1 of 4]-Minibatch[ 101- 110, 34.38%]: CrossEntropyWithSoftmax = 3.21905375 * 640; EvalClassificationError = 0.80000000 * 640; time = 0.3117s; samplesPerSecond = 2053.1
-MPI Rank 2: 05/03/2016 14:48:27:  Epoch[ 1 of 4]-Minibatch[ 111- 120, 37.50%]: CrossEntropyWithSoftmax = 3.31461145 * 640; EvalClassificationError = 0.79062500 * 640; time = 0.3039s; samplesPerSecond = 2105.9
-MPI Rank 2: 05/03/2016 14:48:28:  Epoch[ 1 of 4]-Minibatch[ 121- 130, 40.63%]: CrossEntropyWithSoftmax = 3.15950802 * 640; EvalClassificationError = 0.77968750 * 640; time = 0.3147s; samplesPerSecond = 2033.9
-MPI Rank 2: 05/03/2016 14:48:28:  Epoch[ 1 of 4]-Minibatch[ 131- 140, 43.75%]: CrossEntropyWithSoftmax = 3.07762131 * 640; EvalClassificationError = 0.77187500 * 640; time = 0.3345s; samplesPerSecond = 1913.5
-MPI Rank 2: 05/03/2016 14:48:28:  Epoch[ 1 of 4]-Minibatch[ 141- 150, 46.88%]: CrossEntropyWithSoftmax = 3.05637351 * 640; EvalClassificationError = 0.72187500 * 640; time = 0.2924s; samplesPerSecond = 2188.9
-MPI Rank 2: 05/03/2016 14:48:29:  Epoch[ 1 of 4]-Minibatch[ 151- 160, 50.00%]: CrossEntropyWithSoftmax = 2.91153531 * 640; EvalClassificationError = 0.69062500 * 640; time = 0.3352s; samplesPerSecond = 1909.3
-MPI Rank 2: 05/03/2016 14:48:29:  Epoch[ 1 of 4]-Minibatch[ 161- 170, 53.13%]: CrossEntropyWithSoftmax = 2.89745725 * 640; EvalClassificationError = 0.73281250 * 640; time = 0.3042s; samplesPerSecond = 2104.1
-MPI Rank 2: 05/03/2016 14:48:29:  Epoch[ 1 of 4]-Minibatch[ 171- 180, 56.25%]: CrossEntropyWithSoftmax = 2.72829961 * 640; EvalClassificationError = 0.65312500 * 640; time = 0.3131s; samplesPerSecond = 2044.2
-MPI Rank 2: 05/03/2016 14:48:30:  Epoch[ 1 of 4]-Minibatch[ 181- 190, 59.38%]: CrossEntropyWithSoftmax = 2.65806444 * 640; EvalClassificationError = 0.68593750 * 640; time = 0.3137s; samplesPerSecond = 2040.2
-MPI Rank 2: 05/03/2016 14:48:30:  Epoch[ 1 of 4]-Minibatch[ 191- 200, 62.50%]: CrossEntropyWithSoftmax = 2.66604147 * 640; EvalClassificationError = 0.66093750 * 640; time = 0.3138s; samplesPerSecond = 2039.6
-MPI Rank 2: 05/03/2016 14:48:30:  Epoch[ 1 of 4]-Minibatch[ 201- 210, 65.63%]: CrossEntropyWithSoftmax = 2.53915697 * 640; EvalClassificationError = 0.63125000 * 640; time = 0.3151s; samplesPerSecond = 2030.8
-MPI Rank 2: 05/03/2016 14:48:31:  Epoch[ 1 of 4]-Minibatch[ 211- 220, 68.75%]: CrossEntropyWithSoftmax = 2.61937093 * 640; EvalClassificationError = 0.67343750 * 640; time = 0.3151s; samplesPerSecond = 2031.0
-MPI Rank 2: 05/03/2016 14:48:31:  Epoch[ 1 of 4]-Minibatch[ 221- 230, 71.88%]: CrossEntropyWithSoftmax = 2.51539473 * 640; EvalClassificationError = 0.65937500 * 640; time = 0.3146s; samplesPerSecond = 2034.6
-MPI Rank 2: 05/03/2016 14:48:31:  Epoch[ 1 of 4]-Minibatch[ 231- 240, 75.00%]: CrossEntropyWithSoftmax = 2.47301309 * 640; EvalClassificationError = 0.64218750 * 640; time = 0.3148s; samplesPerSecond = 2033.3
-MPI Rank 2: 05/03/2016 14:48:31:  Epoch[ 1 of 4]-Minibatch[ 241- 250, 78.13%]: CrossEntropyWithSoftmax = 2.42748799 * 640; EvalClassificationError = 0.61250000 * 640; time = 0.3136s; samplesPerSecond = 2040.9
-MPI Rank 2: 05/03/2016 14:48:32:  Epoch[ 1 of 4]-Minibatch[ 251- 260, 81.25%]: CrossEntropyWithSoftmax = 2.42204482 * 640; EvalClassificationError = 0.62500000 * 640; time = 0.3147s; samplesPerSecond = 2033.7
-MPI Rank 2: 05/03/2016 14:48:32:  Epoch[ 1 of 4]-Minibatch[ 261- 270, 84.38%]: CrossEntropyWithSoftmax = 2.17342812 * 640; EvalClassificationError = 0.56718750 * 640; time = 0.3146s; samplesPerSecond = 2034.3
-MPI Rank 2: 05/03/2016 14:48:32:  Epoch[ 1 of 4]-Minibatch[ 271- 280, 87.50%]: CrossEntropyWithSoftmax = 2.31290374 * 640; EvalClassificationError = 0.62968750 * 640; time = 0.3150s; samplesPerSecond = 2031.8
-MPI Rank 2: 05/03/2016 14:48:33:  Epoch[ 1 of 4]-Minibatch[ 281- 290, 90.63%]: CrossEntropyWithSoftmax = 2.26008782 * 640; EvalClassificationError = 0.60312500 * 640; time = 0.3148s; samplesPerSecond = 2032.8
-MPI Rank 2: 05/03/2016 14:48:33:  Epoch[ 1 of 4]-Minibatch[ 291- 300, 93.75%]: CrossEntropyWithSoftmax = 2.15763314 * 640; EvalClassificationError = 0.57968750 * 640; time = 0.3146s; samplesPerSecond = 2034.1
-MPI Rank 2: 05/03/2016 14:48:33:  Epoch[ 1 of 4]-Minibatch[ 301- 310, 96.88%]: CrossEntropyWithSoftmax = 2.23496000 * 640; EvalClassificationError = 0.59531250 * 640; time = 0.3134s; samplesPerSecond = 2042.0
-MPI Rank 2: 05/03/2016 14:48:34:  Epoch[ 1 of 4]-Minibatch[ 311- 320, 100.00%]: CrossEntropyWithSoftmax = 2.25712791 * 640; EvalClassificationError = 0.61406250 * 640; time = 0.3137s; samplesPerSecond = 2039.9
-MPI Rank 2: 05/03/2016 14:48:34: Finished Epoch[ 1 of 4]: [Training] CrossEntropyWithSoftmax = 3.00091203 * 20480; EvalClassificationError = 0.72744141 * 20480; totalSamplesSeen = 20480; learningRatePerSample = 0.015625; epochTime=10.063s
-=======
-MPI Rank 2: 08/16/2016 03:20:50: Starting minibatch loop.
-MPI Rank 2: 08/16/2016 03:20:50:  Epoch[ 1 of 4]-Minibatch[   1-  10, 3.13%]: CrossEntropyWithSoftmax = 4.62512789 * 640; EvalErrorPrediction = 0.94062500 * 640; time = 0.1040s; samplesPerSecond = 6155.6
-MPI Rank 2: 08/16/2016 03:20:50:  Epoch[ 1 of 4]-Minibatch[  11-  20, 6.25%]: CrossEntropyWithSoftmax = 4.35619366 * 640; EvalErrorPrediction = 0.92343750 * 640; time = 0.0991s; samplesPerSecond = 6456.2
-MPI Rank 2: 08/16/2016 03:20:51:  Epoch[ 1 of 4]-Minibatch[  21-  30, 9.38%]: CrossEntropyWithSoftmax = 3.97911998 * 640; EvalErrorPrediction = 0.89531250 * 640; time = 0.0984s; samplesPerSecond = 6500.9
-MPI Rank 2: 08/16/2016 03:20:51:  Epoch[ 1 of 4]-Minibatch[  31-  40, 12.50%]: CrossEntropyWithSoftmax = 3.73643568 * 640; EvalErrorPrediction = 0.84531250 * 640; time = 0.0972s; samplesPerSecond = 6587.3
-MPI Rank 2: 08/16/2016 03:20:51:  Epoch[ 1 of 4]-Minibatch[  41-  50, 15.63%]: CrossEntropyWithSoftmax = 3.83079081 * 640; EvalErrorPrediction = 0.88281250 * 640; time = 0.0920s; samplesPerSecond = 6953.0
-MPI Rank 2: 08/16/2016 03:20:51:  Epoch[ 1 of 4]-Minibatch[  51-  60, 18.75%]: CrossEntropyWithSoftmax = 3.71437689 * 640; EvalErrorPrediction = 0.86875000 * 640; time = 0.0921s; samplesPerSecond = 6946.9
-MPI Rank 2: 08/16/2016 03:20:51:  Epoch[ 1 of 4]-Minibatch[  61-  70, 21.88%]: CrossEntropyWithSoftmax = 3.42186230 * 640; EvalErrorPrediction = 0.79062500 * 640; time = 0.0988s; samplesPerSecond = 6476.8
-MPI Rank 2: 08/16/2016 03:20:51:  Epoch[ 1 of 4]-Minibatch[  71-  80, 25.00%]: CrossEntropyWithSoftmax = 3.53658053 * 640; EvalErrorPrediction = 0.82031250 * 640; time = 0.0920s; samplesPerSecond = 6958.0
-MPI Rank 2: 08/16/2016 03:20:51:  Epoch[ 1 of 4]-Minibatch[  81-  90, 28.13%]: CrossEntropyWithSoftmax = 3.49758017 * 640; EvalErrorPrediction = 0.81718750 * 640; time = 0.0844s; samplesPerSecond = 7583.0
-MPI Rank 2: 08/16/2016 03:20:51:  Epoch[ 1 of 4]-Minibatch[  91- 100, 31.25%]: CrossEntropyWithSoftmax = 3.39996308 * 640; EvalErrorPrediction = 0.80468750 * 640; time = 0.0780s; samplesPerSecond = 8202.9
-MPI Rank 2: 08/16/2016 03:20:51:  Epoch[ 1 of 4]-Minibatch[ 101- 110, 34.38%]: CrossEntropyWithSoftmax = 3.49445773 * 640; EvalErrorPrediction = 0.82500000 * 640; time = 0.0968s; samplesPerSecond = 6608.2
-MPI Rank 2: 08/16/2016 03:20:51:  Epoch[ 1 of 4]-Minibatch[ 111- 120, 37.50%]: CrossEntropyWithSoftmax = 3.26676999 * 640; EvalErrorPrediction = 0.79218750 * 640; time = 0.1046s; samplesPerSecond = 6118.0
-MPI Rank 2: 08/16/2016 03:20:51:  Epoch[ 1 of 4]-Minibatch[ 121- 130, 40.63%]: CrossEntropyWithSoftmax = 3.18870173 * 640; EvalErrorPrediction = 0.78906250 * 640; time = 0.0919s; samplesPerSecond = 6960.6
-MPI Rank 2: 08/16/2016 03:20:52:  Epoch[ 1 of 4]-Minibatch[ 131- 140, 43.75%]: CrossEntropyWithSoftmax = 3.05687264 * 640; EvalErrorPrediction = 0.74687500 * 640; time = 0.0943s; samplesPerSecond = 6788.1
-MPI Rank 2: 08/16/2016 03:20:52:  Epoch[ 1 of 4]-Minibatch[ 141- 150, 46.88%]: CrossEntropyWithSoftmax = 2.95594569 * 640; EvalErrorPrediction = 0.71875000 * 640; time = 0.0877s; samplesPerSecond = 7298.6
-MPI Rank 2: 08/16/2016 03:20:52:  Epoch[ 1 of 4]-Minibatch[ 151- 160, 50.00%]: CrossEntropyWithSoftmax = 3.10219604 * 640; EvalErrorPrediction = 0.74062500 * 640; time = 0.0951s; samplesPerSecond = 6726.9
-MPI Rank 2: 08/16/2016 03:20:52:  Epoch[ 1 of 4]-Minibatch[ 161- 170, 53.13%]: CrossEntropyWithSoftmax = 2.80745014 * 640; EvalErrorPrediction = 0.70625000 * 640; time = 0.0914s; samplesPerSecond = 7002.0
-MPI Rank 2: 08/16/2016 03:20:52:  Epoch[ 1 of 4]-Minibatch[ 171- 180, 56.25%]: CrossEntropyWithSoftmax = 2.72061842 * 640; EvalErrorPrediction = 0.65468750 * 640; time = 0.0951s; samplesPerSecond = 6726.4
-MPI Rank 2: 08/16/2016 03:20:52:  Epoch[ 1 of 4]-Minibatch[ 181- 190, 59.38%]: CrossEntropyWithSoftmax = 2.80425747 * 640; EvalErrorPrediction = 0.71718750 * 640; time = 0.0921s; samplesPerSecond = 6952.3
-MPI Rank 2: 08/16/2016 03:20:52:  Epoch[ 1 of 4]-Minibatch[ 191- 200, 62.50%]: CrossEntropyWithSoftmax = 2.71253068 * 640; EvalErrorPrediction = 0.67812500 * 640; time = 0.0981s; samplesPerSecond = 6525.8
-MPI Rank 2: 08/16/2016 03:20:52:  Epoch[ 1 of 4]-Minibatch[ 201- 210, 65.63%]: CrossEntropyWithSoftmax = 2.59360399 * 640; EvalErrorPrediction = 0.66093750 * 640; time = 0.1111s; samplesPerSecond = 5763.0
-MPI Rank 2: 08/16/2016 03:20:52:  Epoch[ 1 of 4]-Minibatch[ 211- 220, 68.75%]: CrossEntropyWithSoftmax = 2.60386649 * 640; EvalErrorPrediction = 0.65625000 * 640; time = 0.0984s; samplesPerSecond = 6506.5
-MPI Rank 2: 08/16/2016 03:20:52:  Epoch[ 1 of 4]-Minibatch[ 221- 230, 71.88%]: CrossEntropyWithSoftmax = 2.53706678 * 640; EvalErrorPrediction = 0.65625000 * 640; time = 0.0886s; samplesPerSecond = 7225.4
-MPI Rank 2: 08/16/2016 03:20:53:  Epoch[ 1 of 4]-Minibatch[ 231- 240, 75.00%]: CrossEntropyWithSoftmax = 2.56177343 * 640; EvalErrorPrediction = 0.65625000 * 640; time = 0.0954s; samplesPerSecond = 6710.3
-MPI Rank 2: 08/16/2016 03:20:53:  Epoch[ 1 of 4]-Minibatch[ 241- 250, 78.13%]: CrossEntropyWithSoftmax = 2.50118791 * 640; EvalErrorPrediction = 0.64218750 * 640; time = 0.0975s; samplesPerSecond = 6562.5
-MPI Rank 2: 08/16/2016 03:20:53:  Epoch[ 1 of 4]-Minibatch[ 251- 260, 81.25%]: CrossEntropyWithSoftmax = 2.40119788 * 640; EvalErrorPrediction = 0.62500000 * 640; time = 0.1008s; samplesPerSecond = 6349.5
-MPI Rank 2: 08/16/2016 03:20:53:  Epoch[ 1 of 4]-Minibatch[ 261- 270, 84.38%]: CrossEntropyWithSoftmax = 2.27491503 * 640; EvalErrorPrediction = 0.58906250 * 640; time = 0.0910s; samplesPerSecond = 7033.9
-MPI Rank 2: 08/16/2016 03:20:53:  Epoch[ 1 of 4]-Minibatch[ 271- 280, 87.50%]: CrossEntropyWithSoftmax = 2.51724208 * 640; EvalErrorPrediction = 0.65781250 * 640; time = 0.0879s; samplesPerSecond = 7278.0
-MPI Rank 2: 08/16/2016 03:20:53:  Epoch[ 1 of 4]-Minibatch[ 281- 290, 90.63%]: CrossEntropyWithSoftmax = 2.27797542 * 640; EvalErrorPrediction = 0.59687500 * 640; time = 0.1004s; samplesPerSecond = 6372.2
-MPI Rank 2: 08/16/2016 03:20:53:  Epoch[ 1 of 4]-Minibatch[ 291- 300, 93.75%]: CrossEntropyWithSoftmax = 2.26017740 * 640; EvalErrorPrediction = 0.60937500 * 640; time = 0.0976s; samplesPerSecond = 6560.3
-MPI Rank 2: 08/16/2016 03:20:53:  Epoch[ 1 of 4]-Minibatch[ 301- 310, 96.88%]: CrossEntropyWithSoftmax = 2.24735342 * 640; EvalErrorPrediction = 0.58437500 * 640; time = 0.0959s; samplesPerSecond = 6677.0
-MPI Rank 2: 08/16/2016 03:20:53:  Epoch[ 1 of 4]-Minibatch[ 311- 320, 100.00%]: CrossEntropyWithSoftmax = 2.23665382 * 640; EvalErrorPrediction = 0.60625000 * 640; time = 0.0958s; samplesPerSecond = 6683.8
-MPI Rank 2: 08/16/2016 03:20:53: Finished Epoch[ 1 of 4]: [Training] CrossEntropyWithSoftmax = 3.03815141 * 20480; EvalErrorPrediction = 0.73432617 * 20480; totalSamplesSeen = 20480; learningRatePerSample = 0.015625; epochTime=3.06077s
->>>>>>> 8493f118
-MPI Rank 2: 
-MPI Rank 2: 08/16/2016 03:20:53: Starting Epoch 2: learning rate per sample = 0.001953  effective momentum = 0.656119  momentum as time constant = 607.5 samples
+MPI Rank 2: 05/03/2016 14:48:24:  Epoch[ 1 of 4]-Minibatch[   1-  10, 3.13%]: CrossEntropyWithSoftmax = 4.52102408 * 640; EvalErrorPrediction = 0.92656250 * 640; time = 0.3186s; samplesPerSecond = 2008.8
+MPI Rank 2: 05/03/2016 14:48:24:  Epoch[ 1 of 4]-Minibatch[  11-  20, 6.25%]: CrossEntropyWithSoftmax = 4.21764659 * 640; EvalErrorPrediction = 0.90156250 * 640; time = 0.3131s; samplesPerSecond = 2044.2
+MPI Rank 2: 05/03/2016 14:48:25:  Epoch[ 1 of 4]-Minibatch[  21-  30, 9.38%]: CrossEntropyWithSoftmax = 3.92251861 * 640; EvalErrorPrediction = 0.85000000 * 640; time = 0.3135s; samplesPerSecond = 2041.6
+MPI Rank 2: 05/03/2016 14:48:25:  Epoch[ 1 of 4]-Minibatch[  31-  40, 12.50%]: CrossEntropyWithSoftmax = 3.91289446 * 640; EvalErrorPrediction = 0.88750000 * 640; time = 0.3126s; samplesPerSecond = 2047.2
+MPI Rank 2: 05/03/2016 14:48:25:  Epoch[ 1 of 4]-Minibatch[  41-  50, 15.63%]: CrossEntropyWithSoftmax = 3.84057836 * 640; EvalErrorPrediction = 0.91093750 * 640; time = 0.3128s; samplesPerSecond = 2046.2
+MPI Rank 2: 05/03/2016 14:48:25:  Epoch[ 1 of 4]-Minibatch[  51-  60, 18.75%]: CrossEntropyWithSoftmax = 3.71077800 * 640; EvalErrorPrediction = 0.88437500 * 640; time = 0.3232s; samplesPerSecond = 1980.2
+MPI Rank 2: 05/03/2016 14:48:26:  Epoch[ 1 of 4]-Minibatch[  61-  70, 21.88%]: CrossEntropyWithSoftmax = 3.50986627 * 640; EvalErrorPrediction = 0.81718750 * 640; time = 0.3044s; samplesPerSecond = 2102.3
+MPI Rank 2: 05/03/2016 14:48:26:  Epoch[ 1 of 4]-Minibatch[  71-  80, 25.00%]: CrossEntropyWithSoftmax = 3.47993705 * 640; EvalErrorPrediction = 0.81250000 * 640; time = 0.3118s; samplesPerSecond = 2052.4
+MPI Rank 2: 05/03/2016 14:48:26:  Epoch[ 1 of 4]-Minibatch[  81-  90, 28.13%]: CrossEntropyWithSoftmax = 3.33550558 * 640; EvalErrorPrediction = 0.76718750 * 640; time = 0.3139s; samplesPerSecond = 2039.0
+MPI Rank 2: 05/03/2016 14:48:27:  Epoch[ 1 of 4]-Minibatch[  91- 100, 31.25%]: CrossEntropyWithSoftmax = 3.49726054 * 640; EvalErrorPrediction = 0.80000000 * 640; time = 0.3146s; samplesPerSecond = 2034.5
+MPI Rank 2: 05/03/2016 14:48:27:  Epoch[ 1 of 4]-Minibatch[ 101- 110, 34.38%]: CrossEntropyWithSoftmax = 3.21905375 * 640; EvalErrorPrediction = 0.80000000 * 640; time = 0.3117s; samplesPerSecond = 2053.1
+MPI Rank 2: 05/03/2016 14:48:27:  Epoch[ 1 of 4]-Minibatch[ 111- 120, 37.50%]: CrossEntropyWithSoftmax = 3.31461145 * 640; EvalErrorPrediction = 0.79062500 * 640; time = 0.3039s; samplesPerSecond = 2105.9
+MPI Rank 2: 05/03/2016 14:48:28:  Epoch[ 1 of 4]-Minibatch[ 121- 130, 40.63%]: CrossEntropyWithSoftmax = 3.15950802 * 640; EvalErrorPrediction = 0.77968750 * 640; time = 0.3147s; samplesPerSecond = 2033.9
+MPI Rank 2: 05/03/2016 14:48:28:  Epoch[ 1 of 4]-Minibatch[ 131- 140, 43.75%]: CrossEntropyWithSoftmax = 3.07762131 * 640; EvalErrorPrediction = 0.77187500 * 640; time = 0.3345s; samplesPerSecond = 1913.5
+MPI Rank 2: 05/03/2016 14:48:28:  Epoch[ 1 of 4]-Minibatch[ 141- 150, 46.88%]: CrossEntropyWithSoftmax = 3.05637351 * 640; EvalErrorPrediction = 0.72187500 * 640; time = 0.2924s; samplesPerSecond = 2188.9
+MPI Rank 2: 05/03/2016 14:48:29:  Epoch[ 1 of 4]-Minibatch[ 151- 160, 50.00%]: CrossEntropyWithSoftmax = 2.91153531 * 640; EvalErrorPrediction = 0.69062500 * 640; time = 0.3352s; samplesPerSecond = 1909.3
+MPI Rank 2: 05/03/2016 14:48:29:  Epoch[ 1 of 4]-Minibatch[ 161- 170, 53.13%]: CrossEntropyWithSoftmax = 2.89745725 * 640; EvalErrorPrediction = 0.73281250 * 640; time = 0.3042s; samplesPerSecond = 2104.1
+MPI Rank 2: 05/03/2016 14:48:29:  Epoch[ 1 of 4]-Minibatch[ 171- 180, 56.25%]: CrossEntropyWithSoftmax = 2.72829961 * 640; EvalErrorPrediction = 0.65312500 * 640; time = 0.3131s; samplesPerSecond = 2044.2
+MPI Rank 2: 05/03/2016 14:48:30:  Epoch[ 1 of 4]-Minibatch[ 181- 190, 59.38%]: CrossEntropyWithSoftmax = 2.65806444 * 640; EvalErrorPrediction = 0.68593750 * 640; time = 0.3137s; samplesPerSecond = 2040.2
+MPI Rank 2: 05/03/2016 14:48:30:  Epoch[ 1 of 4]-Minibatch[ 191- 200, 62.50%]: CrossEntropyWithSoftmax = 2.66604147 * 640; EvalErrorPrediction = 0.66093750 * 640; time = 0.3138s; samplesPerSecond = 2039.6
+MPI Rank 2: 05/03/2016 14:48:30:  Epoch[ 1 of 4]-Minibatch[ 201- 210, 65.63%]: CrossEntropyWithSoftmax = 2.53915697 * 640; EvalErrorPrediction = 0.63125000 * 640; time = 0.3151s; samplesPerSecond = 2030.8
+MPI Rank 2: 05/03/2016 14:48:31:  Epoch[ 1 of 4]-Minibatch[ 211- 220, 68.75%]: CrossEntropyWithSoftmax = 2.61937093 * 640; EvalErrorPrediction = 0.67343750 * 640; time = 0.3151s; samplesPerSecond = 2031.0
+MPI Rank 2: 05/03/2016 14:48:31:  Epoch[ 1 of 4]-Minibatch[ 221- 230, 71.88%]: CrossEntropyWithSoftmax = 2.51539473 * 640; EvalErrorPrediction = 0.65937500 * 640; time = 0.3146s; samplesPerSecond = 2034.6
+MPI Rank 2: 05/03/2016 14:48:31:  Epoch[ 1 of 4]-Minibatch[ 231- 240, 75.00%]: CrossEntropyWithSoftmax = 2.47301309 * 640; EvalErrorPrediction = 0.64218750 * 640; time = 0.3148s; samplesPerSecond = 2033.3
+MPI Rank 2: 05/03/2016 14:48:31:  Epoch[ 1 of 4]-Minibatch[ 241- 250, 78.13%]: CrossEntropyWithSoftmax = 2.42748799 * 640; EvalErrorPrediction = 0.61250000 * 640; time = 0.3136s; samplesPerSecond = 2040.9
+MPI Rank 2: 05/03/2016 14:48:32:  Epoch[ 1 of 4]-Minibatch[ 251- 260, 81.25%]: CrossEntropyWithSoftmax = 2.42204482 * 640; EvalErrorPrediction = 0.62500000 * 640; time = 0.3147s; samplesPerSecond = 2033.7
+MPI Rank 2: 05/03/2016 14:48:32:  Epoch[ 1 of 4]-Minibatch[ 261- 270, 84.38%]: CrossEntropyWithSoftmax = 2.17342812 * 640; EvalErrorPrediction = 0.56718750 * 640; time = 0.3146s; samplesPerSecond = 2034.3
+MPI Rank 2: 05/03/2016 14:48:32:  Epoch[ 1 of 4]-Minibatch[ 271- 280, 87.50%]: CrossEntropyWithSoftmax = 2.31290374 * 640; EvalErrorPrediction = 0.62968750 * 640; time = 0.3150s; samplesPerSecond = 2031.8
+MPI Rank 2: 05/03/2016 14:48:33:  Epoch[ 1 of 4]-Minibatch[ 281- 290, 90.63%]: CrossEntropyWithSoftmax = 2.26008782 * 640; EvalErrorPrediction = 0.60312500 * 640; time = 0.3148s; samplesPerSecond = 2032.8
+MPI Rank 2: 05/03/2016 14:48:33:  Epoch[ 1 of 4]-Minibatch[ 291- 300, 93.75%]: CrossEntropyWithSoftmax = 2.15763314 * 640; EvalErrorPrediction = 0.57968750 * 640; time = 0.3146s; samplesPerSecond = 2034.1
+MPI Rank 2: 05/03/2016 14:48:33:  Epoch[ 1 of 4]-Minibatch[ 301- 310, 96.88%]: CrossEntropyWithSoftmax = 2.23496000 * 640; EvalErrorPrediction = 0.59531250 * 640; time = 0.3134s; samplesPerSecond = 2042.0
+MPI Rank 2: 05/03/2016 14:48:34:  Epoch[ 1 of 4]-Minibatch[ 311- 320, 100.00%]: CrossEntropyWithSoftmax = 2.25712791 * 640; EvalErrorPrediction = 0.61406250 * 640; time = 0.3137s; samplesPerSecond = 2039.9
+MPI Rank 2: 05/03/2016 14:48:34: Finished Epoch[ 1 of 4]: [Training] CrossEntropyWithSoftmax = 3.00091203 * 20480; EvalErrorPrediction = 0.72744141 * 20480; totalSamplesSeen = 20480; learningRatePerSample = 0.015625; epochTime=10.063s
+MPI Rank 2: 
+MPI Rank 2: 05/03/2016 14:48:34: Starting Epoch 2: learning rate per sample = 0.001953  effective momentum = 0.656119  momentum as time constant = 607.5 samples
 MPI Rank 2: minibatchiterator: epoch 1: frames [20480..40960] (first utterance at frame 20480), data subset 2 of 3, with 1 datapasses
 MPI Rank 2: 
-<<<<<<< HEAD
 MPI Rank 2: 05/03/2016 14:48:34: Starting minibatch loop, DataParallelSGD training (MyRank = 2, NumNodes = 3, NumGradientBits = 1), BufferedAsyncGradientAggregation is ENABLED, distributed reading is ENABLED.
 MPI Rank 2: Actual gradient aggregation time: 0.054642
 MPI Rank 2: Async gradient aggregation wait time: 0.013826
 MPI Rank 2: Actual gradient aggregation time: 0.051527
-MPI Rank 2: 05/03/2016 14:48:34:  Epoch[ 2 of 4]-Minibatch[   1-  10, 12.50%]: CrossEntropyWithSoftmax = 2.14557030 * 2304; EvalClassificationError = 0.57812500 * 2304; time = 0.5220s; samplesPerSecond = 4413.5
+MPI Rank 2: 05/03/2016 14:48:34:  Epoch[ 2 of 4]-Minibatch[   1-  10, 12.50%]: CrossEntropyWithSoftmax = 2.14557030 * 2304; EvalErrorPrediction = 0.57812500 * 2304; time = 0.5220s; samplesPerSecond = 4413.5
 MPI Rank 2: Async gradient aggregation wait time: 0
 MPI Rank 2: Actual gradient aggregation time: 0.046809
 MPI Rank 2: Async gradient aggregation wait time: 0.012005
 MPI Rank 2: Actual gradient aggregation time: 0.047804
-MPI Rank 2: 05/03/2016 14:48:35:  Epoch[ 2 of 4]-Minibatch[  11-  20, 25.00%]: CrossEntropyWithSoftmax = 2.08093589 * 2560; EvalClassificationError = 0.57773438 * 2560; time = 0.5049s; samplesPerSecond = 5070.3
+MPI Rank 2: 05/03/2016 14:48:35:  Epoch[ 2 of 4]-Minibatch[  11-  20, 25.00%]: CrossEntropyWithSoftmax = 2.08093589 * 2560; EvalErrorPrediction = 0.57773438 * 2560; time = 0.5049s; samplesPerSecond = 5070.3
 MPI Rank 2: Async gradient aggregation wait time: 0.003799
 MPI Rank 2: Actual gradient aggregation time: 0.049903
 MPI Rank 2: Async gradient aggregation wait time: 0.004714
 MPI Rank 2: Actual gradient aggregation time: 0.046878
-MPI Rank 2: 05/03/2016 14:48:35:  Epoch[ 2 of 4]-Minibatch[  21-  30, 37.50%]: CrossEntropyWithSoftmax = 2.06764732 * 2560; EvalClassificationError = 0.57421875 * 2560; time = 0.5093s; samplesPerSecond = 5026.0
+MPI Rank 2: 05/03/2016 14:48:35:  Epoch[ 2 of 4]-Minibatch[  21-  30, 37.50%]: CrossEntropyWithSoftmax = 2.06764732 * 2560; EvalErrorPrediction = 0.57421875 * 2560; time = 0.5093s; samplesPerSecond = 5026.0
 MPI Rank 2: Async gradient aggregation wait time: 0.004391
 MPI Rank 2: Actual gradient aggregation time: 0.051294
 MPI Rank 2: Async gradient aggregation wait time: 0.00459
 MPI Rank 2: Actual gradient aggregation time: 0.049091
-MPI Rank 2: 05/03/2016 14:48:36:  Epoch[ 2 of 4]-Minibatch[  31-  40, 50.00%]: CrossEntropyWithSoftmax = 2.02760774 * 2560; EvalClassificationError = 0.55859375 * 2560; time = 0.5102s; samplesPerSecond = 5017.8
+MPI Rank 2: 05/03/2016 14:48:36:  Epoch[ 2 of 4]-Minibatch[  31-  40, 50.00%]: CrossEntropyWithSoftmax = 2.02760774 * 2560; EvalErrorPrediction = 0.55859375 * 2560; time = 0.5102s; samplesPerSecond = 5017.8
 MPI Rank 2: Async gradient aggregation wait time: 0.012957
 MPI Rank 2: Actual gradient aggregation time: 0.049478
 MPI Rank 2: Async gradient aggregation wait time: 0.018159
 MPI Rank 2: Actual gradient aggregation time: 0.047512
-MPI Rank 2: 05/03/2016 14:48:36:  Epoch[ 2 of 4]-Minibatch[  41-  50, 62.50%]: CrossEntropyWithSoftmax = 1.97300714 * 2560; EvalClassificationError = 0.55156250 * 2560; time = 0.5073s; samplesPerSecond = 5046.3
+MPI Rank 2: 05/03/2016 14:48:36:  Epoch[ 2 of 4]-Minibatch[  41-  50, 62.50%]: CrossEntropyWithSoftmax = 1.97300714 * 2560; EvalErrorPrediction = 0.55156250 * 2560; time = 0.5073s; samplesPerSecond = 5046.3
 MPI Rank 2: Async gradient aggregation wait time: 0.021545
 MPI Rank 2: Actual gradient aggregation time: 0.044026
 MPI Rank 2: Async gradient aggregation wait time: 0.004574
 MPI Rank 2: Actual gradient aggregation time: 0.050478
-MPI Rank 2: 05/03/2016 14:48:37:  Epoch[ 2 of 4]-Minibatch[  51-  60, 75.00%]: CrossEntropyWithSoftmax = 2.07035181 * 2560; EvalClassificationError = 0.56835938 * 2560; time = 0.5117s; samplesPerSecond = 5002.9
+MPI Rank 2: 05/03/2016 14:48:37:  Epoch[ 2 of 4]-Minibatch[  51-  60, 75.00%]: CrossEntropyWithSoftmax = 2.07035181 * 2560; EvalErrorPrediction = 0.56835938 * 2560; time = 0.5117s; samplesPerSecond = 5002.9
 MPI Rank 2: Async gradient aggregation wait time: 0.003897
 MPI Rank 2: Actual gradient aggregation time: 0.050207
 MPI Rank 2: Async gradient aggregation wait time: 0.011774
 MPI Rank 2: Actual gradient aggregation time: 0.050448
-MPI Rank 2: 05/03/2016 14:48:37:  Epoch[ 2 of 4]-Minibatch[  61-  70, 87.50%]: CrossEntropyWithSoftmax = 2.02989276 * 2560; EvalClassificationError = 0.56132812 * 2560; time = 0.5086s; samplesPerSecond = 5033.2
+MPI Rank 2: 05/03/2016 14:48:37:  Epoch[ 2 of 4]-Minibatch[  61-  70, 87.50%]: CrossEntropyWithSoftmax = 2.02989276 * 2560; EvalErrorPrediction = 0.56132812 * 2560; time = 0.5086s; samplesPerSecond = 5033.2
 MPI Rank 2: Async gradient aggregation wait time: 0.004104
 MPI Rank 2: Actual gradient aggregation time: 0.051338
 MPI Rank 2: Async gradient aggregation wait time: 0.004425
 MPI Rank 2: Actual gradient aggregation time: 0.048588
-MPI Rank 2: 05/03/2016 14:48:38:  Epoch[ 2 of 4]-Minibatch[  71-  80, 100.00%]: CrossEntropyWithSoftmax = 2.18157839 * 2560; EvalClassificationError = 0.61757812 * 2560; time = 0.5114s; samplesPerSecond = 5005.6
+MPI Rank 2: 05/03/2016 14:48:38:  Epoch[ 2 of 4]-Minibatch[  71-  80, 100.00%]: CrossEntropyWithSoftmax = 2.18157839 * 2560; EvalErrorPrediction = 0.61757812 * 2560; time = 0.5114s; samplesPerSecond = 5005.6
 MPI Rank 2: Async gradient aggregation wait time: 0.011451
 MPI Rank 2: Actual gradient aggregation time: 0.012828
-MPI Rank 2: 05/03/2016 14:48:38: Finished Epoch[ 2 of 4]: [Training] CrossEntropyWithSoftmax = 2.07254235 * 20480; EvalClassificationError = 0.57407227 * 20480; totalSamplesSeen = 40960; learningRatePerSample = 0.001953125; epochTime=4.11638s
-=======
-MPI Rank 2: 08/16/2016 03:20:53: Starting minibatch loop, DataParallelSGD training (MyRank = 2, NumNodes = 3, NumGradientBits = 1), BufferedAsyncGradientAggregation is ENABLED, distributed reading is ENABLED.
-MPI Rank 2: Actual gradient aggregation time: 0.035327
-MPI Rank 2: Async gradient aggregation wait time: 0.00284
-MPI Rank 2: Actual gradient aggregation time: 0.018497
-MPI Rank 2: 08/16/2016 03:20:54:  Epoch[ 2 of 4]-Minibatch[   1-  10, 12.50%]: CrossEntropyWithSoftmax = 2.22369214 * 2304; EvalErrorPrediction = 0.61111111 * 2304; time = 0.2022s; samplesPerSecond = 11394.7
+MPI Rank 2: 05/03/2016 14:48:38: Finished Epoch[ 2 of 4]: [Training] CrossEntropyWithSoftmax = 2.07254235 * 20480; EvalErrorPrediction = 0.57407227 * 20480; totalSamplesSeen = 40960; learningRatePerSample = 0.001953125; epochTime=4.11638s
+MPI Rank 2: 
+MPI Rank 2: 05/03/2016 14:48:38: Starting Epoch 3: learning rate per sample = 0.000098  effective momentum = 0.656119  momentum as time constant = 2429.9 samples
+MPI Rank 2: minibatchiterator: epoch 2: frames [40960..61440] (first utterance at frame 40960), data subset 2 of 3, with 1 datapasses
+MPI Rank 2: 
+MPI Rank 2: 05/03/2016 14:48:38: Starting minibatch loop, DataParallelSGD training (MyRank = 2, NumNodes = 3, NumGradientBits = 1), BufferedAsyncGradientAggregation is ENABLED, distributed reading is ENABLED.
+MPI Rank 2: Async gradient aggregation wait time: 0.117552
+MPI Rank 2: Actual gradient aggregation time: 0.153057
 MPI Rank 2: Async gradient aggregation wait time: 1e-006
-MPI Rank 2: Actual gradient aggregation time: 0.01201
-MPI Rank 2: Async gradient aggregation wait time: 0.013216
-MPI Rank 2: Actual gradient aggregation time: 0.016512
-MPI Rank 2: 08/16/2016 03:20:54:  Epoch[ 2 of 4]-Minibatch[  11-  20, 25.00%]: CrossEntropyWithSoftmax = 2.23347641 * 2560; EvalErrorPrediction = 0.58320313 * 2560; time = 0.1741s; samplesPerSecond = 14705.9
-MPI Rank 2: Async gradient aggregation wait time: 0.010019
-MPI Rank 2: Actual gradient aggregation time: 0.016346
-MPI Rank 2: Async gradient aggregation wait time: 0.008387
-MPI Rank 2: Actual gradient aggregation time: 0.016248
-MPI Rank 2: 08/16/2016 03:20:54:  Epoch[ 2 of 4]-Minibatch[  21-  30, 37.50%]: CrossEntropyWithSoftmax = 2.16589380 * 2560; EvalErrorPrediction = 0.57617188 * 2560; time = 0.1733s; samplesPerSecond = 14771.6
-MPI Rank 2: Async gradient aggregation wait time: 0.00665
-MPI Rank 2: Actual gradient aggregation time: 0.017602
-MPI Rank 2: Async gradient aggregation wait time: 0.006178
-MPI Rank 2: Actual gradient aggregation time: 0.017222
-MPI Rank 2: 08/16/2016 03:20:54:  Epoch[ 2 of 4]-Minibatch[  31-  40, 50.00%]: CrossEntropyWithSoftmax = 2.17067204 * 2560; EvalErrorPrediction = 0.60664063 * 2560; time = 0.1735s; samplesPerSecond = 14758.8
-MPI Rank 2: Async gradient aggregation wait time: 0.004815
-MPI Rank 2: Actual gradient aggregation time: 0.016551
-MPI Rank 2: Async gradient aggregation wait time: 0.009325
-MPI Rank 2: Actual gradient aggregation time: 0.016836
-MPI Rank 2: 08/16/2016 03:20:54:  Epoch[ 2 of 4]-Minibatch[  41-  50, 62.50%]: CrossEntropyWithSoftmax = 2.18189249 * 2560; EvalErrorPrediction = 0.58945313 * 2560; time = 0.1709s; samplesPerSecond = 14982.6
-MPI Rank 2: Async gradient aggregation wait time: 0.005557
-MPI Rank 2: Actual gradient aggregation time: 0.016515
-MPI Rank 2: Async gradient aggregation wait time: 0.000651
-MPI Rank 2: Actual gradient aggregation time: 0.017232
-MPI Rank 2: 08/16/2016 03:20:55:  Epoch[ 2 of 4]-Minibatch[  51-  60, 75.00%]: CrossEntropyWithSoftmax = 2.08724350 * 2560; EvalErrorPrediction = 0.56562500 * 2560; time = 0.1717s; samplesPerSecond = 14910.2
-MPI Rank 2: Async gradient aggregation wait time: 0.004326
-MPI Rank 2: Actual gradient aggregation time: 0.016551
-MPI Rank 2: Async gradient aggregation wait time: 0.005588
-MPI Rank 2: Actual gradient aggregation time: 0.017189
-MPI Rank 2: 08/16/2016 03:20:55:  Epoch[ 2 of 4]-Minibatch[  61-  70, 87.50%]: CrossEntropyWithSoftmax = 2.09218108 * 2560; EvalErrorPrediction = 0.59179688 * 2560; time = 0.1735s; samplesPerSecond = 14752.5
-MPI Rank 2: Async gradient aggregation wait time: 0.004491
-MPI Rank 2: Actual gradient aggregation time: 0.016498
-MPI Rank 2: Async gradient aggregation wait time: 0.003218
-MPI Rank 2: Actual gradient aggregation time: 0.016326
-MPI Rank 2: 08/16/2016 03:20:55:  Epoch[ 2 of 4]-Minibatch[  71-  80, 100.00%]: CrossEntropyWithSoftmax = 2.10191157 * 2560; EvalErrorPrediction = 0.58632812 * 2560; time = 0.1679s; samplesPerSecond = 15250.3
-MPI Rank 2: Async gradient aggregation wait time: 0.006218
-MPI Rank 2: Actual gradient aggregation time: 0.006778
-MPI Rank 2: 08/16/2016 03:20:55: Finished Epoch[ 2 of 4]: [Training] CrossEntropyWithSoftmax = 2.15620068 * 20480; EvalErrorPrediction = 0.58857422 * 20480; totalSamplesSeen = 40960; learningRatePerSample = 0.001953125; epochTime=1.42687s
->>>>>>> 8493f118
-MPI Rank 2: 
-MPI Rank 2: 08/16/2016 03:20:55: Starting Epoch 3: learning rate per sample = 0.000098  effective momentum = 0.656119  momentum as time constant = 2429.9 samples
-MPI Rank 2: minibatchiterator: epoch 2: frames [40960..61440] (first utterance at frame 40960), data subset 2 of 3, with 1 datapasses
-MPI Rank 2: 
-MPI Rank 2: 08/16/2016 03:20:55: Starting minibatch loop, DataParallelSGD training (MyRank = 2, NumNodes = 3, NumGradientBits = 1), BufferedAsyncGradientAggregation is ENABLED, distributed reading is ENABLED.
-MPI Rank 2: Async gradient aggregation wait time: 1e-006
-<<<<<<< HEAD
 MPI Rank 2: Actual gradient aggregation time: 0.041514
-MPI Rank 2: 05/03/2016 14:48:39:  Epoch[ 3 of 4]-Minibatch[   1-  10, 50.00%]: CrossEntropyWithSoftmax = 2.10460850 * 9216; EvalClassificationError = 0.56998698 * 9216; time = 1.5443s; samplesPerSecond = 5967.7
+MPI Rank 2: 05/03/2016 14:48:39:  Epoch[ 3 of 4]-Minibatch[   1-  10, 50.00%]: CrossEntropyWithSoftmax = 2.10460850 * 9216; EvalErrorPrediction = 0.56998698 * 9216; time = 1.5443s; samplesPerSecond = 5967.7
 MPI Rank 2: Async gradient aggregation wait time: 0.096403
 MPI Rank 2: Actual gradient aggregation time: 0.150679
 MPI Rank 2: Async gradient aggregation wait time: 0.004018
 MPI Rank 2: Actual gradient aggregation time: 0.148604
-MPI Rank 2: 05/03/2016 14:48:41:  Epoch[ 3 of 4]-Minibatch[  11-  20, 100.00%]: CrossEntropyWithSoftmax = 2.06084998 * 10240; EvalClassificationError = 0.55947266 * 10240; time = 1.5313s; samplesPerSecond = 6687.1
-MPI Rank 2: 05/03/2016 14:48:41: Finished Epoch[ 3 of 4]: [Training] CrossEntropyWithSoftmax = 2.07685066 * 20480; EvalClassificationError = 0.56367188 * 20480; totalSamplesSeen = 61440; learningRatePerSample = 9.7656251e-005; epochTime=3.10491s
-=======
-MPI Rank 2: Actual gradient aggregation time: 0.016322
-MPI Rank 2: Async gradient aggregation wait time: 0.013477
-MPI Rank 2: Actual gradient aggregation time: 0.029454
-MPI Rank 2: 08/16/2016 03:20:55:  Epoch[ 3 of 4]-Minibatch[   1-  10, 50.00%]: CrossEntropyWithSoftmax = 2.11767394 * 9216; EvalErrorPrediction = 0.56510417 * 9216; time = 0.3412s; samplesPerSecond = 27012.3
-MPI Rank 2: Async gradient aggregation wait time: 0.004206
-MPI Rank 2: Actual gradient aggregation time: 0.03017
-MPI Rank 2: Async gradient aggregation wait time: 0.009311
-MPI Rank 2: Actual gradient aggregation time: 0.03402
-MPI Rank 2: 08/16/2016 03:20:56:  Epoch[ 3 of 4]-Minibatch[  11-  20, 100.00%]: CrossEntropyWithSoftmax = 2.08282316 * 10240; EvalErrorPrediction = 0.56914062 * 10240; time = 0.3164s; samplesPerSecond = 32364.4
-MPI Rank 2: 08/16/2016 03:20:56: Finished Epoch[ 3 of 4]: [Training] CrossEntropyWithSoftmax = 2.09667113 * 20480; EvalErrorPrediction = 0.56689453 * 20480; totalSamplesSeen = 61440; learningRatePerSample = 9.7656251e-005; epochTime=0.677824s
->>>>>>> 8493f118
-MPI Rank 2: 
-MPI Rank 2: 08/16/2016 03:20:56: Starting Epoch 4: learning rate per sample = 0.000098  effective momentum = 0.656119  momentum as time constant = 2429.9 samples
+MPI Rank 2: 05/03/2016 14:48:41:  Epoch[ 3 of 4]-Minibatch[  11-  20, 100.00%]: CrossEntropyWithSoftmax = 2.06084998 * 10240; EvalErrorPrediction = 0.55947266 * 10240; time = 1.5313s; samplesPerSecond = 6687.1
+MPI Rank 2: 05/03/2016 14:48:41: Finished Epoch[ 3 of 4]: [Training] CrossEntropyWithSoftmax = 2.07685066 * 20480; EvalErrorPrediction = 0.56367188 * 20480; totalSamplesSeen = 61440; learningRatePerSample = 9.7656251e-005; epochTime=3.10491s
+MPI Rank 2: 
+MPI Rank 2: 05/03/2016 14:48:41: Starting Epoch 4: learning rate per sample = 0.000098  effective momentum = 0.656119  momentum as time constant = 2429.9 samples
 MPI Rank 2: minibatchiterator: epoch 3: frames [61440..81920] (first utterance at frame 61440), data subset 2 of 3, with 1 datapasses
 MPI Rank 2: 
-<<<<<<< HEAD
 MPI Rank 2: 05/03/2016 14:48:41: Starting minibatch loop, DataParallelSGD training (MyRank = 2, NumNodes = 3, NumGradientBits = 1), BufferedAsyncGradientAggregation is ENABLED, distributed reading is ENABLED.
 MPI Rank 2: Async gradient aggregation wait time: 0.035147
 MPI Rank 2: Actual gradient aggregation time: 0.15211
 MPI Rank 2: Async gradient aggregation wait time: 0.003794
 MPI Rank 2: Actual gradient aggregation time: 0.122389
-MPI Rank 2: 05/03/2016 14:48:43:  Epoch[ 4 of 4]-Minibatch[   1-  10, 50.00%]: CrossEntropyWithSoftmax = 1.94976539 * 9216; EvalClassificationError = 0.53884549 * 9216; time = 1.5101s; samplesPerSecond = 6102.9
+MPI Rank 2: 05/03/2016 14:48:43:  Epoch[ 4 of 4]-Minibatch[   1-  10, 50.00%]: CrossEntropyWithSoftmax = 1.94976539 * 9216; EvalErrorPrediction = 0.53884549 * 9216; time = 1.5101s; samplesPerSecond = 6102.9
 MPI Rank 2: Async gradient aggregation wait time: 0.004856
 MPI Rank 2: Actual gradient aggregation time: 0.149663
 MPI Rank 2: Async gradient aggregation wait time: 0.004215
 MPI Rank 2: Actual gradient aggregation time: 0.153561
-MPI Rank 2: 05/03/2016 14:48:44:  Epoch[ 4 of 4]-Minibatch[  11-  20, 100.00%]: CrossEntropyWithSoftmax = 1.91243517 * 10240; EvalClassificationError = 0.52392578 * 10240; time = 1.5329s; samplesPerSecond = 6680.1
+MPI Rank 2: 05/03/2016 14:48:44:  Epoch[ 4 of 4]-Minibatch[  11-  20, 100.00%]: CrossEntropyWithSoftmax = 1.91243517 * 10240; EvalErrorPrediction = 0.52392578 * 10240; time = 1.5329s; samplesPerSecond = 6680.1
 MPI Rank 2: Async gradient aggregation wait time: 0.012013
-MPI Rank 2: 05/03/2016 14:48:44: Finished Epoch[ 4 of 4]: [Training] CrossEntropyWithSoftmax = 1.92947846 * 20480; EvalClassificationError = 0.53051758 * 20480; totalSamplesSeen = 81920; learningRatePerSample = 9.7656251e-005; epochTime=3.06659s
+MPI Rank 2: 05/03/2016 14:48:44: Finished Epoch[ 4 of 4]: [Training] CrossEntropyWithSoftmax = 1.92947846 * 20480; EvalErrorPrediction = 0.53051758 * 20480; totalSamplesSeen = 81920; learningRatePerSample = 9.7656251e-005; epochTime=3.06659s
 MPI Rank 2: 05/03/2016 14:48:44: CNTKCommandTrainEnd: speechTrain
-=======
-MPI Rank 2: 08/16/2016 03:20:56: Starting minibatch loop, DataParallelSGD training (MyRank = 2, NumNodes = 3, NumGradientBits = 1), BufferedAsyncGradientAggregation is ENABLED, distributed reading is ENABLED.
-MPI Rank 2: Async gradient aggregation wait time: 0.024966
-MPI Rank 2: Actual gradient aggregation time: 0.028835
-MPI Rank 2: Async gradient aggregation wait time: 0.002866
-MPI Rank 2: Actual gradient aggregation time: 0.027712
-MPI Rank 2: 08/16/2016 03:20:56:  Epoch[ 4 of 4]-Minibatch[   1-  10, 50.00%]: CrossEntropyWithSoftmax = 1.98353176 * 9216; EvalErrorPrediction = 0.53982205 * 9216; time = 0.3015s; samplesPerSecond = 30568.5
-MPI Rank 2: Async gradient aggregation wait time: 0.003038
-MPI Rank 2: Actual gradient aggregation time: 0.029717
-MPI Rank 2: Async gradient aggregation wait time: 0.009962
-MPI Rank 2: Actual gradient aggregation time: 0.028025
-MPI Rank 2: 08/16/2016 03:20:56:  Epoch[ 4 of 4]-Minibatch[  11-  20, 100.00%]: CrossEntropyWithSoftmax = 1.96715780 * 10240; EvalErrorPrediction = 0.53369141 * 10240; time = 0.2965s; samplesPerSecond = 34531.1
-MPI Rank 2: Async gradient aggregation wait time: 0.006611
-MPI Rank 2: 08/16/2016 03:20:56: Finished Epoch[ 4 of 4]: [Training] CrossEntropyWithSoftmax = 1.97591825 * 20480; EvalErrorPrediction = 0.53642578 * 20480; totalSamplesSeen = 81920; learningRatePerSample = 9.7656251e-005; epochTime=0.616116s
-MPI Rank 2: 08/16/2016 03:20:56: CNTKCommandTrainEnd: speechTrain
->>>>>>> 8493f118
-MPI Rank 2: 
-MPI Rank 2: 08/16/2016 03:20:56: Action "train" complete.
-MPI Rank 2: 
-MPI Rank 2: 08/16/2016 03:20:57: __COMPLETED__
-MPI Rank 2: ~MPIWrapper+MPI Rank 2: 
+MPI Rank 2: 05/03/2016 14:48:44: Action "train" complete.
+MPI Rank 2: 
+MPI Rank 2: 05/03/2016 14:48:44: __COMPLETED__