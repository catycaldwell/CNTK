﻿# ==============================================================================
# Copyright (c) Microsoft. All rights reserved.
# Licensed under the MIT license. See LICENSE.md file in the project root
# for full license information.
# ==============================================================================

import os
<<<<<<< HEAD
import time
=======
>>>>>>> 0b0a5af4
import math
from cntk.blocks import *  # non-layer like building blocks such as LSTM()
from cntk.layers import *  # layer-like stuff such as Linear()
from cntk.models import *  # higher abstraction level, e.g. entire standard models and also operators like Sequential()
from cntk.utils import *
from cntk.io import CNTKTextFormatMinibatchSource, StreamDef
from cntk import Trainer
<<<<<<< HEAD
from cntk.learner import sgd, fsadagrad, learning_rate_schedule, momentum_schedule
=======
from cntk.learner import fsadagrad, learning_rate_schedule
>>>>>>> 0b0a5af4
from cntk.ops import cross_entropy_with_softmax, classification_error
from examples.common.nn import print_training_progress

########################
# variables and stuff  #
########################

cntk_dir = os.path.dirname(os.path.abspath(__file__)) + "/../../../.."  # data resides in the CNTK folder
data_dir = cntk_dir + "/Tutorials/SLUHandsOn"                           # under Tutorials
vocab_size = 943 ; num_labels = 129 ; num_intents = 26    # number of words in vocab, slot labels, and intent labels

model_dir = "./Models"

# model dimensions
input_dim  = vocab_size
label_dim  = num_labels
emb_dim    = 150
hidden_dim = 300

########################
# define the reader    #
########################

def create_reader(path):
    return CNTKTextFormatMinibatchSource(path, streams=Record(
        query         = StreamDef(shape=input_dim,   is_sparse=True, alias='S0'),
        intent_unused = StreamDef(shape=num_intents, is_sparse=True, alias='S1'),  # BUGBUG: unused, and should infer dim
        slot_labels   = StreamDef(shape=label_dim,   is_sparse=True, alias='S2')
    ))

########################
# define the model     #
########################

def create_model():  # TODO: all the _inf stuff will go away once dimension inference works. Should this be a function then?
    # helper function that will go away once dimension inference works for Recurrence()
    def _Infer(shape):
        from cntk import Axis
        from cntk.utils import Record, _as_tuple
        return Record(shape=_as_tuple(shape), axis=[Axis.default_batch_axis(), Axis.default_dynamic_axis()], with_shape = lambda new_shape: _Infer(new_shape, axis))

    return Sequential([
        #Stabilizer(),
        Embedding(emb_dim),
        Recurrence(LSTM(hidden_dim, enable_self_stabilization=False), _inf=_Infer(shape=emb_dim), go_backwards=False,
                   #),
                   initial_state=Constant(0.1, shape=(1))),   # (this last option mimics a default in BS to recreate identical results)
                   # BUGBUG: initial_state=0.1 should work
        #Stabilizer(),
        Dense(label_dim)
    ])

########################
# train action         #
########################

def train(reader, model, max_epochs):
    # Input variables denoting the features and label data
    query       = Input(input_dim,  is_sparse=False)  # TODO: make sparse once it works
    slot_labels = Input(num_labels, is_sparse=True)

    # apply model to input
    z = model(query)

    # loss and metric
    ce = cross_entropy_with_softmax(z, slot_labels)
    pe = classification_error      (z, slot_labels)

    # training config
    epoch_size = 36000
    minibatch_size = 70
    num_mbs_to_show_result = 100
    time_constant = minibatch_size / math.log(1/0.9)

    lr_per_sample = [0.003]*2+[0.0015]*12+[0.0003]
<<<<<<< HEAD
    momentum = 0.9**(1/minibatch_size)  # TODO: change to time constant
    #momentum_as_time_constant = [-1/math.log (0.9) * minibatch_size]   # to mimic BrainScript; otherwise use 660 or whatever works
    # BUGBUG: need latest build to get this to work

    # trainer object
    lr_schedule = learning_rate_schedule(lr_per_sample, units=epoch_size)
    m_schedule = momentum   #momentum_schedule(momentum_as_time_constant, units=epoch_size)
    learner = fsadagrad(z.parameters, lr_schedule, m_schedule,
=======

    # trainer object
    lr_schedule = learning_rate_schedule(lr_per_sample, units=epoch_size)
    learner = fsadagrad(z.parameters, lr_schedule, time_constant,
>>>>>>> 0b0a5af4
                        targetAdagradAvDenom=1, gradient_clipping_threshold_per_sample=15, gradient_clipping_with_truncation=True)

    trainer = Trainer(z, ce, pe, [learner])

    # define mapping from reader streams to network inputs
    input_map = {
        query       : reader.streams.query,
        slot_labels : reader.streams.slot_labels
    }

    # process minibatches and perform model training
    t = 0
    mbs = 0
    for epoch in range(max_epochs):
        loss_numer = 0  # TODO: find a nicer way of tracking, this is clumsy
        loss_denom = 0
        metric_numer = 0
        metric_denom = 0
        epoch_end = (epoch+1) * epoch_size
        while t < epoch_end:
            data = reader.next_minibatch(min(minibatch_size, epoch_end-t), input_map=input_map)
            # BUGBUG? The change of minibatch_size parameter has no effect.
            if data is None:
                break
            trainer.train_minibatch(data)
            #def trace_node(name):
            #    nl = [n for n in z.parameters if n.name() == name]
            #    if len(nl) > 0:
            #        print (name, np.asarray(nl[0].value))
            #trace_node('W')
            #trace_node('stabilizer_param')
            loss_numer += trainer.previous_minibatch_loss_average * trainer.previous_minibatch_sample_count  # too much code for something this simple
            loss_denom +=                                           trainer.previous_minibatch_sample_count
            metric_numer += trainer.previous_minibatch_evaluation_average * trainer.previous_minibatch_sample_count
            metric_denom +=                                                 trainer.previous_minibatch_sample_count
            print_training_progress(trainer, mbs if mbs > 10 else 0, num_mbs_to_show_result)
            t += data[slot_labels].num_samples
            mbs += 1
        print("--- EPOCH {} DONE: loss = {:0.6f} * {}, metric = {:0.1f}% * {} ---".format(epoch+1, loss_numer/loss_denom, loss_denom, metric_numer/metric_denom*100.0, metric_denom))

    return loss_numer/loss_denom, metric_numer/metric_denom

#############################
# main function boilerplate #
#############################

<<<<<<< HEAD
if __name__=='__main__':
    # TODO: get closure on Amit's feedback "Not the right pattern as we discussed over email. Please change to set_default_device(gpu(0))"
    #set_default_device(gpu(0))

    #from _cntk_py import set_computation_network_trace_level, set_fixed_random_seed
=======
def main():
>>>>>>> 0b0a5af4
    #set_computation_network_trace_level(1)  # TODO: remove debugging facilities once this all works
    #set_fixed_random_seed(1)  # TODO: remove debugging facilities once this all works

    reader = create_reader(data_dir + "/atis.train.ctf")
    model = create_model()
    # train
    train(reader, model, max_epochs=8)
    # test (TODO)
    reader = create_reader(data_dir + "/atis.test.ctf")
<<<<<<< HEAD
    #test(reader, model_dir + "/slu.cmf")  # TODO: what is the correct pattern here?
=======
    #test(reader, model_dir + "/slu.cmf")  # TODO: what is the correct pattern here?
>>>>>>> 0b0a5af4
<|MERGE_RESOLUTION|>--- conflicted
+++ resolved
@@ -5,10 +5,6 @@
 # ==============================================================================
 
 import os
-<<<<<<< HEAD
-import time
-=======
->>>>>>> 0b0a5af4
 import math
 from cntk.blocks import *  # non-layer like building blocks such as LSTM()
 from cntk.layers import *  # layer-like stuff such as Linear()
@@ -16,11 +12,7 @@
 from cntk.utils import *
 from cntk.io import CNTKTextFormatMinibatchSource, StreamDef
 from cntk import Trainer
-<<<<<<< HEAD
 from cntk.learner import sgd, fsadagrad, learning_rate_schedule, momentum_schedule
-=======
-from cntk.learner import fsadagrad, learning_rate_schedule
->>>>>>> 0b0a5af4
 from cntk.ops import cross_entropy_with_softmax, classification_error
 from examples.common.nn import print_training_progress
 
@@ -93,25 +85,15 @@
     epoch_size = 36000
     minibatch_size = 70
     num_mbs_to_show_result = 100
-    time_constant = minibatch_size / math.log(1/0.9)
+    momentum_as_time_constant = minibatch_size / -math.log(0.9)
 
     lr_per_sample = [0.003]*2+[0.0015]*12+[0.0003]
-<<<<<<< HEAD
-    momentum = 0.9**(1/minibatch_size)  # TODO: change to time constant
-    #momentum_as_time_constant = [-1/math.log (0.9) * minibatch_size]   # to mimic BrainScript; otherwise use 660 or whatever works
-    # BUGBUG: need latest build to get this to work
 
     # trainer object
     lr_schedule = learning_rate_schedule(lr_per_sample, units=epoch_size)
-    m_schedule = momentum   #momentum_schedule(momentum_as_time_constant, units=epoch_size)
-    learner = fsadagrad(z.parameters, lr_schedule, m_schedule,
-=======
-
-    # trainer object
-    lr_schedule = learning_rate_schedule(lr_per_sample, units=epoch_size)
-    learner = fsadagrad(z.parameters, lr_schedule, time_constant,
->>>>>>> 0b0a5af4
+    learner = fsadagrad(z.parameters, lr_schedule, momentum_as_time_constant,
                         targetAdagradAvDenom=1, gradient_clipping_threshold_per_sample=15, gradient_clipping_with_truncation=True)
+    # BUGBUG: targetAdagradAvDenom must be removed from the interface, and default to 1
 
     trainer = Trainer(z, ce, pe, [learner])
 
@@ -157,15 +139,11 @@
 # main function boilerplate #
 #############################
 
-<<<<<<< HEAD
 if __name__=='__main__':
     # TODO: get closure on Amit's feedback "Not the right pattern as we discussed over email. Please change to set_default_device(gpu(0))"
     #set_default_device(gpu(0))
 
     #from _cntk_py import set_computation_network_trace_level, set_fixed_random_seed
-=======
-def main():
->>>>>>> 0b0a5af4
     #set_computation_network_trace_level(1)  # TODO: remove debugging facilities once this all works
     #set_fixed_random_seed(1)  # TODO: remove debugging facilities once this all works
 
@@ -175,8 +153,4 @@
     train(reader, model, max_epochs=8)
     # test (TODO)
     reader = create_reader(data_dir + "/atis.test.ctf")
-<<<<<<< HEAD
-    #test(reader, model_dir + "/slu.cmf")  # TODO: what is the correct pattern here?
-=======
-    #test(reader, model_dir + "/slu.cmf")  # TODO: what is the correct pattern here?
->>>>>>> 0b0a5af4
+    #test(reader, model_dir + "/slu.cmf")  # TODO: what is the correct pattern here?