import numpy as np
from cntk import cntk_py, utils
from ..tensor import TensorOpsMixin
from ..utils import typemap, sanitize_precision, sanitize_value, sanitize_dtype_cntk, _create_NDArrayView_from_NumPy

class VariableMixin:
    '''
    Standard properties for :class:`Variable` and its derived classes
    :class:`Parameter` and :class:`Constant`.
    '''
    @property
    @typemap
    def dynamic_axes(self):
        '''
        The dynamic axes of this variable.
        '''
        return super(VariableMixin, self).dynamic_axes()

    @property
    def dtype(self):
        '''
        The NumPy type of this variable.
        '''
        return sanitize_precision(self.get_data_type())

    @property
    def is_constant(self):
        '''
        Whether this variable is a constant.
        '''
        return super(VariableMixin, self).is_constant()

    @property
    def is_input(self):
        '''
        Whether this variable is an input.
        '''
        return super(VariableMixin, self).is_input()

    @property
    def is_output(self):
        '''
        Whether this variable is an output.
        '''
        return super(VariableMixin, self).is_output()

    @property
    def is_parameter(self):
        '''
        Whether this variable is a parameter.
        '''
        return super(VariableMixin, self).is_parameter()

    @property
    def is_placeholder(self):
        '''
        Whether this variable is a placeholder.
        '''
        return super(VariableMixin, self).is_placeholder()

    @property
    def is_sparse(self):
        '''
        Whether this variable is sparse.
        '''
        return super(VariableMixin, self).is_sparse()

    @property
    def name(self):
        '''
        The name of this variable.
        '''
        return super(VariableMixin, self).name()

    @property
    def needs_gradient(self):
        '''
        Whether this variable needs gradients.
        '''
        return super(VariableMixin, self).needs_gradient()

    @property
    @typemap
    def owner(self):
        '''
        The function this variable is an output of.
        '''
        if self.is_output == False:
            raise RuntimeError('called owner() on a variable that is not an output variable')
        return super(VariableMixin, self).owner()

    @property
    def shape(self):
        '''
        The shape of this variable as a tuple.
        '''
        return super(VariableMixin, self).shape().dimensions()

    @property
    def uid(self):
        '''
        The internally generated unique name of the variable.
        '''
        return super(VariableMixin, self).uid()


class Variable(VariableMixin, TensorOpsMixin, cntk_py.Variable):
    '''
    Denotes a symbolic entity corresponding to the inputs and outputs of a Function.

    Args:
       shape (`tuple`): the shape of this variable.
       dtype (`np.float32 or np.float64`): data type of the values that will be bound to this variable.
        Default is np.float32
       needs_gradient (`bool`): if set to True any expression that contains this variable
        will also be differentiated with respect to this variable.
       is_sparse(`bool`): whether this is a sparse or dense input (or output)
       dynamic_axes(`list` of :class:`cntk.axis.Axis`): the dynamic axes of this variable. These
        express dimensions that can vary across examples or minibatches.
       name(`str`): an optional name for this parameter.
    '''
    def __init__(self, shape=None, dtype=None, needs_gradient=False, is_sparse=False,
                 dynamic_axes=[cntk_py.Axis.default_dynamic_axis(), cntk_py.Axis.default_batch_axis()], name=''):
        shape = utils.sanitize_shape(shape)

        if dtype is None:
            dtype = np.float32
        dtype = utils.sanitize_dtype_cntk(dtype)

        super(Variable, self).__init__(shape, is_sparse, dtype, needs_gradient, name,
                         dynamic_axes)


class Parameter(VariableMixin, TensorOpsMixin, cntk_py.Parameter):
    '''
    A trainable parameter. It can be a scalar, vector, matrix, or tensor
    of floating point numbers that can be modified by a training
    procedure.

    Args:
       shape (`tuple`): the shape of the tensor holding the parameters
       init (value (`np.ndarray`, `list`, `float`, `int`) or
        :class:`cntk.initializer`: Initial value.
        If a numpy array is specified the shape argument is ignored and
        the tensor gets the shape of this argument. Alternatively, an
        initializer from :class:`cntk.initializer` can be specified.
       dtype (`np.float32` or `np.float64`): data type of the values stored.
       device (:class:`cntk.device.DeviceDescriptor`): the device on which the values should reside.
       name (`str`): an optional name for this parameter

    Parameters are Variables and therefore they inherit all their methods.
    '''
    def __init__(self, shape=None, init=None, dtype=None,
                 device=None, name=''):

        if dtype is None:
            if isinstance(init, np.ndarray):
                dtype = init.dtype
            else:
                dtype = np.float32

        if init is None:
            init = 0

        if isinstance(init, (np.ndarray, list, float, int)):
            ndav = sanitize_value(shape, init, dtype, device)
            super(Parameter, self).__init__(ndav, name)
        else:
            shape = utils.sanitize_shape(shape)
            cntk_dtype = utils.sanitize_dtype_cntk(dtype)
            super(Parameter, self).__init__(shape, cntk_dtype, init,
                    device, name)

    @property
    def value(self):
        '''
        NumPy array of the value
        '''
        return super(Parameter, self).value().to_numpy()

    @value.setter
    def value(self, val):
        if isinstance(val, np.ndarray):
            ndarray = _create_NDArrayView_from_NumPy(val.astype(self.dtype))
            super().set_value(ndarray)
        elif isinstance(val, cntk_py.NDArrayView):
            super().set_value(val)
        else:
            raise TypeError("Unsupported value type: %s", type(val))


class Constant(VariableMixin, TensorOpsMixin, cntk_py.Constant):
    '''
    A constant value. It can be a scalar, vector, matrix, or tensor
    of floating point numbers that cannot be modified.

    A Constant is a :class:`cntk.ops.Variable` and therefore inherits all its methods.

    Args:
       value (`np.ndarray` or `list` or `float` or `int`): Initial value.
        BUGBUG: Document initializers
       dtype (`np.float32` or `np.float64`): data type to store the values as.
       device (:class:`cntk.device.DeviceDescriptor`): the device on which the values should reside.
       name (`str`): an optional name for this constant.
    '''
    def __init__(self, value=None, shape=None, dtype=None, device=None, name=''):

        if dtype is None:
            if isinstance(value, np.ndarray):
                dtype = value.dtype
            else:
                dtype = np.float32

        if np.isscalar(value):
<<<<<<< HEAD
            super().__init__(utils.sanitize_shape(shape), sanitize_dtype_cntk(dtype), value, device)
=======
            super(Constant, self).__init__(utils.sanitize_shape(shape), sanitize_dtype_cntk(dtype), value)
>>>>>>> e7edfa72
        else:
            ndav = sanitize_value(shape, value, dtype, device)
            super(Constant, self).__init__(ndav, name)

    @property
    def value(self):
        '''
        NumPy array of the value
        '''
        return super(Constant, self).value().to_numpy()
<|MERGE_RESOLUTION|>--- conflicted
+++ resolved
@@ -212,11 +212,7 @@
                 dtype = np.float32
 
         if np.isscalar(value):
-<<<<<<< HEAD
-            super().__init__(utils.sanitize_shape(shape), sanitize_dtype_cntk(dtype), value, device)
-=======
             super(Constant, self).__init__(utils.sanitize_shape(shape), sanitize_dtype_cntk(dtype), value)
->>>>>>> e7edfa72
         else:
             ndav = sanitize_value(shape, value, dtype, device)
             super(Constant, self).__init__(ndav, name)
