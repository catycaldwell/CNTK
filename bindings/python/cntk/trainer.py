--- conflicted
+++ resolved
@@ -1,3 +1,4 @@
+
 # Copyright (c) Microsoft. All rights reserved.
 # Licensed under the MIT license. See LICENSE.md file in the project root
 # for full license information.
@@ -33,19 +34,14 @@
         model = sanitize_function(model)
         loss_function = sanitize_function(loss_function)
         eval_function = sanitize_function(eval_function)
-
-<<<<<<< HEAD
+        if not isinstance(parameter_learners, list):
+            parameter_learners = [parameter_learners]
+
         if distributed_trainer:
             super(Trainer, self).__init__(model, loss_function, eval_function,
                 parameter_learners, distributed_trainer.data)
         else:
-            super(Trainer, self).__init__(model, loss_function, eval_function,
-=======
-        if not isinstance(parameter_learners, list):
-            parameter_learners = [parameter_learners]
-
         super(Trainer, self).__init__(model, loss_function, eval_function,
->>>>>>> b60acf9e
                 parameter_learners)
 
     def train_minibatch(self, arguments, outputs=None, device=None):
